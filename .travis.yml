--- conflicted
+++ resolved
@@ -53,11 +53,7 @@
   - pip install -e .[tests] --progress-bar off
 
   # install TensorFlow (CPU version).
-<<<<<<< HEAD
-  - pip install tensorflow==1.11
-=======
-  - pip install tensorflow==1.9 --progress-bar off
->>>>>>> 920e8af3
+  - pip install tensorflow==1.11 --progress-bar off
   
   # install cntk
   - if [[ "$KERAS_BACKEND" == "cntk" ]] || [[ "$TEST_MODE" == "PEP8_DOC" ]]; then

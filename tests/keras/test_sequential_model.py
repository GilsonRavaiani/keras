from __future__ import absolute_import
from __future__ import print_function
import pytest
import os
import numpy as np
from numpy.testing import assert_allclose

from keras import backend as K
import keras
from keras.models import Sequential
from keras.layers import Dense, Activation
from keras.utils import np_utils
<<<<<<< HEAD
from keras.utils.test_utils import get_test_data, keras_test
from keras.utils.test_utils import data_generator
=======
from keras.utils.test_utils import get_test_data
>>>>>>> f534cb0c
from keras.models import model_from_json, model_from_yaml
from keras import losses
from keras.engine.training_utils import make_batches


input_dim = 16
num_hidden = 8
num_classes = 4
batch_size = 32
epochs = 1


@pytest.fixture
def in_tmpdir(tmpdir):
    """Runs a function in a temporary directory.

    Checks that the directory is empty afterwards.
    """
    with tmpdir.as_cwd():
        yield None
    assert not tmpdir.listdir()


def test_sequential_pop():
    model = Sequential()
    model.add(Dense(num_hidden, input_dim=input_dim))
    model.add(Dense(num_classes))
    model.compile(loss='mse', optimizer='sgd')
    x = np.random.random((batch_size, input_dim))
    y = np.random.random((batch_size, num_classes))
    model.fit(x, y, epochs=1)
    model.pop()
    assert len(model.layers) == 1
    assert model.output_shape == (None, num_hidden)
    model.compile(loss='mse', optimizer='sgd')
    y = np.random.random((batch_size, num_hidden))
    model.fit(x, y, epochs=1)


def _get_test_data():
    np.random.seed(1234)

    train_samples = 100
    test_samples = 50

    (x_train, y_train), (x_test, y_test) = get_test_data(num_train=train_samples,
                                                         num_test=test_samples,
                                                         input_shape=(input_dim,),
                                                         classification=True,
                                                         num_classes=num_classes)
    y_test = np_utils.to_categorical(y_test)
    y_train = np_utils.to_categorical(y_train)
    return (x_train, y_train), (x_test, y_test)


def test_sequential_fit_generator():
    (x_train, y_train), (x_test, y_test) = _get_test_data()

    model = Sequential()
    model.add(Dense(num_hidden, input_shape=(input_dim,)))
    model.add(Activation('relu'))
    model.add(Dense(num_classes))
    model.pop()
    model.add(Dense(num_classes))
    model.add(Activation('softmax'))
    model.compile(loss='categorical_crossentropy', optimizer='rmsprop')

    train_generator = data_generator(x_train, y_train, batch_size)
    validation_generator = data_generator(x_test, y_test, batch_size)
    model.fit_generator(train_generator, 5, epochs)
    model.fit_generator(train_generator, 5, epochs,
                        validation_data=(x_test, y_test))
    model.fit_generator(train_generator, 5, epochs,
                        validation_data=validation_generator,
                        validation_steps=3)
    model.fit_generator(train_generator, 5, epochs, max_queue_size=2)
    model.evaluate(x_train, y_train)


def test_sequential(in_tmpdir):
    (x_train, y_train), (x_test, y_test) = _get_test_data()

    model = Sequential()
    model.add(Dense(num_hidden, input_shape=(input_dim,)))
    model.add(Activation('relu'))
    model.add(Dense(num_classes))
    model.add(Activation('softmax'))
    model.compile(loss='categorical_crossentropy', optimizer='rmsprop')

    model.fit(x_train, y_train, batch_size=batch_size, epochs=epochs, verbose=1,
              validation_data=(x_test, y_test))
    model.fit(x_train, y_train, batch_size=batch_size, epochs=epochs, verbose=2,
              validation_split=0.1)
    model.fit(x_train, y_train, batch_size=batch_size, epochs=epochs, verbose=0)
    model.fit(x_train, y_train, batch_size=batch_size, epochs=epochs, verbose=1,
              shuffle=False)

    model.train_on_batch(x_train[:32], y_train[:32])

    loss = model.evaluate(x_test, y_test)

    eval_generator = data_generator(x_test, y_test, 50)
    prediction = model.predict_generator(eval_generator, 1,
                                         max_queue_size=2, verbose=1)
    gen_loss = model.evaluate_generator(eval_generator, 1,
                                        max_queue_size=2)
    pred_loss = K.eval(K.mean(losses.get(model.loss)(K.variable(y_test),
                                                     K.variable(prediction))))

    assert(np.isclose(pred_loss, loss))
    assert(np.isclose(gen_loss, loss))

    model.predict(x_test, verbose=0)
    model.predict_classes(x_test, verbose=0)
    model.predict_proba(x_test, verbose=0)

    fname = 'test_sequential_temp.h5'
    model.save_weights(fname, overwrite=True)
    model = Sequential()
    model.add(Dense(num_hidden, input_shape=(input_dim,)))
    model.add(Activation('relu'))
    model.add(Dense(num_classes))
    model.add(Activation('softmax'))
    model.compile(loss='categorical_crossentropy', optimizer='rmsprop')
    model.load_weights(fname)
    os.remove(fname)

    nloss = model.evaluate(x_test, y_test, verbose=0)
    assert(loss == nloss)

    # Test serialization
    config = model.get_config()
    assert 'name' in config
    new_model = Sequential.from_config(config)
    assert new_model.weights  # Model should be built.

    model.summary()
    json_str = model.to_json()
    model_from_json(json_str)

    yaml_str = model.to_yaml()
    model_from_yaml(yaml_str)


def test_nested_sequential(in_tmpdir):
    (x_train, y_train), (x_test, y_test) = _get_test_data()

    inner = Sequential()
    inner.add(Dense(num_hidden, input_shape=(input_dim,)))
    inner.add(Activation('relu'))
    inner.add(Dense(num_classes))

    middle = Sequential()
    middle.add(inner)

    model = Sequential()
    model.add(middle)
    model.add(Activation('softmax'))
    model.compile(loss='categorical_crossentropy', optimizer='rmsprop')

    model.fit(x_train, y_train, batch_size=batch_size, epochs=epochs, verbose=1,
              validation_data=(x_test, y_test))
    model.fit(x_train, y_train, batch_size=batch_size, epochs=epochs, verbose=2,
              validation_split=0.1)
    model.fit(x_train, y_train, batch_size=batch_size, epochs=epochs, verbose=0)
    model.fit(x_train, y_train, batch_size=batch_size, epochs=epochs, verbose=1,
              shuffle=False)

    model.train_on_batch(x_train[:32], y_train[:32])

    loss = model.evaluate(x_test, y_test, verbose=0)

    model.predict(x_test, verbose=0)
    model.predict_classes(x_test, verbose=0)
    model.predict_proba(x_test, verbose=0)

    fname = 'test_nested_sequential_temp.h5'
    model.save_weights(fname, overwrite=True)

    inner = Sequential()
    inner.add(Dense(num_hidden, input_shape=(input_dim,)))
    inner.add(Activation('relu'))
    inner.add(Dense(num_classes))

    middle = Sequential()
    middle.add(inner)

    model = Sequential()
    model.add(middle)
    model.add(Activation('softmax'))
    model.compile(loss='categorical_crossentropy', optimizer='rmsprop')
    model.load_weights(fname)
    os.remove(fname)

    nloss = model.evaluate(x_test, y_test, verbose=0)
    assert(loss == nloss)

    # Test serialization
    config = model.get_config()
    Sequential.from_config(config)

    model.summary()
    json_str = model.to_json()
    model_from_json(json_str)

    yaml_str = model.to_yaml()
    model_from_yaml(yaml_str)


def test_sequential_count_params():
    input_dim = 20
    num_units = 10
    num_classes = 2

    n = input_dim * num_units + num_units
    n += num_units * num_units + num_units
    n += num_units * num_classes + num_classes

    model = Sequential()
    model.add(Dense(num_units, input_shape=(input_dim,)))
    model.add(Dense(num_units))
    model.add(Dense(num_classes))
    model.add(Activation('softmax'))
    model.build()

    assert(n == model.count_params())

    model.compile('sgd', 'binary_crossentropy')
    assert(n == model.count_params())


def test_nested_sequential_trainability():
    input_dim = 20
    num_units = 10
    num_classes = 2

    inner_model = Sequential()
    inner_model.add(Dense(num_units, input_shape=(input_dim,)))

    model = Sequential()
    model.add(inner_model)
    model.add(Dense(num_classes))

    assert len(model.trainable_weights) == 4
    inner_model.trainable = False
    assert len(model.trainable_weights) == 2
    inner_model.trainable = True
    assert len(model.trainable_weights) == 4


def test_rebuild_model():
    model = Sequential()
    model.add(Dense(128, input_shape=(784,)))
    model.add(Dense(64))
    assert(model.get_layer(index=-1).output_shape == (None, 64))

    model.add(Dense(32))
    assert(model.get_layer(index=-1).output_shape == (None, 32))


def test_clone_functional_model():
    val_a = np.random.random((10, 4))
    val_b = np.random.random((10, 4))
    val_out = np.random.random((10, 4))

    input_a = keras.Input(shape=(4,))
    input_b = keras.Input(shape=(4,))
    dense_1 = keras.layers.Dense(4)
    dense_2 = keras.layers.Dense(4)

    x_a = dense_1(input_a)
    x_a = keras.layers.Dropout(0.5)(x_a)
    x_a = keras.layers.BatchNormalization()(x_a)
    x_b = dense_1(input_b)
    x_a = dense_2(x_a)
    outputs = keras.layers.add([x_a, x_b])
    model = keras.models.Model([input_a, input_b], outputs)

    if K.backend() == 'tensorflow':
        # Everything should work in a new session.
        K.clear_session()

    # With placeholder creation
    new_model = keras.models.clone_model(model)
    new_model.compile('rmsprop', 'mse')
    new_model.train_on_batch([val_a, val_b], val_out)

    # On top of new tensors
    input_a = keras.Input(shape=(4,), name='a')
    input_b = keras.Input(shape=(4,), name='b')
    new_model = keras.models.clone_model(
        model, input_tensors=[input_a, input_b])
    new_model.compile('rmsprop', 'mse')
    new_model.train_on_batch([val_a, val_b], val_out)

    # On top of new, non-Keras tensors
    input_a = keras.backend.variable(val_a)
    input_b = keras.backend.variable(val_b)
    new_model = keras.models.clone_model(
        model, input_tensors=[input_a, input_b])
    new_model.compile('rmsprop', 'mse')
    new_model.train_on_batch(None, val_out)


def test_clone_sequential_model():
    val_a = np.random.random((10, 4))
    val_out = np.random.random((10, 4))

    model = keras.models.Sequential()
    model.add(keras.layers.Dense(4, input_shape=(4,)))
    model.add(keras.layers.BatchNormalization())
    model.add(keras.layers.Dropout(0.5))
    model.add(keras.layers.Dense(4))

    if K.backend() == 'tensorflow':
        # Everything should work in a new session.
        K.clear_session()

    # With placeholder creation
    new_model = keras.models.clone_model(model)
    new_model.compile('rmsprop', 'mse')
    new_model.train_on_batch(val_a, val_out)

    # On top of new tensor
    input_a = keras.Input(shape=(4,))
    new_model = keras.models.clone_model(
        model, input_tensors=input_a)
    new_model.compile('rmsprop', 'mse')
    new_model.train_on_batch(val_a, val_out)

    # On top of new, non-Keras tensor
    input_a = keras.backend.variable(val_a)
    new_model = keras.models.clone_model(
        model, input_tensors=input_a)
    new_model.compile('rmsprop', 'mse')
    new_model.train_on_batch(None, val_out)


def test_sequential_update_disabling():
    val_a = np.random.random((10, 4))
    val_out = np.random.random((10, 4))

    model = keras.models.Sequential()
    model.add(keras.layers.BatchNormalization(input_shape=(4,)))

    model.trainable = False
    assert not model.updates

    model.compile('sgd', 'mse')
    assert not model.updates

    x1 = model.predict(val_a)
    model.train_on_batch(val_a, val_out)
    x2 = model.predict(val_a)
    assert_allclose(x1, x2, atol=1e-7)

    model.trainable = True
    model.compile('sgd', 'mse')
    assert model.updates

    model.train_on_batch(val_a, val_out)
    x2 = model.predict(val_a)
    assert np.abs(np.sum(x1 - x2)) > 1e-5


def test_sequential_deferred_build():
    model = keras.models.Sequential()
    model.add(keras.layers.Dense(3))
    model.add(keras.layers.Dense(3))
    model.compile('sgd', 'mse')

    assert model.built is False
    assert len(model.layers) == 2
    assert len(model.weights) == 0

    model.train_on_batch(
        np.random.random((2, 4)), np.random.random((2, 3)))

    assert model.built is True
    assert len(model.layers) == 2
    assert len(model.weights) == 4

    # Test serialization
    config = model.get_config()
    assert 'name' in config
    new_model = Sequential.from_config(config)
    assert new_model.built is True
    assert len(new_model.layers) == 2
    assert len(new_model.weights) == 4


def test_nested_sequential_deferred_build():
    inner_model = keras.models.Sequential()
    inner_model.add(keras.layers.Dense(3))
    inner_model.add(keras.layers.Dense(3))

    model = keras.models.Sequential()
    model.add(inner_model)
    model.add(keras.layers.Dense(5))
    model.compile('sgd', 'mse')

    assert inner_model.built is False
    assert len(inner_model.layers) == 2
    assert len(inner_model.weights) == 0
    assert model.built is False
    assert len(model.layers) == 2
    assert len(model.weights) == 0

    model.train_on_batch(
        np.random.random((2, 4)), np.random.random((2, 5)))

    assert inner_model.built is True
    assert len(inner_model.layers) == 2
    assert len(inner_model.weights) == 4
    assert model.built is True
    assert len(model.layers) == 2
    assert len(model.weights) == 6

    config = model.get_config()
    new_model = keras.models.Sequential.from_config(config)
    assert new_model.built is True
    assert len(new_model.layers) == 2
    assert len(new_model.weights) == 6

    new_inner_model = new_model.layers[0]
    assert new_inner_model.built is True
    assert len(new_inner_model.layers) == 2
    assert len(new_inner_model.weights) == 4


if __name__ == '__main__':
    pytest.main([__file__])<|MERGE_RESOLUTION|>--- conflicted
+++ resolved
@@ -10,12 +10,7 @@
 from keras.models import Sequential
 from keras.layers import Dense, Activation
 from keras.utils import np_utils
-<<<<<<< HEAD
-from keras.utils.test_utils import get_test_data, keras_test
-from keras.utils.test_utils import data_generator
-=======
 from keras.utils.test_utils import get_test_data
->>>>>>> f534cb0c
 from keras.models import model_from_json, model_from_yaml
 from keras import losses
 from keras.engine.training_utils import make_batches
@@ -74,6 +69,22 @@
 def test_sequential_fit_generator():
     (x_train, y_train), (x_test, y_test) = _get_test_data()
 
+    def data_generator(train):
+        if train:
+            max_batch_index = len(x_train) // batch_size
+        else:
+            max_batch_index = len(x_test) // batch_size
+        i = 0
+        while 1:
+            if train:
+                yield (x_train[i * batch_size: (i + 1) * batch_size],
+                       y_train[i * batch_size: (i + 1) * batch_size])
+            else:
+                yield (x_test[i * batch_size: (i + 1) * batch_size],
+                       y_test[i * batch_size: (i + 1) * batch_size])
+            i += 1
+            i = i % max_batch_index
+
     model = Sequential()
     model.add(Dense(num_hidden, input_shape=(input_dim,)))
     model.add(Activation('relu'))
@@ -83,20 +94,29 @@
     model.add(Activation('softmax'))
     model.compile(loss='categorical_crossentropy', optimizer='rmsprop')
 
-    train_generator = data_generator(x_train, y_train, batch_size)
-    validation_generator = data_generator(x_test, y_test, batch_size)
-    model.fit_generator(train_generator, 5, epochs)
-    model.fit_generator(train_generator, 5, epochs,
+    model.fit_generator(data_generator(True), 5, epochs)
+    model.fit_generator(data_generator(True), 5, epochs,
                         validation_data=(x_test, y_test))
-    model.fit_generator(train_generator, 5, epochs,
-                        validation_data=validation_generator,
+    model.fit_generator(data_generator(True), 5, epochs,
+                        validation_data=data_generator(False),
                         validation_steps=3)
-    model.fit_generator(train_generator, 5, epochs, max_queue_size=2)
+    model.fit_generator(data_generator(True), 5, epochs, max_queue_size=2)
     model.evaluate(x_train, y_train)
 
 
 def test_sequential(in_tmpdir):
     (x_train, y_train), (x_test, y_test) = _get_test_data()
+
+    # TODO: factor out
+    def data_generator(x, y, batch_size=50):
+        index_array = np.arange(len(x))
+        while 1:
+            batches = make_batches(len(x_test), batch_size)
+            for batch_index, (batch_start, batch_end) in enumerate(batches):
+                batch_ids = index_array[batch_start:batch_end]
+                x_batch = x[batch_ids]
+                y_batch = y[batch_ids]
+                yield (x_batch, y_batch)
 
     model = Sequential()
     model.add(Dense(num_hidden, input_shape=(input_dim,)))
@@ -117,10 +137,9 @@
 
     loss = model.evaluate(x_test, y_test)
 
-    eval_generator = data_generator(x_test, y_test, 50)
-    prediction = model.predict_generator(eval_generator, 1,
+    prediction = model.predict_generator(data_generator(x_test, y_test), 1,
                                          max_queue_size=2, verbose=1)
-    gen_loss = model.evaluate_generator(eval_generator, 1,
+    gen_loss = model.evaluate_generator(data_generator(x_test, y_test, 50), 1,
                                         max_queue_size=2)
     pred_loss = K.eval(K.mean(losses.get(model.loss)(K.variable(y_test),
                                                      K.variable(prediction))))

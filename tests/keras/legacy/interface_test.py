--- conflicted
+++ resolved
@@ -759,7 +759,6 @@
 
 
 @keras_test
-<<<<<<< HEAD
 def test_generator_methods_interface():
     def train_generator():
         x = np.random.randn(2, 2)
@@ -796,7 +795,7 @@
     model.predict_generator(generator=pred_generator(),
                             val_samples=2,
                             nb_worker=1)
-=======
+
 def test_spatialdropout1d_legacy_interface():
     old_layer = keras.layers.SpatialDropout1D(p=0.6, name='sd1d')
     new_layer_1 = keras.layers.SpatialDropout1D(rate=0.6, name='sd1d')
@@ -834,7 +833,6 @@
     assert json.dumps(old_layer.get_config()) == json.dumps(new_layer_1.get_config())
     assert json.dumps(old_layer.get_config()) == json.dumps(new_layer_2.get_config())
 
->>>>>>> 6e289d71
 
 if __name__ == '__main__':
     pytest.main([__file__])
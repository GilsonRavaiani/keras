--- conflicted
+++ resolved
@@ -32,7 +32,6 @@
 
 
 @keras_test
-<<<<<<< HEAD
 def test_standardize_input_data():
     a_np = np.random.random((4, 3))
     a_shape = a_np.shape
@@ -47,7 +46,9 @@
         [None], [a_name], [a_shape],
         exception_prefix='input',
         tensors=[p])
-=======
+
+
+@keras_test
 def test_slice_arrays():
     input_a = np.random.random((10, 3))
     _slice_arrays(None)
@@ -78,7 +79,6 @@
 
     weighted_function = _weighted_masked_objective(K.categorical_crossentropy)
     weighted_function(a, a, None)
->>>>>>> 1b539993
 
 
 @keras_test

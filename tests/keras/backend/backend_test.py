--- conflicted
+++ resolved
@@ -1874,16 +1874,8 @@
 
         k_d = K.eval(K.concatenate([K.variable(x_dense_1), K.variable(x_dense_2)]))
 
-<<<<<<< HEAD
         assert k_s_d.shape == k_d.shape
         assert_allclose(k_s_d, k_d, atol=1e-05)
-=======
-            k_d = k.eval(k.concatenate([k.variable(x_dense_1),
-                                        k.variable(x_dense_2)]))
-
-            assert k_s_d.shape == k_d.shape
-            assert_allclose(k_s_d, k_d, atol=1e-05)
->>>>>>> 8fc8a168
 
     @pytest.mark.skipif(K.backend() == 'cntk', reason='Not supported.')
     def test_map(self):

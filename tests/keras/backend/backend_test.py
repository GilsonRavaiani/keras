import pytest
from numpy.testing import assert_allclose
import numpy as np
import scipy.sparse as sparse
import warnings

from keras import backend as K
from keras.backend import floatx, set_floatx, variable
from keras.utils.conv_utils import convert_kernel

BACKENDS = []  # Holds a list of all available back-ends

try:
    from keras.backend import cntk_backend as KC
    BACKENDS.append(KC)
except ImportError:
    KC = None
    warnings.warn('Could not import the CNTK backend')

try:
    from keras.backend import tensorflow_backend as KTF
    BACKENDS.append(KTF)
except ImportError:
    KTF = None
    warnings.warn('Could not import the Tensorflow backend.')

try:
    from keras.backend import theano_backend as KTH
    BACKENDS.append(KTH)
except ImportError:
    KTH = None
    warnings.warn('Could not import the Theano backend')


def check_dtype(var, dtype):
    if K._BACKEND == 'theano':
        assert var.dtype == dtype
    else:
        assert var.dtype.name == '%s_ref' % dtype


def cntk_func_single_tensor(function_name, x_shape, **kwargs):
    xc = KC.placeholder(x_shape)
    output_cntk = getattr(KC, function_name)(xc, **kwargs)
    return KC.function([xc], [output_cntk])


def cntk_func_two_tensor(function_name, x_shape, y, **kwargs):
    if isinstance(y, (np.generic, np.ndarray)):
        xc = KC.placeholder(x_shape)
        output_cntk = getattr(KC, function_name)(xc, KC.variable(y), **kwargs)
        return KC.function([xc], [output_cntk])
    else:
        xc = KC.placeholder(ndim=len(x_shape))
        yc = KC.placeholder(y)
        output_cntk = getattr(KC, function_name)(xc, yc, **kwargs)
        return KC.function([xc, yc], [output_cntk])


def parse_shape_or_val(shape_or_val):
    if isinstance(shape_or_val, np.ndarray):
        return shape_or_val.shape, shape_or_val
    else:
        return shape_or_val, np.random.random(shape_or_val) - 0.5


def assert_list_pairwise(z_list, shape=True, allclose=True, itself=False, atol=1e-05):
    for (z1, z2) in zip(z_list[1:], z_list[:-1]):
        if shape:
            assert z1.shape == z2.shape
        if allclose:
            assert_allclose(z1, z2, atol=atol)
        if itself:
            assert z1 == z2


def assert_list_with_ref(z_list, ref):
    for z in z_list:
        assert z.shape == ref.shape
        assert_allclose(z, ref, atol=1e-05)


def assert_list_keras_shape(z_list):
    for z in z_list:
        if hasattr(z, '_keras_shape'):
            assert z._keras_shape == z.shape


def check_single_tensor_operation(function_name, x_shape_or_val, backend_list, **kwargs):
    shape_or_val = kwargs.pop('shape_or_val', True)
    assert_value_equality = kwargs.pop('assert_value_equality', True)
    assert_value_with_ref = kwargs.pop('assert_value_with_ref', None)
    cntk_dynamicity = kwargs.pop('cntk_dynamicity', False)

    if shape_or_val:
        x_shape, x_val = parse_shape_or_val(x_shape_or_val)

    z_list = []
    for k in backend_list:
        if shape_or_val:
            if (k == KC) & (cntk_dynamicity):
                z = cntk_func_single_tensor(function_name, x_shape,
                                            **kwargs)([x_val])[0]
            else:
                z = k.eval(getattr(k, function_name)(k.variable(x_val), **kwargs))
        else:
            z = k.eval(getattr(k, function_name)(x_shape_or_val, **kwargs))
        z_list += [z]

    if assert_value_with_ref is not None:
        assert_list_with_ref(z_list, assert_value_with_ref)
    else:
        assert_list_pairwise(z_list, allclose=assert_value_equality)
    assert_list_keras_shape(z_list)


def check_two_tensor_operation(function_name, x_shape_or_val,
                               y_shape_or_val, backend_list, **kwargs):
    shape_or_val = kwargs.pop('shape_or_val', True)
    concat_args = kwargs.pop('concat_args', False)
    cntk_dynamicity = kwargs.pop('cntk_dynamicity', False)
    cntk_two_dynamicity = kwargs.pop('cntk_two_dynamicity', False)

    if shape_or_val:
        x_shape, x_val = parse_shape_or_val(x_shape_or_val)
        y_shape, y_val = parse_shape_or_val(y_shape_or_val)

    z_list = []
    for k in backend_list:
        if shape_or_val:
            if (k == KC) & (cntk_dynamicity):
                z = cntk_func_two_tensor(function_name, x_shape,
                                         y=y_val, **kwargs)([x_val])[0]
            elif (k == KC) & (cntk_two_dynamicity):
                z = cntk_func_two_tensor(function_name, x_shape,
                                         y=y_shape, **kwargs)([x_val, y_val])[0]
            elif (k == KTH) & (function_name[:4] == 'conv'):
                z = k.eval(getattr(k, function_name)(
                    k.variable(x_val), k.variable(convert_kernel(y_val)), **kwargs))
            elif concat_args:
                z = k.eval(getattr(k, function_name)(
                    [k.variable(x_val), k.variable(y_val)], **kwargs))
            else:
                z = k.eval(getattr(k, function_name)(
                    k.variable(x_val), k.variable(y_val), **kwargs))
        else:
            z = k.eval(getattr(k, function_name)(
                x_shape_or_val, y_shape_or_val, **kwargs))
        z_list += [z]

    assert_list_pairwise(z_list)
    assert_list_keras_shape(z_list)


def check_composed_tensor_operations(first_function_name, first_function_args,
                                     second_function_name, second_function_args,
                                     input_shape, backend_list):
    val = np.random.random(input_shape) - 0.5

    z_list = []
    for k in backend_list:
        x = k.variable(val)
        y = getattr(k, first_function_name)(x, **first_function_args)
        z = k.eval(getattr(k, second_function_name)(y, **second_function_args))
        z_list += [z]

    assert_list_pairwise(z_list)


class TestBackend(object):

    def test_is_keras_tensor(self):
        for k in BACKENDS:
            np_var = np.array([1, 2])
            with pytest.raises(ValueError):
                k.is_keras_tensor(np_var)

            keras_var = k.variable(np_var)
            assert k.is_keras_tensor(keras_var) is False
            keras_placeholder = k.placeholder(shape=(2, 4, 5))
            assert k.is_keras_tensor(keras_placeholder) is False

    def test_set_learning_phase(self):
        # not supported learning_phase
        for k in BACKENDS:
            with pytest.raises(ValueError):
                k.set_learning_phase(2)

    def test_eye(self):
        z_list = [k.eval(k.eye(3)) for k in BACKENDS]
        assert_list_pairwise(z_list)

    def test_linear_operations(self):
        check_two_tensor_operation('dot', (4, 2), (2, 4), BACKENDS)
        check_two_tensor_operation('dot', (4, 2), (5, 2, 3), BACKENDS)

        check_two_tensor_operation('batch_dot', (4, 2, 3), (4, 5, 3),
                                   BACKENDS, cntk_two_dynamicity=True, axes=(2, 2))
        check_two_tensor_operation('batch_dot', (4, 2, 3), (4, 3),
                                   BACKENDS, cntk_two_dynamicity=True, axes=(2, 1))
        check_two_tensor_operation('batch_dot', (4, 2), (4, 2, 3),
                                   BACKENDS, cntk_two_dynamicity=True, axes=(1, 1))
        check_two_tensor_operation('batch_dot', (32, 20), (32, 20),
                                   BACKENDS, cntk_two_dynamicity=True, axes=1)
        check_two_tensor_operation('batch_dot', (32, 20), (32, 20),
                                   BACKENDS, cntk_two_dynamicity=True, axes=(1, 1))

        check_single_tensor_operation('transpose', (4, 2), BACKENDS)
        check_single_tensor_operation('reverse', (4, 3, 2), BACKENDS, axes=1)
        check_single_tensor_operation('reverse', (4, 3, 2), [KTH, KTF], axes=(1, 2))

    def test_random_variables(self):
        check_single_tensor_operation('random_uniform_variable', (2, 3), BACKENDS,
                                      low=0., high=1.,
                                      shape_or_val=False, assert_value_equality=False)
        check_single_tensor_operation('random_normal_variable', (2, 3), BACKENDS,
                                      mean=0., scale=1.,
                                      shape_or_val=False, assert_value_equality=False)

        # not supported dtype
        for dtype in ['int16', 'int32', 'int64', 'uint8', 'uint16', 'double']:
            with pytest.raises(ValueError):
                ztf = KTF.random_normal_variable((2, 3), 0, 1, dtype=dtype)

    @pytest.mark.parametrize('k', [KTF], ids=['TensorFlow'])
    def test_batch_dot_shape(self, k):
        x_batch = k.ones(shape=(32, 20))
        y_batch = k.ones(shape=(32, 20))
        xy_batch_dot = k.batch_dot(x_batch, y_batch, axes=1)
        assert_allclose(k.eval(xy_batch_dot), np.ones((32, 1)) * 20, atol=1e-05)
        xy_batch_dot = k.batch_dot(x_batch, y_batch, axes=0)
        assert_allclose(k.eval(xy_batch_dot), np.ones((20, 1)) * 32, atol=1e-05)
        # making sure swapping axes when ndim == 2 works
        x_batch = k.ones(shape=(32, 20))
        y_batch = k.ones(shape=(20, 32))
        xy_batch_dot = k.batch_dot(x_batch, y_batch, axes=(0, 1))
        assert_allclose(k.eval(xy_batch_dot), np.ones((20, 1)) * 32, atol=1e-05)
        xy_batch_dot = k.batch_dot(x_batch, y_batch, axes=(1, 0))
        assert_allclose(k.eval(xy_batch_dot), np.ones((32, 1)) * 20, atol=1e-05)

    def test_shape_operations(self):
        check_two_tensor_operation('concatenate', (4, 3), (4, 2), BACKENDS,
                                   axis=-1, concat_args=True)

        check_single_tensor_operation('reshape', (4, 2), BACKENDS, shape=(8, 1))
        check_single_tensor_operation('permute_dimensions', (4, 2, 3), BACKENDS,
                                      pattern=(2, 0, 1))
        check_single_tensor_operation('repeat', (4, 1), BACKENDS, n=3)
        check_single_tensor_operation('flatten', (4, 1), BACKENDS)
        check_single_tensor_operation('batch_flatten', (20, 2, 5), BACKENDS,
                                      cntk_dynamicity=True)
        check_single_tensor_operation('expand_dims', (4, 3), BACKENDS, axis=-1)
        check_single_tensor_operation('expand_dims', (4, 3, 2), BACKENDS, axis=1)
        check_single_tensor_operation('squeeze', (4, 3, 1), BACKENDS, axis=2)
        check_single_tensor_operation('squeeze', (4, 1, 1), BACKENDS, axis=1)
        check_composed_tensor_operations('reshape', {'shape': (4, 3, 1, 1)},
                                         'squeeze', {'axis': 2},
                                         (4, 3, 1, 1), BACKENDS)
        check_single_tensor_operation('temporal_padding',
                                      (4, 3, 3),
                                      BACKENDS)
        check_single_tensor_operation('temporal_padding',
                                      (4, 3, 3),
                                      BACKENDS,
                                      padding=(2, 2))
        check_single_tensor_operation('spatial_2d_padding',
                                      (4, 4, 3, 3),
                                      BACKENDS)
        check_single_tensor_operation('spatial_2d_padding',
                                      (4, 4, 3, 3),
                                      BACKENDS,
                                      padding=((2, 2), (2, 2)))
        check_single_tensor_operation('spatial_3d_padding',
                                      (4, 4, 3, 3, 3),
                                      BACKENDS)
        check_single_tensor_operation('spatial_3d_padding',
                                      (4, 4, 3, 3, 3),
                                      BACKENDS,
                                      padding=((2, 2), (2, 2), (2, 2)))

    def test_none_shape_operations(self):
        # Test shape inference when input
        # shape has `None` entries
        if K.backend() == 'theano':
            x = KTH.placeholder((3, None, 4))

            y = KTH.batch_flatten(x)
            if hasattr(y, '_keras_shape'):
                assert y._keras_shape == (3, None)

            y = KTH.flatten(x)
            if hasattr(y, '_keras_shape'):
                assert y._keras_shape == (None, )

    def test_repeat_elements(self):
        reps = 3
        for ndims in [1, 2, 3]:
            shape = np.arange(2, 2 + ndims)
            arr = np.arange(np.prod(shape)).reshape(shape)

            for rep_axis in range(ndims):
                np_rep = np.repeat(arr, reps, axis=rep_axis)
                check_single_tensor_operation('repeat_elements', arr, BACKENDS,
                                              rep=reps, axis=rep_axis,
                                              assert_value_with_ref=np_rep)

                if K.backend() != 'cntk':
                    shape = list(shape)
                    shape[rep_axis] = None
                    x = K.placeholder(shape=shape)
                    y = K.repeat_elements(x, reps, axis=rep_axis)
                    assert y._keras_shape == tuple(shape)
                if K.backend() == 'tensorflow':
                    assert y._keras_shape == tuple(y.get_shape().as_list())

    def test_tile(self):
        shape = (3, 4)
        arr = np.arange(np.prod(shape)).reshape(shape)
        check_single_tensor_operation('tile', arr, BACKENDS, n=[2, 1])
        check_single_tensor_operation('tile', (2, 5), BACKENDS, n=[5, 2])

        # test theano shape inference when
        # input shape has None entries
        if K.backend() == 'theano':
            x = K.placeholder(shape=(None, 4))
            n = 2
            y = KTH.tile(x, n)
            assert y._keras_shape == (None, 8)
            n = (4, 3)
            y = K.tile(x, n)
            assert y._keras_shape == (None, 12)

    def test_gather(self):
        shape = (10, 2, 3)
        ref = np.arange(np.prod(shape)).reshape(shape)
        inds = [1, 3, 7, 9]
        z_list = [k.eval(k.gather(k.variable(ref), k.variable(inds, dtype='int32')))
                  for k in BACKENDS]

        assert_list_pairwise(z_list)
        assert_list_keras_shape(z_list)

        # test theano shape inference when
        # input shape has None entries
        if K.backend() == 'theano':
            x = K.placeholder(shape=(None, 3, 4))
            indices = K.placeholder(shape=(5, 6), dtype='int32')
            y = K.gather(x, indices)
            assert y._keras_shape == (5, 6, 3, 4)

    def test_value_manipulation(self):
        val = np.random.random((4, 2))
        for function_name in ['get_value', 'count_params', 'get_variable_shape']:
            v_list = [getattr(k, function_name)(k.variable(val))
                      for k in BACKENDS]

            if function_name == 'get_value':
                assert_list_pairwise(v_list)
            else:
                assert_list_pairwise(v_list, shape=False, allclose=False, itself=True)

        # print_tensor
        check_single_tensor_operation('print_tensor', (), BACKENDS)
        check_single_tensor_operation('print_tensor', (2,), BACKENDS)
        check_single_tensor_operation('print_tensor', (4, 3), BACKENDS)
        check_single_tensor_operation('print_tensor', (1, 2, 3), BACKENDS)

    def test_elementwise_operations(self):
        check_single_tensor_operation('max', (4, 2), BACKENDS)
        check_single_tensor_operation('max', (4, 2), BACKENDS, axis=1, keepdims=True)

        check_single_tensor_operation('min', (4, 2), BACKENDS)
        check_single_tensor_operation('min', (4, 2), BACKENDS, axis=1, keepdims=True)
        check_single_tensor_operation('min', (4, 2, 3), BACKENDS, axis=[1, -1])

        check_single_tensor_operation('mean', (4, 2), BACKENDS)
        check_single_tensor_operation('mean', (4, 2), BACKENDS, axis=1, keepdims=True)
        check_single_tensor_operation('mean', (4, 2, 3), BACKENDS, axis=-1, keepdims=True)
        check_single_tensor_operation('mean', (4, 2, 3), BACKENDS, axis=[1, -1])

        check_single_tensor_operation('std', (4, 2), BACKENDS)
        check_single_tensor_operation('std', (4, 2), BACKENDS, axis=1, keepdims=True)
        check_single_tensor_operation('std', (4, 2, 3), BACKENDS, axis=[1, -1])

        check_single_tensor_operation('prod', (4, 2), BACKENDS)
        check_single_tensor_operation('prod', (4, 2), BACKENDS, axis=1, keepdims=True)
        check_single_tensor_operation('prod', (4, 2, 3), BACKENDS, axis=[1, -1])

        # cntk does not support cumsum and cumprod yet
        check_single_tensor_operation('cumsum', (4, 2), [KTF, KTH])
        check_single_tensor_operation('cumsum', (4, 2), [KTF, KTH], axis=1)

        check_single_tensor_operation('cumprod', (4, 2), [KTF, KTH])
        check_single_tensor_operation('cumprod', (4, 2), [KTF, KTH], axis=1)

        check_single_tensor_operation('any', (4, 2), BACKENDS)
        check_single_tensor_operation('any', (4, 2), BACKENDS, axis=1, keepdims=True)

        check_single_tensor_operation('all', (4, 2), BACKENDS)
        check_single_tensor_operation('all', (4, 2), BACKENDS, axis=1, keepdims=True)

        check_single_tensor_operation('argmax', (4, 2), BACKENDS)
        check_single_tensor_operation('argmax', (4, 2), BACKENDS, axis=1)

        check_single_tensor_operation('argmin', (4, 2), BACKENDS)
        check_single_tensor_operation('argmin', (4, 2), BACKENDS, axis=1)

        check_single_tensor_operation('square', (4, 2), BACKENDS)
        check_single_tensor_operation('abs', (4, 2), BACKENDS)
        check_single_tensor_operation('sqrt', (4, 2), BACKENDS)
        check_single_tensor_operation('exp', (4, 2), BACKENDS)
        # cntk return -85.1 for zero or negative number, not nan, so can't compare with other backend.
        check_single_tensor_operation('log', (4, 2), [KTH, KTF])
        check_single_tensor_operation('round', (4, 2), BACKENDS)
        check_single_tensor_operation('sign', (4, 2), BACKENDS)
        check_single_tensor_operation('pow', (4, 2), BACKENDS, a=3)
        check_single_tensor_operation('clip', (4, 2), BACKENDS, min_value=0.4,
                                      max_value=0.6)

        # two-tensor ops
        check_two_tensor_operation('equal', (4, 2), (4, 2), BACKENDS)
        check_two_tensor_operation('not_equal', (4, 2), (4, 2), BACKENDS)
        check_two_tensor_operation('greater', (4, 2), (4, 2), BACKENDS)
        check_two_tensor_operation('greater_equal', (4, 2), (4, 2), BACKENDS)
        check_two_tensor_operation('less', (4, 2), (4, 2), BACKENDS)
        check_two_tensor_operation('less_equal', (4, 2), (4, 2), BACKENDS)
        check_two_tensor_operation('maximum', (4, 2), (4, 2), BACKENDS)
        check_two_tensor_operation('minimum', (4, 2), (4, 2), BACKENDS)

    # cntk doesn't support gradient in this way
    def test_gradient(self):
        val = np.random.random((4, 2))
        x_list = [k.variable(val) for k in [KTH, KTF]]
        z_list = []
        zero_list = []
        for x, k in zip(x_list, [KTH, KTF]):
            exp = x * k.exp(x)
            loss = k.sum(exp)
            zero_loss = k.stop_gradient(loss)
            grad = k.gradients(loss, [exp])
            zero_grad = k.gradients(loss + zero_loss, [exp])
            z_list.append(k.eval(grad[0]))
            zero_list.append(k.eval(grad[0]))

        assert_list_pairwise(z_list)
        assert_list_pairwise(zero_list)
        for i in range(len(z_list)):
            assert_allclose(zero_list[i], z_list[i], atol=1e-05)

<<<<<<< HEAD
=======
    def test_stop_gradient(self):
        # This test checks the consistency of the stop_gradient backend API.
        # It doesn't check the functionality (which is checked at the
        # test_gradient test).
        val = np.random.random((4, 2))
        for k in BACKENDS:
            a = k.variable(val)
            b = k.square(a)
            c, d = k.stop_gradient([a, b])
            e = k.stop_gradient(b)

>>>>>>> aed00c3c
    # cntk currently not support function in this way, so can't test as this
    def test_function(self):
        test_backend = [KTH, KTF]
        val = np.random.random((4, 2))
        input_val = np.random.random((4, 2))

        f_list = []
        x_list = []
        for k in test_backend:
            x = k.variable(val)
            x_list.append(x)
            y = k.placeholder(ndim=2)
            exp = k.square(x) + y
            update = x * 2
            f = k.function([y], [exp], updates=[(x, update)])
            f_list.append(f)

        function_outputs_list = [f([input_val])[0] for f in f_list]
        assert_list_pairwise(function_outputs_list)

        new_val_list = [k.get_value(x) for x, k in zip(x_list, test_backend)]
        assert_list_pairwise(new_val_list)

        k = KTF
        x = k.variable(val)
        y = k.placeholder(ndim=2)
        exp = k.square(x) + y
        update = x * 2
        g = k.function([y, k.variable(1.)], [exp], updates=[(x, update)])
        g([input_val])[0]
        g = k.function([y, k.variable(1.), None], [exp], updates=[(x, update)])
        g([input_val, None, None, None])[0]
        with pytest.raises(ValueError):
            g = k.function([y, k.variable(1.), None], [exp], updates=[(x, update)])
            g([input_val, None, input_val])[0]
        with pytest.raises(ValueError):
            g = k.function([y, k.variable(1.)], [exp], updates=[(x, update)])
            g([input_val, None, input_val])[0]

    def test_rnn(self):
        # implement a simple RNN
        num_samples = 4
        input_dim = 5
        output_dim = 3
        timesteps = 6

        input_val = np.random.random((num_samples, timesteps, input_dim)).astype(np.float32)
        init_state_val = np.random.random((num_samples, output_dim)).astype(np.float32)
        W_i_val = np.random.random((input_dim, output_dim)).astype(np.float32)
        W_o_val = np.random.random((output_dim, output_dim)).astype(np.float32)
        np_mask = np.random.randint(2, size=(num_samples, timesteps))

        def rnn_step_fn(input_dim, output_dim, k):
            W_i = k.variable(W_i_val)
            W_o = k.variable(W_o_val)

            def step_function(x, states):
                assert len(states) == 1
                prev_output = states[0]
                output = k.dot(x, W_i) + k.dot(prev_output, W_o)
                return output, [output]

            return step_function

        # test default setup
        last_output_list = [[], [], [], [], [], []]
        outputs_list = [[], [], [], [], [], []]
        state_list = [[], [], [], [], [], []]

        for k in BACKENDS:
            rnn_fn = rnn_step_fn(input_dim, output_dim, k)
            inputs = k.variable(input_val)
            initial_states = [k.variable(init_state_val)]
            mask = k.variable(np_mask)

            kwargs_list = [
                {'go_backwards': False, 'mask': None},
                {'go_backwards': False, 'mask': None, 'unroll': True, 'input_length': timesteps},
                {'go_backwards': True, 'mask': None},
                {'go_backwards': True, 'mask': None, 'unroll': True, 'input_length': timesteps},
                {'go_backwards': False, 'mask': mask},
                {'go_backwards': False, 'mask': mask, 'unroll': True, 'input_length': timesteps},
            ]

            for (i, kwargs) in enumerate(kwargs_list):
                last_output, outputs, new_states = k.rnn(rnn_fn, inputs,
                                                         initial_states,
                                                         **kwargs)

                last_output_list[i].append(k.eval(last_output))
                outputs_list[i].append(k.eval(outputs))
                assert len(new_states) == 1
                state_list[i].append(k.eval(new_states[0]))

        assert_list_pairwise(last_output_list[0], shape=False, atol=1e-04)
        assert_list_pairwise(outputs_list[0], shape=False, atol=1e-04)
        assert_list_pairwise(state_list[0], shape=False, atol=1e-04)
        assert_list_pairwise(last_output_list[2], shape=False, atol=1e-04)
        assert_list_pairwise(outputs_list[2], shape=False, atol=1e-04)
        assert_list_pairwise(state_list[2], shape=False, atol=1e-04)

        for l, u_l in zip(last_output_list[0], last_output_list[1]):
            assert_allclose(l, u_l, atol=1e-04)

        for o, u_o in zip(outputs_list[0], outputs_list[1]):
            assert_allclose(o, u_o, atol=1e-04)

        for s, u_s in zip(state_list[0], state_list[1]):
            assert_allclose(s, u_s, atol=1e-04)

        for b_l, b_u_l in zip(last_output_list[2], last_output_list[3]):
            assert_allclose(b_l, b_u_l, atol=1e-04)

        for b_o, b_u_o in zip(outputs_list[2], outputs_list[3]):
            assert_allclose(b_o, b_u_o, atol=1e-04)

        for b_s, b_u_s in zip(state_list[2], state_list[3]):
            assert_allclose(b_s, b_u_s, atol=1e-04)

        for m_l, u_m_l, k in zip(last_output_list[4], last_output_list[5], BACKENDS):
            # skip this compare on tensorflow
            if k != KTF:
                assert_allclose(m_l, u_m_l, atol=1e-04)

        for m_o, u_m_o, k in zip(outputs_list[4], outputs_list[5], BACKENDS):
            # skip this compare on tensorflow
            if k != KTF:
                assert_allclose(m_o, u_m_o, atol=1e-04)

        for m_s, u_m_s, k in zip(state_list[4], state_list[5], BACKENDS):
            if k != KTF:
                assert_allclose(m_s, u_m_s, atol=1e-04)

    def test_rnn_no_states(self):
        # implement a simple RNN without states
        input_dim = 8
        output_dim = 4
        timesteps = 5

        input_val = np.random.random((32, timesteps, input_dim))
        W_i_val = np.random.random((input_dim, output_dim))

        def rnn_step_fn(input_dim, output_dim, K):
            W_i = K.variable(W_i_val)

            def step_function(x, states):
                assert len(states) == 0
                output = K.dot(x, W_i)
                return output, []

            return step_function

        # test default setup
        last_output_list = []
        outputs_list = []

        for k in BACKENDS:
            rnn_fn = rnn_step_fn(input_dim, output_dim, k)
            inputs = k.variable(input_val)
            initial_states = []
            last_output, outputs, new_states = k.rnn(rnn_fn, inputs,
                                                     initial_states,
                                                     go_backwards=False,
                                                     mask=None)
            last_output_list.append(k.eval(last_output))
            outputs_list.append(k.eval(outputs))
            assert len(new_states) == 0

        assert_list_pairwise(last_output_list, shape=False)
        assert_list_pairwise(outputs_list, shape=False)

    @pytest.mark.parametrize('x_np,axis,keepdims', [
        (np.array([1.1, 0.8, 0.9]), 0, False),
        (np.array([[1.1, 0.8, 0.9]]), 0, False),
        (np.array([[1.1, 0.8, 0.9]]), 1, False),
        (np.array([[1.1, 0.8, 0.9]]), -1, False),
        (np.array([[1.1, 0.8, 0.9]]), 1, True),
        (np.array([[1.1], [1.2]]), 0, False),
        (np.array([[1.1], [1.2]]), 1, False),
        (np.array([[1.1], [1.2]]), -1, False),
        (np.array([[1.1], [1.2]]), -1, True),
        (np.array([[1.1, 1.2, 1.3], [0.9, 0.7, 1.4]]), None, False),
        (np.array([[1.1, 1.2, 1.3], [0.9, 0.7, 1.4]]), 0, False),
        (np.array([[1.1, 1.2, 1.3], [0.9, 0.7, 1.4]]), 1, False),
        (np.array([[1.1, 1.2, 1.3], [0.9, 0.7, 1.4]]), -1, False),
    ])
    def test_logsumexp(self, x_np, axis, keepdims):
        '''
        Check if K.logsumexp works properly for values close to one.
        '''
        for k in BACKENDS:
            x = k.variable(x_np)
            assert_allclose(k.eval(k.logsumexp(x, axis=axis, keepdims=keepdims)),
                            np.log(np.sum(np.exp(x_np), axis=axis, keepdims=keepdims)),
                            rtol=1e-5)

    def test_logsumexp_optim(self):
        '''
        Check if optimization works.
        '''
        for k in [KTF]:
            x_np = np.array([1e+4, 1e-4])
            assert_allclose(k.eval(k.logsumexp(k.variable(x_np), axis=0)),
                            1e4,
                            rtol=1e-5)

    def test_switch(self):
        val = np.random.random()
        z_list = []
        for k in BACKENDS:
            x = k.variable(val)
            x = k.switch(k.greater_equal(x, 0.5), x * 0.1, x * 0.2)
            z_list.append(k.eval(x))

        assert_list_pairwise(z_list)

    def test_dropout(self):
        val = np.random.random((100, 100))
        z_list = [k.eval(k.dropout(k.variable(val), level=0.2))
                  for k in BACKENDS]
        assert_list_pairwise(z_list, allclose=False)
        # dropout patterns are different, only check mean
        for i in range(len(z_list) - 1):
            assert np.abs(z_list[i].mean() - z_list[i + 1].mean()) < 0.05

        z_list = [k.eval(k.dropout(k.variable(val), level=0.2,
                                   noise_shape=list(val.shape)))
                  for k in BACKENDS]
        assert_list_pairwise(z_list, allclose=False)
        # dropout patterns are different, only check mean
        for i in range(len(z_list) - 1):
            assert np.abs(z_list[i].mean() - z_list[i + 1].mean()) < 0.05

        # Test invalid use cases
        for k in BACKENDS:
            with pytest.raises(ValueError):
                z = k.dropout(k.variable(val), level=-0.5)

    def test_nn_operations(self):
        check_single_tensor_operation('relu', (4, 2), BACKENDS, alpha=0.1, max_value=0.5)
        check_single_tensor_operation('softmax', (4, 10), BACKENDS)
        check_single_tensor_operation('softplus', (4, 10), BACKENDS)
        check_single_tensor_operation('elu', (4, 10), BACKENDS, alpha=0.5)

        check_single_tensor_operation('sigmoid', (4, 2), BACKENDS)
        check_single_tensor_operation('hard_sigmoid', (4, 2), BACKENDS)
        check_single_tensor_operation('tanh', (4, 2), BACKENDS)

        check_two_tensor_operation('binary_crossentropy', (4, 2), (4, 2), BACKENDS, from_logits=True)
        # cross_entropy call require the label is a valid probability distribution,
        # otherwise it is garbage in garbage out...
        # due to the algo difference, we can't guarantee CNTK has the same result on the garbage input.
        # so create a seperate test case for valid lable input
        check_two_tensor_operation('categorical_crossentropy', (4, 2), (4, 2), [KTH, KTF], from_logits=True)
        xval = np.asarray([[0.26157712, 0.0432167], [-0.43380741, 0.30559841],
                           [0.20225059, -0.38956559], [-0.13805378, 0.08506755]], dtype=np.float32)
        yval = np.asarray([[0.46221867, 0.53778133], [0.51228984, 0.48771016],
                           [0.64916514, 0.35083486], [0.47028078, 0.52971922]], dtype=np.float32)
        check_two_tensor_operation('categorical_crossentropy', yval, xval,
                                   BACKENDS, cntk_two_dynamicity=True, from_logits=True)
        check_two_tensor_operation('binary_crossentropy', (4, 2), (4, 2), BACKENDS, from_logits=False)
        check_two_tensor_operation('categorical_crossentropy', (4, 2), (4, 2), BACKENDS, from_logits=False)

        check_single_tensor_operation('l2_normalize', (4, 3), BACKENDS, axis=-1)
        check_single_tensor_operation('l2_normalize', (4, 3), BACKENDS, axis=1)

    def test_in_top_k(self):
        batch_size = 20
        num_classes = 10

        # Random prediction test case
        predictions = np.random.random((batch_size, num_classes)).astype('float32')
        targets = np.random.randint(num_classes, size=batch_size, dtype='int32')

        # (k == 0 or k > num_classes) does not raise an error but just return an unmeaningful tensor.
        for k in range(0, num_classes + 1):
            z_list = [b.eval(b.in_top_k(b.variable(predictions, dtype='float32'),
                                        b.variable(targets, dtype='int32'), k))
                      for b in [KTH, KTF]]
            assert_list_pairwise(z_list)

        # Identical prediction test case:
        # randomly set half of the predictions to an identical value
        num_identical = num_classes // 2
        for i in range(batch_size):
            idx_identical = np.random.choice(num_classes, size=num_identical, replace=False)
            predictions[i, idx_identical] = predictions[i, 0]
        targets = np.zeros(batch_size, dtype='int32')

        for k in range(1, num_classes + 1):
            z_list = [b.eval(b.in_top_k(b.variable(predictions, dtype='float32'),
                                        b.variable(targets, dtype='int32'), k))
                      for b in [KTH, KTF]]
            assert_list_pairwise(z_list)

    def test_conv1d(self):
        # channels_last input shape: (n, length, input_depth)
        input_shape = (4, 8, 2)
        kernel_shape = (3, 2, 3)
        for strides in [1, 2]:
            check_two_tensor_operation('conv1d', input_shape, kernel_shape,
                                       BACKENDS, cntk_dynamicity=True,
                                       strides=strides,
                                       data_format='channels_last')

        xval = np.random.random(input_shape)
        kernel_val = np.random.random(kernel_shape) - 0.5
        # Test invalid use cases
        for k in BACKENDS:
            with pytest.raises(ValueError):
                k.conv1d(k.variable(xval), k.variable(kernel_val), data_format='channels_middle')

    def test_conv2d(self):
        # TF kernel shape: (rows, cols, input_depth, depth)
        # channels_first input shape: (n, input_depth, rows, cols)
        for input_shape in [(2, 3, 4, 5), (2, 3, 5, 6)]:
            for kernel_shape in [(2, 2, 3, 4), (4, 3, 3, 4)]:
                check_two_tensor_operation('conv2d', input_shape, kernel_shape,
                                           BACKENDS, cntk_dynamicity=True,
                                           data_format='channels_first')

        input_shape = (1, 6, 5, 3)
        kernel_shape = (3, 3, 3, 2)
        check_two_tensor_operation('conv2d', input_shape, kernel_shape,
                                   BACKENDS, cntk_dynamicity=True,
                                   data_format='channels_last')

        xval = np.random.random(input_shape)
        kernel_val = np.random.random(kernel_shape) - 0.5
        # Test invalid use cases
        for k in BACKENDS:
            with pytest.raises(ValueError):
                k.conv2d(k.variable(xval), k.variable(kernel_val), data_format='channels_middle')

    def test_conv3d(self):
        # TH input shape: (samples, input_depth, conv_dim1, conv_dim2, conv_dim3)
        # TF input shape: (samples, conv_dim1, conv_dim2, conv_dim3, input_depth)
        # TH kernel shape: (depth, input_depth, x, y, z)
        # TF kernel shape: (x, y, z, input_depth, depth)

        # test in data_format = channels_first
        for input_shape in [(2, 3, 4, 5, 4), (2, 3, 5, 4, 6)]:
            for kernel_shape in [(2, 2, 2, 3, 4), (3, 2, 4, 3, 4)]:
                check_two_tensor_operation('conv3d', input_shape, kernel_shape,
                                           BACKENDS, cntk_dynamicity=True,
                                           data_format='channels_first')

        # test in data_format = channels_last
        input_shape = (1, 2, 2, 2, 1)
        kernel_shape = (2, 2, 2, 1, 1)
        check_two_tensor_operation('conv3d', input_shape, kernel_shape,
                                   BACKENDS, cntk_dynamicity=True,
                                   data_format='channels_last')

        xval = np.random.random(input_shape)
        kernel_val = np.random.random(kernel_shape) - 0.5
        # Test invalid use cases
        for k in BACKENDS:
            with pytest.raises(ValueError):
                k.conv3d(k.variable(xval), k.variable(kernel_val), data_format='channels_middle')

    def test_pool2d(self):
        check_single_tensor_operation('pool2d', (5, 10, 12, 3),
                                      BACKENDS, cntk_dynamicity=True,
                                      pool_size=(2, 2), strides=(1, 1), padding='valid')

        check_single_tensor_operation('pool2d', (5, 9, 11, 3),
                                      BACKENDS, cntk_dynamicity=True,
                                      pool_size=(2, 2), strides=(1, 1), padding='valid')

        check_single_tensor_operation('pool2d', (5, 9, 11, 3),
                                      BACKENDS, cntk_dynamicity=True,
                                      pool_size=(2, 2), strides=(1, 1), pool_mode='avg')

        check_single_tensor_operation('pool2d', (5, 9, 11, 3),
                                      BACKENDS, cntk_dynamicity=True,
                                      pool_size=(2, 3), strides=(1, 1), padding='valid')

    def test_pool3d(self):
        check_single_tensor_operation('pool3d', (5, 10, 12, 5, 3),
                                      BACKENDS, cntk_dynamicity=True,
                                      pool_size=(2, 2, 2), strides=(1, 1, 1), padding='valid')

        check_single_tensor_operation('pool3d', (5, 9, 11, 5, 3),
                                      BACKENDS, cntk_dynamicity=True,
                                      pool_size=(2, 2, 2), strides=(1, 1, 1), padding='valid')

        check_single_tensor_operation('pool3d', (5, 9, 11, 5, 3),
                                      BACKENDS, cntk_dynamicity=True,
                                      pool_size=(2, 2, 2), strides=(1, 1, 1), pool_mode='avg')

        check_single_tensor_operation('pool3d', (5, 9, 11, 5, 3),
                                      BACKENDS, cntk_dynamicity=True,
                                      pool_size=(2, 3, 2), strides=(1, 1, 1), padding='valid')

        check_single_tensor_operation('pool3d', (2, 6, 6, 6, 3), [KTH, KTF], pool_size=(3, 3, 3),
                                      strides=(1, 1, 1), padding='same', pool_mode='avg')

    def test_random_normal(self):
        mean = 0.
        std = 1.
        for k in BACKENDS:
            rand = k.eval(k.random_normal((1000, 1000), mean=mean, stddev=std))
            assert rand.shape == (1000, 1000)
            assert np.abs(np.mean(rand) - mean) < 0.01
            assert np.abs(np.std(rand) - std) < 0.01

    def test_random_uniform(self):
        min_val = -1.
        max_val = 1.
        for k in BACKENDS:
            rand = k.eval(k.random_uniform((1000, 1000), min_val, max_val))
            assert rand.shape == (1000, 1000)
            assert np.abs(np.mean(rand)) < 0.01
            assert np.max(rand) <= max_val
            assert np.min(rand) >= min_val

    def test_random_binomial(self):
        p = 0.5
        for k in BACKENDS:
            rand = k.eval(k.random_binomial((1000, 1000), p))
            assert rand.shape == (1000, 1000)
            assert np.abs(np.mean(rand) - p) < 0.01
            assert np.max(rand) == 1
            assert np.min(rand) == 0

    '''need special handle for different backend'''

    def test_internal_conv_utils(self):
        xshape = (5, 4, 3, 2)
        xval = np.random.random(xshape)
        xtf = KTF.variable(xval)
        ztf = KTF._preprocess_deconv_output_shape(xtf, xshape, 'channels_first')
        assert ztf == (5, 3, 2, 4)

        for dtype in [None, 'float64']:
            xval = np.random.random((5, 4, 3, 2))
            xtf = KTF.variable(xval, dtype=dtype)
            ztf = KTF.eval(KTF._preprocess_conv2d_input(xtf, 'channels_first'))
            assert ztf.shape == (5, 3, 2, 4)

            xval = np.random.random((6, 5, 4, 3, 2))
            xtf = KTF.variable(xval, dtype=dtype)
            ztf = KTF.eval(KTF._preprocess_conv3d_input(xtf, 'channels_first'))
            assert ztf.shape == (6, 4, 3, 2, 5)

            xval = np.random.random((5, 4, 3, 2))
            xtf = KTF.variable(xval, dtype=dtype)
            ztf = KTF.eval(KTF._preprocess_conv2d_kernel(xtf, 'channels_first'))
            assert ztf.shape == (3, 2, 4, 5)

            xval = np.random.random((6, 5, 4, 3, 2))
            xtf = KTF.variable(xval, dtype=dtype)
            ztf = KTF.eval(KTF._preprocess_conv3d_kernel(xtf, 'channels_first'))
            assert ztf.shape == (4, 3, 2, 5, 6)

        xval = np.random.random((5, 4, 3, 2))
        xtf = KTF.variable(xval)
        ztf = KTF.eval(KTF._postprocess_conv2d_output(xtf, 'channels_first'))
        assert ztf.shape == (5, 2, 4, 3)

        xval = np.random.random((6, 5, 4, 3, 2))
        xtf = KTF.variable(xval)
        ztf = KTF.eval(KTF._postprocess_conv3d_output(xtf, 'channels_first'))
        assert ztf.shape == (6, 2, 5, 4, 3)

    def test_pooling_invalid_use(self):
        for (input_shape, pool_size) in zip([(5, 10, 12, 3), (5, 10, 12, 6, 3)], [(2, 2), (2, 2, 2)]):
            for k in BACKENDS:
                x = k.variable(np.random.random(input_shape))
                if len(pool_size) == 2:
                    with pytest.raises(ValueError):
                        k.pool2d(x, pool_size=pool_size, data_format='channels_middle')
                    with pytest.raises(ValueError):
                        k.pool2d(x, pool_size=pool_size, padding='twice')
                    with pytest.raises(ValueError):
                        k.pool2d(x, pool_size=pool_size, pool_mode='median')
                else:
                    with pytest.raises(ValueError):
                        k.pool3d(x, pool_size=pool_size, data_format='channels_middle')
                    with pytest.raises(ValueError):
                        k.pool3d(x, pool_size=pool_size, padding='twice')
                    with pytest.raises(ValueError):
                        k.pool3d(x, pool_size=pool_size, pool_mode='median')

    def test_resize_images(self):
        for data_format in ['channels_first', 'channels_last']:
            shape = (5, 5)
            if data_format == 'channels_first':
                x_shape = (2, 3) + shape
            elif data_format == 'channels_last':
                x_shape = (2,) + shape + (3,)
            check_single_tensor_operation('resize_images', x_shape,
                                          BACKENDS, cntk_dynamicity=True,
                                          height_factor=2,
                                          width_factor=2,
                                          data_format=data_format)

        # Test invalid use cases
        xval = np.random.random(x_shape)
        for k in BACKENDS:
            with pytest.raises(ValueError):
                k.resize_images(k.variable(xval), 2, 2,
                                data_format='channels_middle')

    def test_resize_volumes(self):
        for data_format in ['channels_first', 'channels_last']:
            shape = (5, 5, 5)
            if data_format == 'channels_first':
                x_shape = (2, 3) + shape
            elif data_format == 'channels_last':
                x_shape = (2,) + shape + (3,)
            check_single_tensor_operation('resize_volumes', x_shape,
                                          BACKENDS, cntk_dynamicity=True,
                                          depth_factor=2,
                                          height_factor=2,
                                          width_factor=2,
                                          data_format=data_format)

        # Test invalid use cases
        xval = np.random.random(x_shape)
        for k in BACKENDS:
            with pytest.raises(ValueError):
                k.resize_volumes(k.variable(xval), 2, 2, 2,
                                 data_format='channels_middle')

    def test_temporal_padding(self):
        check_single_tensor_operation('temporal_padding', (2, 3, 4),
                                      BACKENDS, padding=(2, 2))

    def test_spatial_2d_padding(self):
        padding = ((1, 2), (2, 1))
        for data_format in ['channels_first', 'channels_last']:
            shape = (5, 5)
            if data_format == 'channels_first':
                x_shape = (1, 3) + shape
            else:
                x_shape = (1,) + shape + (3,)
            check_single_tensor_operation('spatial_2d_padding', x_shape, BACKENDS,
                                          padding=padding, data_format=data_format)

        # Test invalid use cases
        xval = np.random.random(x_shape)
        for k in BACKENDS:
            with pytest.raises(ValueError):
                k.spatial_2d_padding(k.variable(xval), padding=padding,
                                     data_format='channels_middle')

    def test_spatial_3d_padding(self):
        padding = ((1, 2), (2, 1), (1, 2))
        for data_format in ['channels_first', 'channels_last']:
            shape = (5, 5, 5)
            if data_format == 'channels_first':
                x_shape = (1, 3) + shape
            else:
                x_shape = (1,) + shape + (3,)
            check_single_tensor_operation('spatial_3d_padding', x_shape, BACKENDS,
                                          padding=padding, data_format=data_format)

        # Test invalid use cases
        xval = np.random.random(x_shape)
        for k in BACKENDS:
            with pytest.raises(ValueError):
                k.spatial_3d_padding(k.variable(xval), padding=padding,
                                     data_format='channels_middle')

    def test_bias_add(self):
        for data_format in ['channels_first', 'channels_last']:
            for shape in [(), (3,), (2, 3), (5, 3, 2)]:
                if data_format == 'channels_first':
                    x_shape = (1, 4) + shape
                else:
                    x_shape = (1,) + shape + (4,)
                bias_shape = (4,)
                check_two_tensor_operation('bias_add', x_shape, bias_shape,
                                           BACKENDS, cntk_dynamicity=True,
                                           data_format=data_format)

            if data_format == 'channels_first':
                x_shape = (20, 6, 10)
            else:
                x_shape = (20, 10, 6)
            check_two_tensor_operation('bias_add', x_shape, (10, 6),
                                       BACKENDS, cntk_dynamicity=True,
                                       data_format=data_format)

        # Test invalid use casess
        for k in BACKENDS:
            x = k.variable(np.random.random(x_shape))
            b = k.variable(np.random.random(bias_shape))
            with pytest.raises(ValueError):
                k.bias_add(x, b, data_format='channels_middle')

    def test_batchnorm(self):
        shape = (2, 3)
        for data_format in ['channels_first', 'channels_last']:
            if data_format == 'channels_first':
                x_shape = (1, 4) + shape
            else:
                x_shape = (1,) + shape + (4,)
            x_val = np.random.random(x_shape).astype(np.float32)
            xth = KTH.variable(x_val)
            xtf = KTF.variable(x_val)
            xc = KC.placeholder(x_shape)
            zth, _, _ = KTH.normalize_batch_in_training(xth, None, None,
                                                        reduction_axes='per-activation')
            ztf, _, _ = KTF.normalize_batch_in_training(xtf, None, None,
                                                        reduction_axes=[0, 1, 2, 3])
            zc, _, _ = KC.normalize_batch_in_training(xc, None, None,
                                                      reduction_axes=[0, 1, 2, 3])
            zth = KTH.eval(zth)
            ztf = KTF.eval(ztf)
            zc = KC.function([xc], [zc])([x_val])[0]
            assert zth.shape == ztf.shape
            assert zth.shape == zc.shape

    def test_ctc(self):
        # simplified version of TensorFlow's test

        label_lens = np.expand_dims(np.asarray([5, 4]), 1)
        input_lens = np.expand_dims(np.asarray([5, 5]), 1)  # number of timesteps

        # the Theano and TensorFlow CTC code use different methods to ensure
        # numerical stability.  The Theano code subtracts out the max
        # before the final log, so the results are different but scale
        # identically and still train properly
        loss_log_probs_tf = [3.34211, 5.42262]
        loss_log_probs_th = [1.73308, 3.81351]

        # dimensions are batch x time x categories
        labels = np.asarray([[0, 1, 2, 1, 0], [0, 1, 1, 0, -1]])
        inputs = np.asarray(
            [[[0.633766, 0.221185, 0.0917319, 0.0129757, 0.0142857, 0.0260553],
              [0.111121, 0.588392, 0.278779, 0.0055756, 0.00569609, 0.010436],
              [0.0357786, 0.633813, 0.321418, 0.00249248, 0.00272882, 0.0037688],
              [0.0663296, 0.643849, 0.280111, 0.00283995, 0.0035545, 0.00331533],
              [0.458235, 0.396634, 0.123377, 0.00648837, 0.00903441, 0.00623107]],
             [[0.30176, 0.28562, 0.0831517, 0.0862751, 0.0816851, 0.161508],
              [0.24082, 0.397533, 0.0557226, 0.0546814, 0.0557528, 0.19549],
              [0.230246, 0.450868, 0.0389607, 0.038309, 0.0391602, 0.202456],
              [0.280884, 0.429522, 0.0326593, 0.0339046, 0.0326856, 0.190345],
              [0.423286, 0.315517, 0.0338439, 0.0393744, 0.0339315, 0.154046]]],
            dtype=np.float32)

        labels_tf = KTF.variable(labels, dtype="int32")
        inputs_tf = KTF.variable(inputs, dtype="float32")
        input_lens_tf = KTF.variable(input_lens, dtype="int32")
        label_lens_tf = KTF.variable(label_lens, dtype="int32")
        res = KTF.eval(KTF.ctc_batch_cost(labels_tf, inputs_tf, input_lens_tf, label_lens_tf))
        assert_allclose(res[:, 0], loss_log_probs_tf, atol=1e-05)

        labels_th = KTH.variable(labels, dtype="int32")
        inputs_th = KTH.variable(inputs, dtype="float32")
        input_lens_th = KTH.variable(input_lens, dtype="int32")
        label_lens_th = KTH.variable(label_lens, dtype="int32")
        res = KTH.eval(KTH.ctc_batch_cost(labels_th, inputs_th, input_lens_th, label_lens_th))
        assert_allclose(res[0, :], loss_log_probs_th, atol=1e-05)

    '''only tensorflow tested, need special handle'''

    def test_ctc_decode_greedy(self):
        # Test adapted from tensorflow
        """Test two batch entries - best path decoder."""
        max_time_steps = 6

        seq_len_0 = 4
        input_prob_matrix_0 = np.asarray(
            [[1.0, 0.0, 0.0, 0.0],  # t=0
             [0.0, 0.0, 0.4, 0.6],  # t=1
             [0.0, 0.0, 0.4, 0.6],  # t=2
             [0.0, 0.9, 0.1, 0.0],  # t=3
             [0.0, 0.0, 0.0, 0.0],  # t=4 (ignored)
             [0.0, 0.0, 0.0, 0.0]],  # t=5 (ignored)
            dtype=np.float32)
        input_log_prob_matrix_0 = np.log(input_prob_matrix_0)

        seq_len_1 = 5
        # dimensions are time x depth

        input_prob_matrix_1 = np.asarray(
            [[0.1, 0.9, 0.0, 0.0],  # t=0
             [0.0, 0.9, 0.1, 0.0],  # t=1
             [0.0, 0.0, 0.1, 0.9],  # t=2
             [0.0, 0.9, 0.1, 0.1],  # t=3
             [0.9, 0.1, 0.0, 0.0],  # t=4
             [0.0, 0.0, 0.0, 0.0]],  # t=5 (ignored)
            dtype=np.float32)

        # len max_time_steps array of batch_size x depth matrices
        inputs = [np.vstack([input_prob_matrix_0[t, :],
                             input_prob_matrix_1[t, :]])
                  for t in range(max_time_steps)]

        # change tensorflow order to keras backend order
        inputs = KTF.variable(np.asarray(inputs).transpose((1, 0, 2)))
        # batch_size length vector of sequence_lengths
        input_length = KTF.variable(np.array([seq_len_0, seq_len_1], dtype=np.int32))

        # batch_size length vector of negative log probabilities
        log_prob_truth = np.array([
            np.sum(-np.log([1.0, 0.6, 0.6, 0.9])),
            np.sum(-np.log([0.9, 0.9, 0.9, 0.9, 0.9]))
        ], np.float32)[:, np.newaxis]

        # keras output, unlike tensorflow, is a dense (not sparse) tensor
        decode_truth = np.array([[0, 1, -1], [1, 1, 0]])

        decode_pred_tf, log_prob_pred_tf = KTF.ctc_decode(inputs,
                                                          input_length,
                                                          greedy=True)

        assert len(decode_pred_tf) == 1

        decode_pred = KTF.eval(decode_pred_tf[0])
        log_prob_pred = KTF.eval(log_prob_pred_tf)

        assert np.alltrue(decode_truth == decode_pred)
        assert np.allclose(log_prob_truth, log_prob_pred)

    '''tensorflow only, need special handle'''

    def test_ctc_decode_beam_search(self):
        """Test one batch, two beams - hibernating beam search."""

        depth = 6

        seq_len_0 = 5
        input_prob_matrix_0 = np.asarray(
            [[0.30999, 0.309938, 0.0679938, 0.0673362, 0.0708352, 0.173908],
             [0.215136, 0.439699, 0.0370931, 0.0393967, 0.0381581, 0.230517],
             [0.199959, 0.489485, 0.0233221, 0.0251417, 0.0233289, 0.238763],
             [0.279611, 0.452966, 0.0204795, 0.0209126, 0.0194803, 0.20655],
             [0.51286, 0.288951, 0.0243026, 0.0220788, 0.0219297, 0.129878],
             # Random entry added in at time=5
             [0.155251, 0.164444, 0.173517, 0.176138, 0.169979, 0.160671]],
            dtype=np.float32)

        # len max_time_steps array of batch_size x depth matrices
        inputs = ([input_prob_matrix_0[t, :][np.newaxis, :]
                   for t in range(seq_len_0)] +  # Pad to max_time_steps = 8
                  2 * [np.zeros((1, depth), dtype=np.float32)])

        inputs = KTF.variable(np.asarray(inputs).transpose((1, 0, 2)))

        # batch_size length vector of sequence_lengths
        input_length = KTF.variable(np.array([seq_len_0], dtype=np.int32))
        # batch_size length vector of negative log probabilities
        log_prob_truth = np.array([
            0.584855,  # output beam 0
            0.389139  # output beam 1
        ], np.float32)[np.newaxis, :]

        decode_truth = [np.array([1, 0]), np.array([0, 1, 0])]

        beam_width = 2
        top_paths = 2

        decode_pred_tf, log_prob_pred_tf = KTF.ctc_decode(inputs,
                                                          input_length,
                                                          greedy=False,
                                                          beam_width=beam_width,
                                                          top_paths=top_paths)

        assert len(decode_pred_tf) == top_paths

        log_prob_pred = KTF.eval(log_prob_pred_tf)

        for i in range(top_paths):
            assert np.alltrue(decode_truth[i] == KTF.eval(decode_pred_tf[i]))

        assert np.allclose(log_prob_truth, log_prob_pred)

    def test_one_hot(self):
        input_length = 10
        num_classes = 20
        batch_size = 30
        indices = np.random.randint(0, num_classes, size=(batch_size, input_length))
        oh = np.eye(num_classes)[indices]
        for k in BACKENDS:
            koh = k.eval(k.one_hot(k.variable(indices, dtype='int32'), num_classes))
            assert np.all(koh == oh)

    def test_sparse_dot(self):
        x_d = np.array([0, 7, 2, 3], dtype=np.float32)
        x_r = np.array([0, 2, 2, 3], dtype=np.int64)
        x_c = np.array([4, 3, 2, 3], dtype=np.int64)

        x_sparse = sparse.csr_matrix((x_d, (x_r, x_c)), shape=(4, 5))
        x_dense = x_sparse.toarray()

        W = np.random.random((5, 4))
        # cntk not support it yet
        backends = [KTF]
        if KTH.th_sparse_module:
            # Theano has some dependency issues for sparse
            backends.append(KTH)

        for K in backends:
            t_W = K.variable(W)
            k_s = K.eval(K.dot(K.variable(x_sparse), t_W))
            k_d = K.eval(K.dot(K.variable(x_dense), t_W))

            assert k_s.shape == k_d.shape
            assert_allclose(k_s, k_d, atol=1e-05)

    def test_sparse_concat(self):
        x_d = np.array([0, 7, 2, 3], dtype=np.float32)
        x_r = np.array([0, 2, 2, 3], dtype=np.int64)
        x_c = np.array([4, 3, 2, 3], dtype=np.int64)

        x_sparse_1 = sparse.csr_matrix((x_d, (x_r, x_c)), shape=(4, 5))

        x_d = np.array([0, 7, 2, 3], dtype=np.float32)
        x_r = np.array([0, 2, 2, 3], dtype=np.int64)
        x_c = np.array([4, 3, 2, 3], dtype=np.int64)

        x_sparse_2 = sparse.csr_matrix((x_d, (x_r, x_c)), shape=(4, 5))

        x_dense_1 = x_sparse_1.toarray()
        x_dense_2 = x_sparse_2.toarray()

        # cntk not support it yet
        backends = [KTF]
        if KTH.th_sparse_module:
            # Theano has some dependency issues for sparse
            backends.append(KTH)

        for K in backends:
            k_s = K.concatenate([K.variable(x_sparse_1), K.variable(x_sparse_2)])
            assert K.is_sparse(k_s)

            k_s_d = K.eval(k_s)

            k_d = K.eval(K.concatenate([K.variable(x_dense_1), K.variable(x_dense_2)]))

            assert k_s_d.shape == k_d.shape
            assert_allclose(k_s_d, k_d, atol=1e-05)

    @pytest.mark.parametrize('k', [KTH, KTF], ids=['Theano', 'TensorFlow'])
    def test_map(self, k):
        x = np.random.rand(10, 3).astype(np.float32)
        vx = k.variable(x)
        kx = k.eval(k.map_fn(k.sum, vx))
        # make sure we can also walk the indexes in tensorflow which we
        # can't without specifying dtype
        kx2 = k.eval(k.map_fn(
            lambda i: k.sum(vx[i]),
            k.arange(10),
            dtype=k.floatx()
        ))

        assert (10,) == kx.shape
        assert (10,) == kx2.shape
        assert_allclose(x.sum(axis=1), kx, atol=1e-05)
        assert_allclose(kx, kx2, atol=1e-05)

    @pytest.mark.parametrize('k', [KTH, KTF], ids=['Theano', 'TensorFlow'])
    def test_foldl(self, k):
        x = np.random.rand(10, 3).astype(np.float32)
        kx = k.eval(k.foldl(lambda a, b: a + b, k.variable(x)))

        assert (3,) == kx.shape
        assert_allclose(x.sum(axis=0), kx, atol=1e-05)

    @pytest.mark.parametrize('k', [KTH, KTF], ids=['Theano', 'TensorFlow'])
    def test_foldr(self, k):
        # This test aims to make sure that we walk the array from right to left
        # and checks it in the following way: multiplying left to right 1e-40
        # cannot be held into a float32 so it causes an underflow while from
        # right to left we have no such problem and the result is larger
        x = np.array([1e-20, 1e-20, 10, 10, 10], dtype=np.float32)
        vx = k.variable(x)
        p1 = k.eval(k.foldl(lambda a, b: a * b, vx))
        p2 = k.eval(k.foldr(lambda a, b: a * b, vx))

        assert p1 < p2
        assert 9e-38 < p2 <= 1e-37

    def test_arange(self):
        for test_value in (-20, 0, 1, 10):
            a_list = []
            dtype_list = []
            # cntk has issue with negative number
            for k in [KTH, KTF]:
                t = k.arange(test_value)
                a = k.eval(t)
                assert np.array_equal(a, np.arange(test_value))
                dtype_list.append(k.dtype(t))
                a_list.append(a)

            for i in range(len(a_list) - 1):
                assert np.array_equal(a_list[i], a_list[i + 1])

        for start, stop, step in ((0, 5, 1), (-5, 5, 2), (0, 1, 2)):
            a_list = []
            for k in [KTH, KTF]:
                a = k.eval(k.arange(start, stop, step))
                assert np.array_equal(a, np.arange(start, stop, step))
                a_list.append(a)
            for i in range(len(a_list) - 1):
                assert np.array_equal(a_list[i], a_list[i + 1])

        for dtype in ('int32', 'int64', 'float32', 'float64'):
            for backend in [KTH, KTF]:
                t = backend.arange(10, dtype=dtype)
                assert backend.dtype(t) == dtype

    def test_in_train_phase(self):
        for training in [True, False]:
            check_two_tensor_operation('in_train_phase', (3, 3), (2, 2), [KTH, KTF],
                                       training=training)

    def test_setfloatx_incorrect_values(self):
        # Keep track of the old value
        old_floatx = floatx()
        # Try some incorrect values
        initial = floatx()
        for value in ['', 'beerfloat', 123]:
            with pytest.raises(ValueError):
                set_floatx(value)
        assert floatx() == initial
        # Restore old value
        set_floatx(old_floatx)

    def test_setfloatx_correct_values(self):
        # Keep track of the old value
        old_floatx = floatx()
        # Check correct values
        for value in ['float16', 'float32', 'float64']:
            set_floatx(value)
            assert floatx() == value
        # Restore old value
        set_floatx(old_floatx)

    @pytest.mark.skipif((K.backend() == 'cntk'),
                        reason='cntk does not support float16')
    def test_set_floatx(self):
        """
        Make sure that changes to the global floatx are effectively
        taken into account by the backend.
        """
        # Keep track of the old value
        old_floatx = floatx()

        set_floatx('float16')
        var = variable([10])
        check_dtype(var, 'float16')

        set_floatx('float64')
        var = variable([10])
        check_dtype(var, 'float64')

        # Restore old value
        set_floatx(old_floatx)


if __name__ == '__main__':
    pytest.main([__file__])<|MERGE_RESOLUTION|>--- conflicted
+++ resolved
@@ -447,8 +447,6 @@
         for i in range(len(z_list)):
             assert_allclose(zero_list[i], z_list[i], atol=1e-05)
 
-<<<<<<< HEAD
-=======
     def test_stop_gradient(self):
         # This test checks the consistency of the stop_gradient backend API.
         # It doesn't check the functionality (which is checked at the
@@ -460,7 +458,6 @@
             c, d = k.stop_gradient([a, b])
             e = k.stop_gradient(b)
 
->>>>>>> aed00c3c
     # cntk currently not support function in this way, so can't test as this
     def test_function(self):
         test_backend = [KTH, KTF]

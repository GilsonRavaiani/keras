import pytest
from numpy.testing import assert_allclose
import numpy as np
import scipy.sparse as sparse

from keras import backend as K
from keras.backend import theano_backend as KTH, floatx, set_floatx, variable
from keras.backend import tensorflow_backend as KTF
from keras.utils.conv_utils import convert_kernel
from keras.backend import cntk_backend as KC

BACKENDS = [KTH, KTF, KC]


def check_dtype(var, dtype):
    if K._BACKEND == 'theano':
        assert var.dtype == dtype
    else:
        assert var.dtype.name == '%s_ref' % dtype


def cntk_func_single_tensor(function_name, x_shape, **kwargs):
    xc = KC.placeholder(x_shape)
    output_cntk = getattr(KC, function_name)(xc, **kwargs)
    return KC.function([xc], [output_cntk])


def cntk_func_two_tensor(function_name, x_shape, y, **kwargs):
    if type(y).__name__ == 'ndarray':
        xc = KC.placeholder(x_shape)
        output_cntk = getattr(KC, function_name)(xc, KC.variable(y), **kwargs)
        return KC.function([xc], [output_cntk])
    else:
        xc = KC.placeholder(ndim=len(x_shape))
        yc = KC.placeholder(y)
        output_cntk = getattr(KC, function_name)(xc, yc, **kwargs)
        return KC.function([xc, yc], [output_cntk])


def parse_shape_or_val(shape_or_val):
    if isinstance(shape_or_val, np.ndarray):
        return shape_or_val.shape, shape_or_val
    else:
        return shape_or_val, np.random.random(shape_or_val) - 0.5


def assert_list_pairwise(z_list, shape=True, allclose=True, itself=False, atol=1e-05):
    for (z1, z2) in zip(z_list[1:], z_list[:-1]):
        if shape:
            assert z1.shape == z2.shape
        if allclose:
            assert_allclose(z1, z2, atol=atol)
        if itself:
            assert z1 == z2


def assert_list_with_ref(z_list, ref):
    for z in z_list:
        assert z.shape == ref.shape
        assert_allclose(z, ref, atol=1e-05)


def assert_list_keras_shape(z_list):
    for z in z_list:
        if hasattr(z, '_keras_shape'):
            assert z._keras_shape == z.shape


def check_single_tensor_operation(function_name, x_shape_or_val, backend_list, **kwargs):
    shape_or_val = kwargs.pop('shape_or_val', True)
    assert_value_equality = kwargs.pop('assert_value_equality', True)
    assert_value_with_ref = kwargs.pop('assert_value_with_ref', None)
    cntk_dynamicity = kwargs.pop('cntk_dynamicity', False)

    if shape_or_val:
        x_shape, x_val = parse_shape_or_val(x_shape_or_val)

    z_list = []
    for k in backend_list:
        if shape_or_val:
            if (k == KC) & (cntk_dynamicity):
                z = cntk_func_single_tensor(function_name, x_shape,
                                            **kwargs)([x_val])[0]
            else:
                z = k.eval(getattr(k, function_name)(k.variable(x_val), **kwargs))
        else:
            z = k.eval(getattr(k, function_name)(x_shape_or_val, **kwargs))
        z_list += [z]

    if assert_value_with_ref is not None:
        assert_list_with_ref(z_list, assert_value_with_ref)
    else:
        assert_list_pairwise(z_list, allclose=assert_value_equality)
    assert_list_keras_shape(z_list)


<<<<<<< HEAD
    ztf = KTF.eval(KTF.categorical_crossentropy(ytf, xtf, from_logits=True))
    zth = KTH.eval(KTH.categorical_crossentropy(yth, xth, from_logits=True))

    func_cntk = KC.function([xc, yc],
                            [KC.categorical_crossentropy(yc, xc, from_logits=True)])
    zc = func_cntk([xval, yval])
    # Keras function return a list, take the first output
    assert len(zc) == 1
    zc = zc[0]
=======
def check_two_tensor_operation(function_name, x_shape_or_val,
                               y_shape_or_val, backend_list, **kwargs):
    shape_or_val = kwargs.pop('shape_or_val', True)
    concat_args = kwargs.pop('concat_args', False)
    cntk_dynamicity = kwargs.pop('cntk_dynamicity', False)
    cntk_two_dynamicity = kwargs.pop('cntk_two_dynamicity', False)

    if shape_or_val:
        x_shape, x_val = parse_shape_or_val(x_shape_or_val)
        y_shape, y_val = parse_shape_or_val(y_shape_or_val)
>>>>>>> b95fcf7f

    z_list = []
    for k in backend_list:
        if shape_or_val:
            if (k == KC) & (cntk_dynamicity):
                z = cntk_func_two_tensor(function_name, x_shape,
                                         y=y_val, **kwargs)([x_val])[0]
            elif (k == KC) & (cntk_two_dynamicity):
                z = cntk_func_two_tensor(function_name, x_shape,
                                         y=y_shape, **kwargs)([x_val, y_val])[0]
            elif (k == KTH) & (function_name[:4] == 'conv'):
                z = k.eval(getattr(k, function_name)(
                    k.variable(x_val), k.variable(convert_kernel(y_val)), **kwargs))
            elif concat_args:
                z = k.eval(getattr(k, function_name)(
                    [k.variable(x_val), k.variable(y_val)], **kwargs))
            else:
                z = k.eval(getattr(k, function_name)(
                    k.variable(x_val), k.variable(y_val), **kwargs))
        else:
            z = k.eval(getattr(k, function_name)(
                x_shape_or_val, y_shape_or_val, **kwargs))
        z_list += [z]

    assert_list_pairwise(z_list)
    assert_list_keras_shape(z_list)


def check_composed_tensor_operations(first_function_name, first_function_args,
                                     second_function_name, second_function_args,
                                     input_shape, backend_list):
    val = np.random.random(input_shape) - 0.5

    z_list = []
    for k in backend_list:
        x = k.variable(val)
        y = getattr(k, first_function_name)(x, **first_function_args)
        z = k.eval(getattr(k, second_function_name)(y, **second_function_args))
        z_list += [z]

    assert_list_pairwise(z_list)


class TestBackend(object):

    def test_is_keras_tensor(self):
        for k in [KTH, KTF]:
            np_var = np.array([1, 2])
            try:
                k.is_keras_tensor(np_var)
                assert True is False
            except ValueError:
                # This is the expected behavior
                continue

            keras_var = k.variable(np_var)
            assert k.is_keras_tensor(keras_var) is True
            keras_placeholder = k.placeholder(shape=(2, 4, 5))
            assert k.is_keras_tensor(keras_placeholder) is True

    def test_set_learning_phase(self):
        # not supported learning_phase
        for k in BACKENDS:
            with pytest.raises(ValueError):
                k.set_learning_phase(2)

    def test_eye(self):
        z_list = [k.eval(k.eye(3)) for k in BACKENDS]
        assert_list_pairwise(z_list)

    def test_linear_operations(self):
        check_two_tensor_operation('dot', (4, 2), (2, 4), BACKENDS)
        check_two_tensor_operation('dot', (4, 2), (5, 2, 3), BACKENDS)

        check_two_tensor_operation('batch_dot', (4, 2, 3), (4, 5, 3),
                                   BACKENDS, cntk_two_dynamicity=True, axes=(2, 2))
        check_two_tensor_operation('batch_dot', (4, 2, 3), (4, 3),
                                   BACKENDS, cntk_two_dynamicity=True, axes=(2, 1))
        check_two_tensor_operation('batch_dot', (4, 2), (4, 2, 3),
                                   BACKENDS, cntk_two_dynamicity=True, axes=(1, 1))
        check_two_tensor_operation('batch_dot', (32, 20), (32, 20),
                                   BACKENDS, cntk_two_dynamicity=True, axes=1)
        check_two_tensor_operation('batch_dot', (32, 20), (32, 20),
                                   BACKENDS, cntk_two_dynamicity=True, axes=(1, 1))

        check_single_tensor_operation('transpose', (4, 2), BACKENDS)
        # cntk doesn't support reverse yet
        check_single_tensor_operation('reverse', (4, 3, 2), [KTH, KTF], axes=1)
        check_single_tensor_operation('reverse', (4, 3, 2), [KTH, KTF], axes=(1, 2))

    def test_random_variables(self):
        check_single_tensor_operation('random_uniform_variable', (2, 3), BACKENDS,
                                      low=0., high=1.,
                                      shape_or_val=False, assert_value_equality=False)
        check_single_tensor_operation('random_normal_variable', (2, 3), BACKENDS,
                                      mean=0., scale=1.,
                                      shape_or_val=False, assert_value_equality=False)

        # not supported dtype
        for dtype in ['int16', 'int32', 'int64', 'uint8', 'uint16', 'double']:
            with pytest.raises(ValueError):
                ztf = KTF.random_normal_variable((2, 3), 0, 1, dtype=dtype)

    @pytest.mark.parametrize('k', [KTF], ids=['TensorFlow'])
    def test_batch_dot_shape(self, k):
        x_batch = k.ones(shape=(32, 20))
        y_batch = k.ones(shape=(32, 20))
        xy_batch_dot = k.batch_dot(x_batch, y_batch, axes=1)
        assert_allclose(k.eval(xy_batch_dot), np.ones((32, 1)) * 20, atol=1e-05)
        xy_batch_dot = k.batch_dot(x_batch, y_batch, axes=0)
        assert_allclose(k.eval(xy_batch_dot), np.ones((20, 1)) * 32, atol=1e-05)
        # making sure swapping axes when ndim == 2 works
        x_batch = k.ones(shape=(32, 20))
        y_batch = k.ones(shape=(20, 32))
        xy_batch_dot = k.batch_dot(x_batch, y_batch, axes=(0, 1))
        assert_allclose(k.eval(xy_batch_dot), np.ones((20, 1)) * 32, atol=1e-05)
        xy_batch_dot = k.batch_dot(x_batch, y_batch, axes=(1, 0))
        assert_allclose(k.eval(xy_batch_dot), np.ones((32, 1)) * 20, atol=1e-05)

    def test_shape_operations(self):
        check_two_tensor_operation('concatenate', (4, 3), (4, 2), BACKENDS,
                                   axis=-1, concat_args=True)

        check_single_tensor_operation('reshape', (4, 2), BACKENDS, shape=(8, 1))
        check_single_tensor_operation('permute_dimensions', (4, 2, 3), BACKENDS,
                                      pattern=(2, 0, 1))
        check_single_tensor_operation('repeat', (4, 1), BACKENDS, n=3)
        check_single_tensor_operation('flatten', (4, 1), BACKENDS)
        check_single_tensor_operation('batch_flatten', (20, 2, 5), BACKENDS,
                                      cntk_dynamicity=True)
        check_single_tensor_operation('expand_dims', (4, 3), BACKENDS, axis=-1)
        check_single_tensor_operation('expand_dims', (4, 3, 2), BACKENDS, axis=1)
        check_single_tensor_operation('squeeze', (4, 3, 1), BACKENDS, axis=2)
        check_single_tensor_operation('squeeze', (4, 1, 1), BACKENDS, axis=1)
        check_composed_tensor_operations('reshape', {'shape': (4, 3, 1, 1)},
                                         'squeeze', {'axis': 2},
                                         (4, 3, 1, 1), BACKENDS)
        check_single_tensor_operation('temporal_padding',
                                      (4, 3, 3),
                                      BACKENDS)
        check_single_tensor_operation('temporal_padding',
                                      (4, 3, 3),
                                      BACKENDS,
                                      padding=(2, 2))
        check_single_tensor_operation('spatial_2d_padding',
                                      (4, 4, 3, 3),
                                      BACKENDS)
        check_single_tensor_operation('spatial_2d_padding',
                                      (4, 4, 3, 3),
                                      BACKENDS,
                                      padding=((2, 2), (2, 2)))
        check_single_tensor_operation('spatial_3d_padding',
                                      (4, 4, 3, 3, 3),
                                      BACKENDS)
        check_single_tensor_operation('spatial_3d_padding',
                                      (4, 4, 3, 3, 3),
                                      BACKENDS,
                                      padding=((2, 2), (2, 2), (2, 2)))

    def test_none_shape_operations(self):
        # Test shape inference when input
        # shape has `None` entries
        if K.backend() == 'theano':
            x = KTH.placeholder((3, None, 4))

            y = KTH.batch_flatten(x)
            if hasattr(y, '_keras_shape'):
                assert y._keras_shape == (3, None)

            y = KTH.flatten(x)
            if hasattr(y, '_keras_shape'):
                assert y._keras_shape == (None, )

    def test_repeat_elements(self):
        reps = 3
        for ndims in [1, 2, 3]:
            shape = np.arange(2, 2 + ndims)
            arr = np.arange(np.prod(shape)).reshape(shape)

            for rep_axis in range(ndims):
                np_rep = np.repeat(arr, reps, axis=rep_axis)
                check_single_tensor_operation('repeat_elements', arr, BACKENDS,
                                              rep=reps, axis=rep_axis,
                                              assert_value_with_ref=np_rep)

                # test theano shape inference when
                # input shape has None entries
                if K.backend() == 'theano':
                    shape = list(shape)
                    shape[rep_axis] = None
                    x = K.placeholder(shape=shape)
                    y = K.repeat_elements(x, reps, axis=rep_axis)
                    assert y._keras_shape == tuple(shape)

        # Test invalid use cases
        with pytest.raises(ValueError):
            ztf = KTF.placeholder(shape=(None, 2, 3))
            KTF.repeat_elements(ztf, 5, axis=0)

    def test_tile(self):
        shape = (3, 4)
        arr = np.arange(np.prod(shape)).reshape(shape)
        check_single_tensor_operation('tile', arr, BACKENDS, n=[2, 1])
        check_single_tensor_operation('tile', (2, 5), BACKENDS, n=[5, 2])

        # test theano shape inference when
        # input shape has None entries
        if K.backend() == 'theano':
            x = K.placeholder(shape=(None, 4))
            n = 2
            y = KTH.tile(x, n)
            assert y._keras_shape == (None, 8)
            n = (4, 3)
            y = K.tile(x, n)
            assert y._keras_shape == (None, 12)

    def test_gather(self):
        shape = (10, 2, 3)
        ref = np.arange(np.prod(shape)).reshape(shape)
        inds = [1, 3, 7, 9]
        z_list = [k.eval(k.gather(k.variable(ref), k.variable(inds, dtype='int32')))
                  for k in BACKENDS]

        assert_list_pairwise(z_list)
        assert_list_keras_shape(z_list)

        # test theano shape inference when
        # input shape has None entries
        if K.backend() == 'theano':
            x = K.placeholder(shape=(None, 3, 4))
            indices = K.placeholder(shape=(5, 6), dtype='int32')
            y = K.gather(x, indices)
            assert y._keras_shape == (5, 6, 3, 4)

    def test_value_manipulation(self):
        val = np.random.random((4, 2))
        for function_name in ['get_value', 'count_params', 'get_variable_shape']:
            v_list = [getattr(k, function_name)(k.variable(val))
                      for k in BACKENDS]

            if function_name == 'get_value':
                assert_list_pairwise(v_list)
            else:
                assert_list_pairwise(v_list, shape=False, allclose=False, itself=True)

        # print_tensor
        check_single_tensor_operation('print_tensor', (), BACKENDS)
        check_single_tensor_operation('print_tensor', (2,), BACKENDS)
        check_single_tensor_operation('print_tensor', (4, 3), BACKENDS)
        check_single_tensor_operation('print_tensor', (1, 2, 3), BACKENDS)

    def test_elementwise_operations(self):
        check_single_tensor_operation('max', (4, 2), BACKENDS)
        check_single_tensor_operation('max', (4, 2), BACKENDS, axis=1, keepdims=True)

        check_single_tensor_operation('min', (4, 2), BACKENDS)
        check_single_tensor_operation('min', (4, 2), BACKENDS, axis=1, keepdims=True)
        check_single_tensor_operation('min', (4, 2, 3), BACKENDS, axis=[1, -1])

        check_single_tensor_operation('mean', (4, 2), BACKENDS)
        check_single_tensor_operation('mean', (4, 2), BACKENDS, axis=1, keepdims=True)
        check_single_tensor_operation('mean', (4, 2, 3), BACKENDS, axis=-1, keepdims=True)
        check_single_tensor_operation('mean', (4, 2, 3), BACKENDS, axis=[1, -1])

        check_single_tensor_operation('std', (4, 2), BACKENDS)
        check_single_tensor_operation('std', (4, 2), BACKENDS, axis=1, keepdims=True)
        check_single_tensor_operation('std', (4, 2, 3), BACKENDS, axis=[1, -1])

        check_single_tensor_operation('prod', (4, 2), BACKENDS)
        check_single_tensor_operation('prod', (4, 2), BACKENDS, axis=1, keepdims=True)
        check_single_tensor_operation('prod', (4, 2, 3), BACKENDS, axis=[1, -1])

        # cntk does not support cumsum and cumprod yet
        check_single_tensor_operation('cumsum', (4, 2), [KTF, KTH])
        check_single_tensor_operation('cumsum', (4, 2), [KTF, KTH], axis=1)

        check_single_tensor_operation('cumprod', (4, 2), [KTF, KTH])
        check_single_tensor_operation('cumprod', (4, 2), [KTF, KTH], axis=1)

        check_single_tensor_operation('any', (4, 2), BACKENDS)
        check_single_tensor_operation('any', (4, 2), BACKENDS, axis=1, keepdims=True)

        check_single_tensor_operation('all', (4, 2), BACKENDS)
        check_single_tensor_operation('all', (4, 2), BACKENDS, axis=1, keepdims=True)

        check_single_tensor_operation('argmax', (4, 2), BACKENDS)
        check_single_tensor_operation('argmax', (4, 2), BACKENDS, axis=1)

        check_single_tensor_operation('argmin', (4, 2), BACKENDS)
        check_single_tensor_operation('argmin', (4, 2), BACKENDS, axis=1)

        check_single_tensor_operation('square', (4, 2), BACKENDS)
        check_single_tensor_operation('abs', (4, 2), BACKENDS)
        check_single_tensor_operation('sqrt', (4, 2), BACKENDS)
        check_single_tensor_operation('exp', (4, 2), BACKENDS)
        # cntk return -85.1 for zero or negative number, not nan, so can't compare with other backend.
        check_single_tensor_operation('log', (4, 2), [KTH, KTF])
        check_single_tensor_operation('round', (4, 2), BACKENDS)
        check_single_tensor_operation('sign', (4, 2), BACKENDS)
        check_single_tensor_operation('pow', (4, 2), BACKENDS, a=3)
        check_single_tensor_operation('clip', (4, 2), BACKENDS, min_value=0.4,
                                      max_value=0.6)

        # two-tensor ops
        check_two_tensor_operation('equal', (4, 2), (4, 2), BACKENDS)
        check_two_tensor_operation('not_equal', (4, 2), (4, 2), BACKENDS)
        check_two_tensor_operation('greater', (4, 2), (4, 2), BACKENDS)
        check_two_tensor_operation('greater_equal', (4, 2), (4, 2), BACKENDS)
        check_two_tensor_operation('less', (4, 2), (4, 2), BACKENDS)
        check_two_tensor_operation('less_equal', (4, 2), (4, 2), BACKENDS)
        check_two_tensor_operation('maximum', (4, 2), (4, 2), BACKENDS)
        check_two_tensor_operation('minimum', (4, 2), (4, 2), BACKENDS)

    # cntk doesn't support gradient in this way
    def test_gradient(self):
        val = np.random.random((4, 2))
        x_list = [k.variable(val) for k in [KTH, KTF]]
        z_list = []
        zero_list = []
        for x, k in zip(x_list, [KTH, KTF]):
            exp = x * k.exp(x)
            loss = k.sum(exp)
            zero_loss = k.stop_gradient(loss)
            grad = k.gradients(loss, [exp])
            zero_grad = k.gradients(loss + zero_loss, [exp])
            z_list.append(k.eval(grad[0]))
            zero_list.append(k.eval(grad[0]))

        assert_list_pairwise(z_list)
        assert_list_pairwise(zero_list)
        for i in range(len(z_list)):
            assert_allclose(zero_list[i], z_list[i], atol=1e-05)

    def test_stop_gradient(self):
        # This test checks the consistency of the stop_gradient backend API.
        # It doesn't check the functionality (which is checked at the
        # test_gradient test).
        val = np.random.random((4, 2))
        for k in BACKENDS:
            a = k.variable(val)
            b = k.square(a)
            c, d = k.stop_gradient([a, b])
            e = k.stop_gradient(b)

    # cntk currently not support function in this way, so can't test as this
    def test_function(self):
        test_backend = [KTH, KTF]
        val = np.random.random((4, 2))
        input_val = np.random.random((4, 2))

        f_list = []
        x_list = []
        for k in test_backend:
            x = k.variable(val)
            x_list.append(x)
            y = k.placeholder(ndim=2)
            exp = k.square(x) + y
            update = x * 2
            f = k.function([y], [exp], updates=[(x, update)])
            f_list.append(f)

        function_outputs_list = [f([input_val])[0] for f in f_list]
        assert_list_pairwise(function_outputs_list)

        new_val_list = [k.get_value(x) for x, k in zip(x_list, test_backend)]
        assert_list_pairwise(new_val_list)

    def test_rnn(self):
        # implement a simple RNN
        input_dim = 8
        output_dim = 4
        timesteps = 5

        input_val = np.random.random((32, timesteps, input_dim))
        init_state_val = np.random.random((32, output_dim))
        W_i_val = np.random.random((input_dim, output_dim))
        W_o_val = np.random.random((output_dim, output_dim))

        def rnn_step_fn(input_dim, output_dim, K):
            W_i = K.variable(W_i_val)
            W_o = K.variable(W_o_val)

            def step_function(x, states):
                assert len(states) == 1
                prev_output = states[0]
                output = K.dot(x, W_i) + K.dot(prev_output, W_o)
                return output, [output]

            return step_function

        # test default setup
        last_output_list = []
        outputs_list = []
        state_list = []

        unrolled_last_output_list = []
        unrolled_outputs_list = []
        unrolled_states_list = []

        backwards_last_output_list = []
        backwards_outputs_list = []
        backwards_states_list = []

        bwd_unrolled_last_output_list = []
        bwd_unrolled_outputs_list = []
        bwd_unrolled_states_list = []

        masked_last_output_list = []
        masked_outputs_list = []
        masked_states_list = []

        unrolled_masked_last_output_list = []
        unrolled_masked_outputs_list = []
        unrolled_masked_states_list = []

        for k in BACKENDS:
            rnn_fn = rnn_step_fn(input_dim, output_dim, k)
            inputs = k.variable(input_val)
            initial_states = [k.variable(init_state_val)]
            last_output, outputs, new_states = k.rnn(rnn_fn, inputs,
                                                     initial_states,
                                                     go_backwards=False,
                                                     mask=None)

            last_output_list.append(k.eval(last_output))
            outputs_list.append(k.eval(outputs))
            assert len(new_states) == 1
            state_list.append(k.eval(new_states[0]))
            # test unroll
            unrolled_last_output, unrolled_outputs, unrolled_new_states = k.rnn(
                rnn_fn, inputs,
                initial_states,
                go_backwards=False,
                mask=None,
                unroll=True,
                input_length=timesteps)

            unrolled_last_output_list.append(k.eval(unrolled_last_output))
            unrolled_outputs_list.append(k.eval(unrolled_outputs))
            assert len(unrolled_new_states) == 1
            unrolled_states_list.append(k.eval(unrolled_new_states[0]))

            backwards_last_output, backwards_outputs, backwards_new_states = k.rnn(rnn_fn, inputs,
                                                                                   initial_states,
                                                                                   go_backwards=True,
                                                                                   mask=None)
            backwards_last_output_list.append(k.eval(backwards_last_output))
            backwards_outputs_list.append(k.eval(backwards_outputs))
            assert len(backwards_new_states) == 1
            backwards_states_list.append(k.eval(backwards_new_states[0]))

            bwd_unrolled_last_output, bwd_unrolled_outputs, bwd_unrolled_new_states = k.rnn(
                rnn_fn, inputs,
                initial_states,
                go_backwards=True,
                mask=None,
                unroll=True,
                input_length=timesteps)

            bwd_unrolled_last_output_list.append(k.eval(bwd_unrolled_last_output))
            bwd_unrolled_outputs_list.append(k.eval(bwd_unrolled_outputs))
            assert len(bwd_unrolled_new_states) == 1
            bwd_unrolled_states_list.append(k.eval(bwd_unrolled_new_states[0]))

            np_mask = np.random.randint(2, size=(32, timesteps))
            mask = k.variable(np_mask)

            masked_last_output, masked_outputs, masked_new_states = k.rnn(
                rnn_fn, inputs,
                initial_states,
                go_backwards=False,
                mask=mask)
            masked_last_output_list.append(k.eval(masked_last_output))
            masked_outputs_list.append(k.eval(masked_outputs))
            assert len(masked_new_states) == 1
            masked_states_list.append(k.eval(masked_new_states[0]))

            unrolled_masked_last_output, unrolled_masked_outputs, unrolled_masked_new_states = k.rnn(
                rnn_fn, inputs,
                initial_states,
                go_backwards=False,
                mask=mask,
                unroll=True,
                input_length=timesteps)
            unrolled_masked_last_output_list.append(k.eval(unrolled_masked_last_output))
            unrolled_masked_outputs_list.append(k.eval(unrolled_masked_outputs))
            assert len(unrolled_masked_new_states) == 1
            unrolled_masked_states_list.append(k.eval(unrolled_masked_new_states[0]))

        assert_list_pairwise(last_output_list, shape=False, atol=1e-04)
        assert_list_pairwise(outputs_list, shape=False, atol=1e-04)
        assert_list_pairwise(state_list, shape=False, atol=1e-04)
        assert_list_pairwise(backwards_states_list, shape=False, atol=1e-04)
        assert_list_pairwise(backwards_last_output_list, shape=False, atol=1e-04)
        assert_list_pairwise(backwards_outputs_list, shape=False, atol=1e-04)

        for l, u_l in zip(last_output_list, unrolled_last_output_list):
            assert_allclose(l, u_l, atol=1e-04)

        for o, u_o in zip(outputs_list, unrolled_outputs_list):
            assert_allclose(o, u_o, atol=1e-04)

        for s, u_s in zip(state_list, unrolled_states_list):
            assert_allclose(s, u_s, atol=1e-04)

        for b_l, b_u_l in zip(backwards_last_output_list, bwd_unrolled_last_output_list):
            assert_allclose(b_l, b_u_l, atol=1e-04)

        for b_o, b_u_o, in zip(backwards_outputs_list, bwd_unrolled_outputs_list):
            assert_allclose(b_o, b_u_o, atol=1e-04)

        for b_s, b_u_s in zip(backwards_states_list, bwd_unrolled_states_list):
            assert_allclose(b_s, b_u_s, atol=1e-04)

        for m_l, u_m_l, k in zip(masked_last_output_list, unrolled_masked_last_output_list, BACKENDS):
            # skip this compare on tensorflow
            if k != KTF:
                assert_allclose(m_l, u_m_l, atol=1e-04)

        for m_o, u_m_o, k in zip(masked_outputs_list, unrolled_masked_outputs_list, BACKENDS):
            # skip this compare on tensorflow
            if k != KTF:
                assert_allclose(m_o, u_m_o, atol=1e-04)

        for m_s, u_m_s, k in zip(masked_states_list, unrolled_masked_states_list, BACKENDS):
            if k != KTF:
                assert_allclose(m_s, u_m_s, atol=1e-04)

    def test_rnn_no_states(self):
        # implement a simple RNN without states
        input_dim = 8
        output_dim = 4
        timesteps = 5

        input_val = np.random.random((32, timesteps, input_dim))
        W_i_val = np.random.random((input_dim, output_dim))

        def rnn_step_fn(input_dim, output_dim, K):
            W_i = K.variable(W_i_val)

            def step_function(x, states):
                assert len(states) == 0
                output = K.dot(x, W_i)
                return output, []

            return step_function

        # test default setup
        last_output_list = []
        outputs_list = []

        for k in BACKENDS:
            rnn_fn = rnn_step_fn(input_dim, output_dim, k)
            inputs = k.variable(input_val)
            initial_states = []
            last_output, outputs, new_states = k.rnn(rnn_fn, inputs,
                                                     initial_states,
                                                     go_backwards=False,
                                                     mask=None)
            last_output_list.append(k.eval(last_output))
            outputs_list.append(k.eval(outputs))
            assert len(new_states) == 0

        assert_list_pairwise(last_output_list, shape=False)
        assert_list_pairwise(outputs_list, shape=False)

    @pytest.mark.parametrize('x_np,axis,keepdims', [
        (np.array([1.1, 0.8, 0.9]), 0, False),
        (np.array([[1.1, 0.8, 0.9]]), 0, False),
        (np.array([[1.1, 0.8, 0.9]]), 1, False),
        (np.array([[1.1, 0.8, 0.9]]), -1, False),
        (np.array([[1.1, 0.8, 0.9]]), 1, True),
        (np.array([[1.1], [1.2]]), 0, False),
        (np.array([[1.1], [1.2]]), 1, False),
        (np.array([[1.1], [1.2]]), -1, False),
        (np.array([[1.1], [1.2]]), -1, True),
        (np.array([[1.1, 1.2, 1.3], [0.9, 0.7, 1.4]]), None, False),
        (np.array([[1.1, 1.2, 1.3], [0.9, 0.7, 1.4]]), 0, False),
        (np.array([[1.1, 1.2, 1.3], [0.9, 0.7, 1.4]]), 1, False),
        (np.array([[1.1, 1.2, 1.3], [0.9, 0.7, 1.4]]), -1, False),
    ])
    @pytest.mark.parametrize('K', [KTH, KTF], ids=["KTH", "KTF"])
    def test_logsumexp(self, x_np, axis, keepdims, K):
        '''
        Check if K.logsumexp works properly for values close to one.
        '''
        x = K.variable(x_np)
        assert_allclose(K.eval(K.logsumexp(x, axis=axis, keepdims=keepdims)),
                        np.log(np.sum(np.exp(x_np), axis=axis, keepdims=keepdims)),
                        rtol=1e-5)

    @pytest.mark.parametrize('K', [KTF], ids=["KTF"])
    def test_logsumexp_optim(self, K):
        '''
        Check if optimization works.
        '''
        x_np = np.array([1e+4, 1e-4])
        assert_allclose(K.eval(K.logsumexp(K.variable(x_np), axis=0)),
                        1e4,
                        rtol=1e-5)

    def test_switch(self):
        val = np.random.random()
        z_list = []
        for k in BACKENDS:
            x = k.variable(val)
            x = k.switch(k.greater_equal(x, 0.5), x * 0.1, x * 0.2)
            z_list.append(k.eval(x))

        assert_list_pairwise(z_list)

    def test_dropout(self):
        val = np.random.random((100, 100))
        z_list = [k.eval(k.dropout(k.variable(val), level=0.2))
                  for k in BACKENDS]
        assert_list_pairwise(z_list, allclose=False)
        # dropout patterns are different, only check mean
        for i in range(len(z_list) - 1):
            assert np.abs(z_list[i].mean() - z_list[i + 1].mean()) < 0.05

        z_list = [k.eval(k.dropout(k.variable(val), level=0.2,
                                   noise_shape=list(val.shape)))
                  for k in [KTF, KTH]]
        assert_list_pairwise(z_list, allclose=False)
        # dropout patterns are different, only check mean
        assert np.abs(z_list[0].mean() - z_list[1].mean()) < 0.05

        # Test invalid use cases
        for k in BACKENDS:
            with pytest.raises(ValueError):
                z = k.dropout(k.variable(val), level=-0.5)

    def test_nn_operations(self):
        check_single_tensor_operation('relu', (4, 2), BACKENDS, alpha=0.1, max_value=0.5)
        check_single_tensor_operation('softmax', (4, 10), BACKENDS)
        check_single_tensor_operation('softplus', (4, 10), BACKENDS)
        check_single_tensor_operation('elu', (4, 10), BACKENDS, alpha=0.5)

        check_single_tensor_operation('sigmoid', (4, 2), BACKENDS)
        check_single_tensor_operation('hard_sigmoid', (4, 2), BACKENDS)
        check_single_tensor_operation('tanh', (4, 2), BACKENDS)

        check_two_tensor_operation('binary_crossentropy', (4, 2), (4, 2), BACKENDS, from_logits=True)
        # cross_entropy call require the label is a valid probability distribution,
        # otherwise it is garbage in garbage out...
        # due to the algo difference, we can't guarantee CNTK has the same result on the garbage input.
        # so create a seperate test case for valid lable input
        check_two_tensor_operation('categorical_crossentropy', (4, 2), (4, 2), [KTH, KTF], from_logits=True)
        xval = np.asarray([[0.26157712, 0.0432167], [-0.43380741, 0.30559841],
                           [0.20225059, -0.38956559], [-0.13805378, 0.08506755]], dtype=np.float32)
        yval = np.asarray([[0.46221867, 0.53778133], [0.51228984, 0.48771016],
                           [0.64916514, 0.35083486], [0.47028078, 0.52971922]], dtype=np.float32)
        check_two_tensor_operation('categorical_crossentropy', xval, yval,
                                   BACKENDS, cntk_two_dynamicity=True, from_logits=True)
        check_two_tensor_operation('binary_crossentropy', (4, 2), (4, 2), BACKENDS, from_logits=False)
        check_two_tensor_operation('categorical_crossentropy', (4, 2), (4, 2), BACKENDS, from_logits=False)

        check_single_tensor_operation('l2_normalize', (4, 3), BACKENDS, axis=-1)
        check_single_tensor_operation('l2_normalize', (4, 3), BACKENDS, axis=1)

    def test_in_top_k(self):
        batch_size = 20
        num_classes = 10

        # Random prediction test case
        predictions = np.random.random((batch_size, num_classes)).astype('float32')
        targets = np.random.randint(num_classes, size=batch_size, dtype='int32')

        # (k == 0 or k > num_classes) does not raise an error but just return an unmeaningful tensor.
        for k in range(0, num_classes + 1):
            z_list = [b.eval(b.in_top_k(b.variable(predictions, dtype='float32'),
                                        b.variable(targets, dtype='int32'), k))
                      for b in [KTH, KTF]]
            assert_list_pairwise(z_list)

        # Identical prediction test case:
        # randomly set half of the predictions to an identical value
        num_identical = num_classes // 2
        for i in range(batch_size):
            idx_identical = np.random.choice(num_classes, size=num_identical, replace=False)
            predictions[i, idx_identical] = predictions[i, 0]
        targets = np.zeros(batch_size, dtype='int32')

        for k in range(1, num_classes + 1):
            z_list = [b.eval(b.in_top_k(b.variable(predictions, dtype='float32'),
                                        b.variable(targets, dtype='int32'), k))
                      for b in [KTH, KTF]]
            assert_list_pairwise(z_list)

    def test_conv1d(self):
        # channels_last input shape: (n, length, input_depth)
        input_shape = (4, 8, 2)
        kernel_shape = (3, 2, 3)
        for strides in [1, 2]:
            check_two_tensor_operation('conv1d', input_shape, kernel_shape,
                                       BACKENDS, cntk_dynamicity=True,
                                       strides=strides,
                                       data_format='channels_last')

        xval = np.random.random(input_shape)
        kernel_val = np.random.random(kernel_shape) - 0.5
        # Test invalid use cases
        for k in BACKENDS:
            with pytest.raises(ValueError):
                k.conv1d(k.variable(xval), k.variable(kernel_val), data_format='channels_middle')

    def test_conv2d(self):
        # TF kernel shape: (rows, cols, input_depth, depth)
        # channels_first input shape: (n, input_depth, rows, cols)
        for input_shape in [(2, 3, 4, 5), (2, 3, 5, 6)]:
            for kernel_shape in [(2, 2, 3, 4), (4, 3, 3, 4)]:
                check_two_tensor_operation('conv2d', input_shape, kernel_shape,
                                           BACKENDS, cntk_dynamicity=True,
                                           data_format='channels_first')

        input_shape = (1, 6, 5, 3)
        kernel_shape = (3, 3, 3, 2)
        check_two_tensor_operation('conv2d', input_shape, kernel_shape,
                                   BACKENDS, cntk_dynamicity=True,
                                   data_format='channels_last')

        xval = np.random.random(input_shape)
        kernel_val = np.random.random(kernel_shape) - 0.5
        # Test invalid use cases
        for k in BACKENDS:
            with pytest.raises(ValueError):
                k.conv2d(k.variable(xval), k.variable(kernel_val), data_format='channels_middle')

    def test_conv3d(self):
        # TH input shape: (samples, input_depth, conv_dim1, conv_dim2, conv_dim3)
        # TF input shape: (samples, conv_dim1, conv_dim2, conv_dim3, input_depth)
        # TH kernel shape: (depth, input_depth, x, y, z)
        # TF kernel shape: (x, y, z, input_depth, depth)

        # test in data_format = channels_first
        for input_shape in [(2, 3, 4, 5, 4), (2, 3, 5, 4, 6)]:
            for kernel_shape in [(2, 2, 2, 3, 4), (3, 2, 4, 3, 4)]:
                check_two_tensor_operation('conv3d', input_shape, kernel_shape,
                                           BACKENDS, cntk_dynamicity=True,
                                           data_format='channels_first')

        # test in data_format = channels_last
        input_shape = (1, 2, 2, 2, 1)
        kernel_shape = (2, 2, 2, 1, 1)
        check_two_tensor_operation('conv3d', input_shape, kernel_shape,
                                   BACKENDS, cntk_dynamicity=True,
                                   data_format='channels_last')

        xval = np.random.random(input_shape)
        kernel_val = np.random.random(kernel_shape) - 0.5
        # Test invalid use cases
        for k in BACKENDS:
            with pytest.raises(ValueError):
                k.conv3d(k.variable(xval), k.variable(kernel_val), data_format='channels_middle')

    def test_pool2d(self):
        check_single_tensor_operation('pool2d', (5, 10, 12, 3),
                                      BACKENDS, cntk_dynamicity=True,
                                      pool_size=(2, 2), strides=(1, 1), padding='valid')

        check_single_tensor_operation('pool2d', (5, 9, 11, 3),
                                      BACKENDS, cntk_dynamicity=True,
                                      pool_size=(2, 2), strides=(1, 1), padding='valid')

        check_single_tensor_operation('pool2d', (5, 9, 11, 3),
                                      BACKENDS, cntk_dynamicity=True,
                                      pool_size=(2, 2), strides=(1, 1), pool_mode='avg')

        check_single_tensor_operation('pool2d', (5, 9, 11, 3),
                                      BACKENDS, cntk_dynamicity=True,
                                      pool_size=(2, 3), strides=(1, 1), padding='valid')

    def test_pool3d(self):
        check_single_tensor_operation('pool3d', (5, 10, 12, 5, 3),
                                      BACKENDS, cntk_dynamicity=True,
                                      pool_size=(2, 2, 2), strides=(1, 1, 1), padding='valid')

        check_single_tensor_operation('pool3d', (5, 9, 11, 5, 3),
                                      BACKENDS, cntk_dynamicity=True,
                                      pool_size=(2, 2, 2), strides=(1, 1, 1), padding='valid')

        check_single_tensor_operation('pool3d', (5, 9, 11, 5, 3),
                                      BACKENDS, cntk_dynamicity=True,
                                      pool_size=(2, 2, 2), strides=(1, 1, 1), pool_mode='avg')

        check_single_tensor_operation('pool3d', (5, 9, 11, 5, 3),
                                      BACKENDS, cntk_dynamicity=True,
                                      pool_size=(2, 3, 2), strides=(1, 1, 1), padding='valid')

        check_single_tensor_operation('pool3d', (2, 6, 6, 6, 3), [KTH, KTF], pool_size=(3, 3, 3),
                                      strides=(1, 1, 1), padding='same', pool_mode='avg')

    def test_random_normal(self):
        mean = 0.
        std = 1.
        for k in BACKENDS:
            rand = k.eval(k.random_normal((1000, 1000), mean=mean, stddev=std))
            assert rand.shape == (1000, 1000)
            assert np.abs(np.mean(rand) - mean) < 0.01
            assert np.abs(np.std(rand) - std) < 0.01

    def test_random_uniform(self):
        min_val = -1.
        max_val = 1.
        for k in BACKENDS:
            rand = k.eval(k.random_uniform((1000, 1000), min_val, max_val))
            assert rand.shape == (1000, 1000)
            assert np.abs(np.mean(rand)) < 0.01
            assert np.max(rand) <= max_val
            assert np.min(rand) >= min_val

    def test_random_binomial(self):
        p = 0.5
        for k in BACKENDS:
            rand = k.eval(k.random_binomial((1000, 1000), p))
            assert rand.shape == (1000, 1000)
            assert np.abs(np.mean(rand) - p) < 0.01
            assert np.max(rand) == 1
            assert np.min(rand) == 0

    '''need special handle for different backend'''

    def test_internal_conv_utils(self):
        xshape = (5, 4, 3, 2)
        xval = np.random.random(xshape)
        xtf = KTF.variable(xval)
        ztf = KTF._preprocess_deconv_output_shape(xtf, xshape, 'channels_first')
        assert ztf == (5, 3, 2, 4)

        for dtype in [None, 'float64']:
            xval = np.random.random((5, 4, 3, 2))
            xtf = KTF.variable(xval, dtype=dtype)
            ztf = KTF.eval(KTF._preprocess_conv2d_input(xtf, 'channels_first'))
            assert ztf.shape == (5, 3, 2, 4)

            xval = np.random.random((6, 5, 4, 3, 2))
            xtf = KTF.variable(xval, dtype=dtype)
            ztf = KTF.eval(KTF._preprocess_conv3d_input(xtf, 'channels_first'))
            assert ztf.shape == (6, 4, 3, 2, 5)

            xval = np.random.random((5, 4, 3, 2))
            xtf = KTF.variable(xval, dtype=dtype)
            ztf = KTF.eval(KTF._preprocess_conv2d_kernel(xtf, 'channels_first'))
            assert ztf.shape == (3, 2, 4, 5)

            xval = np.random.random((6, 5, 4, 3, 2))
            xtf = KTF.variable(xval, dtype=dtype)
            ztf = KTF.eval(KTF._preprocess_conv3d_kernel(xtf, 'channels_first'))
            assert ztf.shape == (4, 3, 2, 5, 6)

        xval = np.random.random((5, 4, 3, 2))
        xtf = KTF.variable(xval)
        ztf = KTF.eval(KTF._postprocess_conv2d_output(xtf, 'channels_first'))
        assert ztf.shape == (5, 2, 4, 3)

        xval = np.random.random((6, 5, 4, 3, 2))
        xtf = KTF.variable(xval)
        ztf = KTF.eval(KTF._postprocess_conv3d_output(xtf, 'channels_first'))
        assert ztf.shape == (6, 2, 5, 4, 3)

    def test_pooling_invalid_use(self):
        for (input_shape, pool_size) in ([(5, 10, 12, 3), (5, 10, 12, 6, 3)], [(2, 2), (2, 2, 2)]):
            for k in BACKENDS:
                x = k.variable(np.random.random(input_shape))
                if len(pool_size) == 2:
                    with pytest.raises(ValueError):
                        k.pool2d(x, pool_size=pool_size, data_format='channels_middle')
                    with pytest.raises(ValueError):
                        k.pool2d(x, pool_size=pool_size, padding='twice')
                    with pytest.raises(ValueError):
                        k.pool2d(x, pool_size=pool_size, pool_mode='median')
                else:
                    with pytest.raises(ValueError):
                        k.pool3d(x, pool_size=pool_size, data_format='channels_middle')
                    with pytest.raises(ValueError):
                        k.pool3d(x, pool_size=pool_size, padding='twice')
                    with pytest.raises(ValueError):
                        # In the current CNTK backend,
                        # `_preprocess_conv3d_input` is misimplemented.
                        if k == KC:
                            raise ValueError
                        else:
                            k.pool3d(x, pool_size=pool_size, pool_mode='median')

    def test_resize_images(self):
        for data_format in ['channels_first', 'channels_last']:
            shape = (5, 5)
            if data_format == 'channels_first':
                x_shape = (2, 3) + shape
            elif data_format == 'channels_last':
                x_shape = (2,) + shape + (3,)
            check_single_tensor_operation('resize_images', x_shape,
                                          BACKENDS, cntk_dynamicity=True,
                                          height_factor=2,
                                          width_factor=2,
                                          data_format=data_format)

        # Test invalid use cases
        xval = np.random.random(x_shape)
        for k in BACKENDS:
            with pytest.raises(ValueError):
                k.resize_images(k.variable(xval), 2, 2,
                                data_format='channels_middle')

    def test_resize_volumes(self):
        for data_format in ['channels_first', 'channels_last']:
            shape = (5, 5, 5)
            if data_format == 'channels_first':
                x_shape = (2, 3) + shape
            elif data_format == 'channels_last':
                x_shape = (2,) + shape + (3,)
            check_single_tensor_operation('resize_volumes', x_shape,
                                          [KTH, KTF],
                                          depth_factor=2,
                                          height_factor=2,
                                          width_factor=2,
                                          data_format=data_format)

        # Test invalid use cases
        xval = np.random.random(x_shape)
        for k in (KTH, KTF):
            with pytest.raises(ValueError):
                k.resize_volumes(k.variable(xval), 2, 2, 2,
                                 data_format='channels_middle')

    def test_temporal_padding(self):
        check_single_tensor_operation('temporal_padding', (2, 3, 4),
                                      BACKENDS, padding=(2, 2))

    def test_spatial_2d_padding(self):
        padding = ((1, 2), (2, 1))
        for data_format in ['channels_first', 'channels_last']:
            shape = (5, 5)
            if data_format == 'channels_first':
                x_shape = (1, 3) + shape
            else:
                x_shape = (1,) + shape + (3,)
            check_single_tensor_operation('spatial_2d_padding', x_shape, BACKENDS,
                                          padding=padding, data_format=data_format)

        # Test invalid use cases
        xval = np.random.random(x_shape)
        for k in BACKENDS:
            with pytest.raises(ValueError):
                k.spatial_2d_padding(k.variable(xval), padding=padding,
                                     data_format='channels_middle')

    def test_spatial_3d_padding(self):
        padding = ((1, 2), (2, 1), (1, 2))
        for data_format in ['channels_first', 'channels_last']:
            shape = (5, 5, 5)
            if data_format == 'channels_first':
                x_shape = (1, 3) + shape
            else:
                x_shape = (1,) + shape + (3,)
            check_single_tensor_operation('spatial_3d_padding', x_shape, BACKENDS,
                                          padding=padding, data_format=data_format)

        # Test invalid use cases
        xval = np.random.random(x_shape)
        for k in BACKENDS:
            with pytest.raises(ValueError):
                k.spatial_3d_padding(k.variable(xval), padding=padding,
                                     data_format='channels_middle')

    def test_bias_add(self):
        for data_format in ['channels_first', 'channels_last']:
            for shape in [(), (3,), (2, 3), (5, 3, 2)]:
                if data_format == 'channels_first':
                    x_shape = (1, 4) + shape
                else:
                    x_shape = (1,) + shape + (4,)
                bias_shape = (4,)
                check_two_tensor_operation('bias_add', x_shape, bias_shape,
                                           BACKENDS, cntk_dynamicity=True,
                                           data_format=data_format)

            if data_format == 'channels_first':
                x_shape = (20, 6, 10)
            else:
                x_shape = (20, 10, 6)
            check_two_tensor_operation('bias_add', x_shape, (10, 6),
                                       BACKENDS, cntk_dynamicity=True,
                                       data_format=data_format)

        # Test invalid use casess
        for k in BACKENDS:
            x = k.variable(np.random.random(x_shape))
            b = k.variable(np.random.random(bias_shape))
            with pytest.raises(ValueError):
                k.bias_add(x, b, data_format='channels_middle')

    def test_batchnorm(self):
        shape = (2, 3)
        for data_format in ['channels_first', 'channels_last']:
            if data_format == 'channels_first':
                x_shape = (1, 4) + shape
            else:
                x_shape = (1,) + shape + (4,)
            xth = KTH.variable(np.random.random(x_shape))
            xtf = KTF.variable(np.random.random(x_shape))
            zth, _, _ = KTH.normalize_batch_in_training(xth, None, None,
                                                        reduction_axes='per-activation')
            ztf, _, _ = KTF.normalize_batch_in_training(xtf, None, None,
                                                        reduction_axes=[0, 1, 2, 3])
            zth = KTH.eval(zth)
            ztf = KTF.eval(ztf)
            assert zth.shape == ztf.shape

    def test_ctc(self):
        # simplified version of TensorFlow's test

        label_lens = np.expand_dims(np.asarray([5, 4]), 1)
        input_lens = np.expand_dims(np.asarray([5, 5]), 1)  # number of timesteps

        # the Theano and TensorFlow CTC code use different methods to ensure
        # numerical stability.  The Theano code subtracts out the max
        # before the final log, so the results are different but scale
        # identically and still train properly
        loss_log_probs_tf = [3.34211, 5.42262]
        loss_log_probs_th = [1.73308, 3.81351]

        # dimensions are batch x time x categories
        labels = np.asarray([[0, 1, 2, 1, 0], [0, 1, 1, 0, -1]])
        inputs = np.asarray(
            [[[0.633766, 0.221185, 0.0917319, 0.0129757, 0.0142857, 0.0260553],
              [0.111121, 0.588392, 0.278779, 0.0055756, 0.00569609, 0.010436],
              [0.0357786, 0.633813, 0.321418, 0.00249248, 0.00272882, 0.0037688],
              [0.0663296, 0.643849, 0.280111, 0.00283995, 0.0035545, 0.00331533],
              [0.458235, 0.396634, 0.123377, 0.00648837, 0.00903441, 0.00623107]],
             [[0.30176, 0.28562, 0.0831517, 0.0862751, 0.0816851, 0.161508],
              [0.24082, 0.397533, 0.0557226, 0.0546814, 0.0557528, 0.19549],
              [0.230246, 0.450868, 0.0389607, 0.038309, 0.0391602, 0.202456],
              [0.280884, 0.429522, 0.0326593, 0.0339046, 0.0326856, 0.190345],
              [0.423286, 0.315517, 0.0338439, 0.0393744, 0.0339315, 0.154046]]],
            dtype=np.float32)

        labels_tf = KTF.variable(labels, dtype="int32")
        inputs_tf = KTF.variable(inputs, dtype="float32")
        input_lens_tf = KTF.variable(input_lens, dtype="int32")
        label_lens_tf = KTF.variable(label_lens, dtype="int32")
        res = KTF.eval(KTF.ctc_batch_cost(labels_tf, inputs_tf, input_lens_tf, label_lens_tf))
        assert_allclose(res[:, 0], loss_log_probs_tf, atol=1e-05)

        labels_th = KTH.variable(labels, dtype="int32")
        inputs_th = KTH.variable(inputs, dtype="float32")
        input_lens_th = KTH.variable(input_lens, dtype="int32")
        label_lens_th = KTH.variable(label_lens, dtype="int32")
        res = KTH.eval(KTH.ctc_batch_cost(labels_th, inputs_th, input_lens_th, label_lens_th))
        assert_allclose(res[0, :], loss_log_probs_th, atol=1e-05)

    '''only tensorflow tested, need special handle'''

    def test_ctc_decode_greedy(self):
        # Test adapted from tensorflow
        """Test two batch entries - best path decoder."""
        max_time_steps = 6

        seq_len_0 = 4
        input_prob_matrix_0 = np.asarray(
            [[1.0, 0.0, 0.0, 0.0],  # t=0
             [0.0, 0.0, 0.4, 0.6],  # t=1
             [0.0, 0.0, 0.4, 0.6],  # t=2
             [0.0, 0.9, 0.1, 0.0],  # t=3
             [0.0, 0.0, 0.0, 0.0],  # t=4 (ignored)
             [0.0, 0.0, 0.0, 0.0]],  # t=5 (ignored)
            dtype=np.float32)
        input_log_prob_matrix_0 = np.log(input_prob_matrix_0)

        seq_len_1 = 5
        # dimensions are time x depth

        input_prob_matrix_1 = np.asarray(
            [[0.1, 0.9, 0.0, 0.0],  # t=0
             [0.0, 0.9, 0.1, 0.0],  # t=1
             [0.0, 0.0, 0.1, 0.9],  # t=2
             [0.0, 0.9, 0.1, 0.1],  # t=3
             [0.9, 0.1, 0.0, 0.0],  # t=4
             [0.0, 0.0, 0.0, 0.0]],  # t=5 (ignored)
            dtype=np.float32)

        # len max_time_steps array of batch_size x depth matrices
        inputs = [np.vstack([input_prob_matrix_0[t, :],
                             input_prob_matrix_1[t, :]])
                  for t in range(max_time_steps)]

        # change tensorflow order to keras backend order
        inputs = KTF.variable(np.asarray(inputs).transpose((1, 0, 2)))
        # batch_size length vector of sequence_lengths
        input_length = KTF.variable(np.array([seq_len_0, seq_len_1], dtype=np.int32))

        # batch_size length vector of negative log probabilities
        log_prob_truth = np.array([
            np.sum(-np.log([1.0, 0.6, 0.6, 0.9])),
            np.sum(-np.log([0.9, 0.9, 0.9, 0.9, 0.9]))
        ], np.float32)[:, np.newaxis]

        # keras output, unlike tensorflow, is a dense (not sparse) tensor
        decode_truth = np.array([[0, 1, -1], [1, 1, 0]])

        decode_pred_tf, log_prob_pred_tf = KTF.ctc_decode(inputs,
                                                          input_length,
                                                          greedy=True)

        assert len(decode_pred_tf) == 1

        decode_pred = KTF.eval(decode_pred_tf[0])
        log_prob_pred = KTF.eval(log_prob_pred_tf)

        assert np.alltrue(decode_truth == decode_pred)
        assert np.allclose(log_prob_truth, log_prob_pred)

    '''tensorflow only, need special handle'''

    def test_ctc_decode_beam_search(self):
        """Test one batch, two beams - hibernating beam search."""

        depth = 6

        seq_len_0 = 5
        input_prob_matrix_0 = np.asarray(
            [[0.30999, 0.309938, 0.0679938, 0.0673362, 0.0708352, 0.173908],
             [0.215136, 0.439699, 0.0370931, 0.0393967, 0.0381581, 0.230517],
             [0.199959, 0.489485, 0.0233221, 0.0251417, 0.0233289, 0.238763],
             [0.279611, 0.452966, 0.0204795, 0.0209126, 0.0194803, 0.20655],
             [0.51286, 0.288951, 0.0243026, 0.0220788, 0.0219297, 0.129878],
             # Random entry added in at time=5
             [0.155251, 0.164444, 0.173517, 0.176138, 0.169979, 0.160671]],
            dtype=np.float32)

        # len max_time_steps array of batch_size x depth matrices
        inputs = ([input_prob_matrix_0[t, :][np.newaxis, :]
                   for t in range(seq_len_0)] +  # Pad to max_time_steps = 8
                  2 * [np.zeros((1, depth), dtype=np.float32)])

        inputs = KTF.variable(np.asarray(inputs).transpose((1, 0, 2)))

        # batch_size length vector of sequence_lengths
        input_length = KTF.variable(np.array([seq_len_0], dtype=np.int32))
        # batch_size length vector of negative log probabilities
        log_prob_truth = np.array([
            0.584855,  # output beam 0
            0.389139  # output beam 1
        ], np.float32)[np.newaxis, :]

        decode_truth = [np.array([1, 0]), np.array([0, 1, 0])]

        beam_width = 2
        top_paths = 2

        decode_pred_tf, log_prob_pred_tf = KTF.ctc_decode(inputs,
                                                          input_length,
                                                          greedy=False,
                                                          beam_width=beam_width,
                                                          top_paths=top_paths)

        assert len(decode_pred_tf) == top_paths

        log_prob_pred = KTF.eval(log_prob_pred_tf)

        for i in range(top_paths):
            assert np.alltrue(decode_truth[i] == KTF.eval(decode_pred_tf[i]))

        assert np.allclose(log_prob_truth, log_prob_pred)

    def test_one_hot(self):
        input_length = 10
        num_classes = 20
        batch_size = 30
        indices = np.random.randint(0, num_classes, size=(batch_size, input_length))
        oh = np.eye(num_classes)[indices]
        for k in BACKENDS:
            koh = k.eval(k.one_hot(k.variable(indices, dtype='int32'), num_classes))
            assert np.all(koh == oh)

    def test_sparse_dot(self):
        x_d = np.array([0, 7, 2, 3], dtype=np.float32)
        x_r = np.array([0, 2, 2, 3], dtype=np.int64)
        x_c = np.array([4, 3, 2, 3], dtype=np.int64)

        x_sparse = sparse.csr_matrix((x_d, (x_r, x_c)), shape=(4, 5))
        x_dense = x_sparse.toarray()

        W = np.random.random((5, 4))
        # cntk not support it yet
        backends = [KTF]
        if KTH.th_sparse_module:
            # Theano has some dependency issues for sparse
            backends.append(KTH)

        for K in backends:
            t_W = K.variable(W)
            k_s = K.eval(K.dot(K.variable(x_sparse), t_W))
            k_d = K.eval(K.dot(K.variable(x_dense), t_W))

            assert k_s.shape == k_d.shape
            assert_allclose(k_s, k_d, atol=1e-05)

    def test_sparse_concat(self):
        x_d = np.array([0, 7, 2, 3], dtype=np.float32)
        x_r = np.array([0, 2, 2, 3], dtype=np.int64)
        x_c = np.array([4, 3, 2, 3], dtype=np.int64)

        x_sparse_1 = sparse.csr_matrix((x_d, (x_r, x_c)), shape=(4, 5))

        x_d = np.array([0, 7, 2, 3], dtype=np.float32)
        x_r = np.array([0, 2, 2, 3], dtype=np.int64)
        x_c = np.array([4, 3, 2, 3], dtype=np.int64)

        x_sparse_2 = sparse.csr_matrix((x_d, (x_r, x_c)), shape=(4, 5))

        x_dense_1 = x_sparse_1.toarray()
        x_dense_2 = x_sparse_2.toarray()

        # cntk not support it yet
        backends = [KTF]
        if KTH.th_sparse_module:
            # Theano has some dependency issues for sparse
            backends.append(KTH)

        for K in backends:
            k_s = K.concatenate([K.variable(x_sparse_1), K.variable(x_sparse_2)])
            assert K.is_sparse(k_s)

            k_s_d = K.eval(k_s)

            k_d = K.eval(K.concatenate([K.variable(x_dense_1), K.variable(x_dense_2)]))

            assert k_s_d.shape == k_d.shape
            assert_allclose(k_s_d, k_d, atol=1e-05)

    @pytest.mark.parametrize('k', [KTH, KTF], ids=['Theano', 'TensorFlow'])
    def test_map(self, k):
        x = np.random.rand(10, 3).astype(np.float32)
        vx = k.variable(x)
        kx = k.eval(k.map_fn(k.sum, vx))
        # make sure we can also walk the indexes in tensorflow which we
        # can't without specifying dtype
        kx2 = k.eval(k.map_fn(
            lambda i: k.sum(vx[i]),
            k.arange(10),
            dtype=k.floatx()
        ))

        assert (10,) == kx.shape
        assert (10,) == kx2.shape
        assert_allclose(x.sum(axis=1), kx, atol=1e-05)
        assert_allclose(kx, kx2, atol=1e-05)

    @pytest.mark.parametrize('k', [KTH, KTF], ids=['Theano', 'TensorFlow'])
    def test_foldl(self, k):
        x = np.random.rand(10, 3).astype(np.float32)
        kx = k.eval(k.foldl(lambda a, b: a + b, k.variable(x)))

        assert (3,) == kx.shape
        assert_allclose(x.sum(axis=0), kx, atol=1e-05)

    @pytest.mark.parametrize('k', [KTH, KTF], ids=['Theano', 'TensorFlow'])
    def test_foldr(self, k):
        # This test aims to make sure that we walk the array from right to left
        # and checks it in the following way: multiplying left to right 1e-40
        # cannot be held into a float32 so it causes an underflow while from
        # right to left we have no such problem and the result is larger
        x = np.array([1e-20, 1e-20, 10, 10, 10], dtype=np.float32)
        vx = k.variable(x)
        p1 = k.eval(k.foldl(lambda a, b: a * b, vx))
        p2 = k.eval(k.foldr(lambda a, b: a * b, vx))

        assert p1 < p2
        assert 9e-38 < p2 <= 1e-37

    def test_arange(self):
        for test_value in (-20, 0, 1, 10):
            a_list = []
            dtype_list = []
            # cntk has issue with negative number
            for k in [KTH, KTF]:
                t = k.arange(test_value)
                a = k.eval(t)
                assert np.array_equal(a, np.arange(test_value))
                dtype_list.append(k.dtype(t))
                a_list.append(a)

            for i in range(len(a_list) - 1):
                assert np.array_equal(a_list[i], a_list[i + 1])

        for start, stop, step in ((0, 5, 1), (-5, 5, 2), (0, 1, 2)):
            a_list = []
            for k in [KTH, KTF]:
                a = k.eval(k.arange(start, stop, step))
                assert np.array_equal(a, np.arange(start, stop, step))
                a_list.append(a)
            for i in range(len(a_list) - 1):
                assert np.array_equal(a_list[i], a_list[i + 1])

        for dtype in ('int32', 'int64', 'float32', 'float64'):
            for backend in [KTH, KTF]:
                t = backend.arange(10, dtype=dtype)
                assert backend.dtype(t) == dtype

    def test_in_train_phase(self):
        for training in [True, False]:
            check_two_tensor_operation('in_train_phase', (3, 3), (2, 2), [KTH, KTF],
                                       training=training)

    def test_setfloatx_incorrect_values(self):
        # Keep track of the old value
        old_floatx = floatx()
        # Try some incorrect values
        initial = floatx()
        for value in ['', 'beerfloat', 123]:
            with pytest.raises(ValueError):
                set_floatx(value)
        assert floatx() == initial
        # Restore old value
        set_floatx(old_floatx)

    def test_setfloatx_correct_values(self):
        # Keep track of the old value
        old_floatx = floatx()
        # Check correct values
        for value in ['float16', 'float32', 'float64']:
            set_floatx(value)
            assert floatx() == value
        # Restore old value
        set_floatx(old_floatx)

    @pytest.mark.skipif((K.backend() == 'cntk'),
                        reason='cntk does not support float16')
    def test_set_floatx(self):
        """
        Make sure that changes to the global floatx are effectively
        taken into account by the backend.
        """
        # Keep track of the old value
        old_floatx = floatx()

        set_floatx('float16')
        var = variable([10])
        check_dtype(var, 'float16')

        set_floatx('float64')
        var = variable([10])
        check_dtype(var, 'float64')

        # Restore old value
        set_floatx(old_floatx)


if __name__ == '__main__':
    pytest.main([__file__])<|MERGE_RESOLUTION|>--- conflicted
+++ resolved
@@ -94,17 +94,6 @@
     assert_list_keras_shape(z_list)
 
 
-<<<<<<< HEAD
-    ztf = KTF.eval(KTF.categorical_crossentropy(ytf, xtf, from_logits=True))
-    zth = KTH.eval(KTH.categorical_crossentropy(yth, xth, from_logits=True))
-
-    func_cntk = KC.function([xc, yc],
-                            [KC.categorical_crossentropy(yc, xc, from_logits=True)])
-    zc = func_cntk([xval, yval])
-    # Keras function return a list, take the first output
-    assert len(zc) == 1
-    zc = zc[0]
-=======
 def check_two_tensor_operation(function_name, x_shape_or_val,
                                y_shape_or_val, backend_list, **kwargs):
     shape_or_val = kwargs.pop('shape_or_val', True)
@@ -115,7 +104,6 @@
     if shape_or_val:
         x_shape, x_val = parse_shape_or_val(x_shape_or_val)
         y_shape, y_val = parse_shape_or_val(y_shape_or_val)
->>>>>>> b95fcf7f
 
     z_list = []
     for k in backend_list:

--- conflicted
+++ resolved
@@ -232,7 +232,6 @@
         model.set_weights([np.array([1.]), np.array([0.]),
                            np.array([bn_mean]), np.array([bn_std ** 2])])
         return model
-
     # Simulates training-mode with trainable layer. Should use mini-batch statistics.
     K.set_learning_phase(1)
     model = get_model(bn_mean, bn_std)
@@ -241,7 +240,6 @@
     out = model.predict(input_4)
     assert_allclose((input_4 - np.mean(input_4)) / np.std(input_4), out, atol=1e-3)
 
-<<<<<<< HEAD
     # In all other cases we should use the moving mean and variance from BN.
     for lp, trainable in [(1, False), (0, True), (0, False)]:
         K.set_learning_phase(lp)
@@ -251,8 +249,6 @@
         out = model.predict(input_4)
         assert_allclose((input_4 - bn_mean) / bn_std, out, atol=1e-3)
 
-=======
->>>>>>> 1931e218
 
 if __name__ == '__main__':
     pytest.main([__file__])
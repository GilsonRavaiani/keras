--- conflicted
+++ resolved
@@ -18,10 +18,15 @@
 sequence_len = 2
 
 
-<<<<<<< HEAD
 @pytest.mark.parametrize('data_format', ['channels_first', 'channels_last'])
 @pytest.mark.parametrize('return_sequences', [True, False])
-def test_convolutional_recurrent(data_format, return_sequences):
+@pytest.mark.parametrize('use_mask', [True, False])
+def test_convolutional_recurrent(data_format, return_sequences, use_mask):
+
+    class Masking5D(Masking):
+        """Regular masking layer returns wrong shape of mask for RNN"""
+        def compute_mask(self, inputs, mask=None):
+            return K.any(K.not_equal(inputs, 0.), axis=[2, 3, 4])
 
     if data_format == 'channels_first':
         inputs = np.random.rand(num_samples, sequence_len,
@@ -43,13 +48,15 @@
               'padding': 'valid'}
     layer = convolutional_recurrent.ConvLSTM2D(**kwargs)
     layer.build(inputs.shape)
-    outputs = layer(x)
+    if use_mask:
+        outputs = layer(Masking5D()(x))
+    else:
+        outputs = layer(x)
     output, states = outputs[0], outputs[1:]
     assert len(states) == 2
     model = Model(x, states[0])
     state = model.predict(inputs)
-    np.testing.assert_allclose(
-        K.eval(layer.states[0]), state, atol=1e-4)
+    np.testing.assert_allclose(K.eval(layer.states[0]), state, atol=1e-4)
 
     # test for output shape:
     output = layer_test(convolutional_recurrent.ConvLSTM2D,
@@ -59,58 +66,6 @@
                                 'kernel_size': (num_row, num_col),
                                 'padding': 'valid'},
                         input_shape=inputs.shape)
-=======
-def test_convolutional_recurrent():
-
-    class Masking5D(Masking):
-        """Regular masking layer returns wrong shape of mask for RNN"""
-        def compute_mask(self, inputs, mask=None):
-            return K.any(K.not_equal(inputs, 0.), axis=[2, 3, 4])
-
-    for data_format in ['channels_first', 'channels_last']:
-
-        if data_format == 'channels_first':
-            inputs = np.random.rand(num_samples, sequence_len,
-                                    input_channel,
-                                    input_num_row, input_num_col)
-        else:
-            inputs = np.random.rand(num_samples, sequence_len,
-                                    input_num_row, input_num_col,
-                                    input_channel)
-
-        for use_mask in [False, True]:
-            for return_sequences in [True, False]:
-                # test for return state:
-                x = Input(batch_shape=inputs.shape)
-                kwargs = {'data_format': data_format,
-                          'return_sequences': return_sequences,
-                          'return_state': True,
-                          'stateful': True,
-                          'filters': filters,
-                          'kernel_size': (num_row, num_col),
-                          'padding': 'valid'}
-                layer = convolutional_recurrent.ConvLSTM2D(**kwargs)
-                layer.build(inputs.shape)
-                if use_mask:
-                    outputs = layer(Masking5D()(x))
-                else:
-                    outputs = layer(x)
-                output, states = outputs[0], outputs[1:]
-                assert len(states) == 2
-                model = Model(x, states[0])
-                state = model.predict(inputs)
-                np.testing.assert_allclose(
-                    K.eval(layer.states[0]), state, atol=1e-4)
-
-                # test for output shape:
-                output = layer_test(convolutional_recurrent.ConvLSTM2D,
-                                    kwargs={'data_format': data_format,
-                                            'return_sequences': return_sequences,
-                                            'filters': filters,
-                                            'kernel_size': (num_row, num_col),
-                                            'padding': 'valid'},
-                                    input_shape=inputs.shape)
->>>>>>> 75a35032
 
 
 def test_convolutional_recurrent_statefulness():

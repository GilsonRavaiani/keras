import pytest
import numpy as np
from numpy.testing import assert_allclose
from keras.utils.test_utils import keras_test
from keras.layers import wrappers, Input
from keras.layers import core, convolutional, recurrent, embeddings
from keras.models import Sequential, Model, model_from_json
from keras import backend as K


@keras_test
def test_TimeDistributed():
    # first, test with Dense layer
    model = Sequential()
    model.add(wrappers.TimeDistributed(core.Dense(2), input_shape=(3, 4)))
    model.add(core.Activation('relu'))
    model.compile(optimizer='rmsprop', loss='mse')
    model.fit(np.random.random((10, 3, 4)), np.random.random((10, 3, 2)), epochs=1, batch_size=10)

    # test config
    model.get_config()

    # test when specifying a batch_input_shape
    test_input = np.random.random((1, 3, 4))
    test_output = model.predict(test_input)
    weights = model.layers[0].get_weights()

    reference = Sequential()
    reference.add(wrappers.TimeDistributed(core.Dense(2), batch_input_shape=(1, 3, 4)))
    reference.add(core.Activation('relu'))
    reference.compile(optimizer='rmsprop', loss='mse')
    reference.layers[0].set_weights(weights)

    reference_output = reference.predict(test_input)
    assert_allclose(test_output, reference_output, atol=1e-05)

    # test with Embedding
    model = Sequential()
    model.add(wrappers.TimeDistributed(embeddings.Embedding(5, 6), batch_input_shape=(10, 3, 4), dtype='int32'))
    model.compile(optimizer='rmsprop', loss='mse')
    model.fit(np.random.randint(5, size=(10, 3, 4), dtype='int32'), np.random.random((10, 3, 4, 6)), epochs=1, batch_size=10)

    # compare to not using batch_input_shape
    test_input = np.random.randint(5, size=(10, 3, 4), dtype='int32')
    test_output = model.predict(test_input)
    weights = model.layers[0].get_weights()

    reference = Sequential()
    reference.add(wrappers.TimeDistributed(embeddings.Embedding(5, 6), input_shape=(3, 4), dtype='int32'))
    reference.compile(optimizer='rmsprop', loss='mse')
    reference.layers[0].set_weights(weights)

    reference_output = reference.predict(test_input)
    assert_allclose(test_output, reference_output, atol=1e-05)

    # test with Conv2D
    model = Sequential()
    model.add(wrappers.TimeDistributed(convolutional.Conv2D(5, (2, 2), padding='same'), input_shape=(2, 4, 4, 3)))
    model.add(core.Activation('relu'))
    model.compile(optimizer='rmsprop', loss='mse')
    model.train_on_batch(np.random.random((1, 2, 4, 4, 3)), np.random.random((1, 2, 4, 4, 5)))

    model = model_from_json(model.to_json())
    model.summary()

    # test stacked layers
    model = Sequential()
    model.add(wrappers.TimeDistributed(core.Dense(2), input_shape=(3, 4)))
    model.add(wrappers.TimeDistributed(core.Dense(3)))
    model.add(core.Activation('relu'))
    model.compile(optimizer='rmsprop', loss='mse')

    model.fit(np.random.random((10, 3, 4)), np.random.random((10, 3, 3)), epochs=1, batch_size=10)

    # test wrapping Sequential model
    model = Sequential()
    model.add(core.Dense(3, input_dim=2))
    outer_model = Sequential()
    outer_model.add(wrappers.TimeDistributed(model, input_shape=(3, 2)))
    outer_model.compile(optimizer='rmsprop', loss='mse')
    outer_model.fit(np.random.random((10, 3, 2)), np.random.random((10, 3, 3)), epochs=1, batch_size=10)

    # test with functional API
    x = Input(shape=(3, 2))
    y = wrappers.TimeDistributed(model)(x)
    outer_model = Model(x, y)
    outer_model.compile(optimizer='rmsprop', loss='mse')
    outer_model.fit(np.random.random((10, 3, 2)), np.random.random((10, 3, 3)), epochs=1, batch_size=10)


@keras_test
@pytest.mark.skipif((K.backend() == 'cntk'),
                    reason='cntk does not support dropout yet')
def test_TimeDistributed_learning_phase():
    # test layers that need learning_phase to be set
    np.random.seed(1234)
    x = Input(shape=(3, 2))
    y = wrappers.TimeDistributed(core.Dropout(.999))(x, training=True)
    model = Model(x, y)
    y = model.predict(np.random.random((10, 3, 2)))
<<<<<<< HEAD
    assert_allclose(0., y, atol=1e-1, rtol=1e-1)
=======
    assert_allclose(np.mean(y), 0., atol=1e-1, rtol=1e-1)
>>>>>>> f430de10


@keras_test
def test_regularizers():
    model = Sequential()
    model.add(wrappers.TimeDistributed(
        core.Dense(2, kernel_regularizer='l1'), input_shape=(3, 4)))
    model.add(core.Activation('relu'))
    model.compile(optimizer='rmsprop', loss='mse')
    assert len(model.layers[0].layer.losses) == 1
    assert len(model.layers[0].losses) == 1
    assert len(model.layers[0].get_losses_for(None)) == 1
    assert len(model.losses) == 1

    model = Sequential()
    model.add(wrappers.TimeDistributed(
        core.Dense(2, activity_regularizer='l1'), input_shape=(3, 4)))
    model.add(core.Activation('relu'))
    model.compile(optimizer='rmsprop', loss='mse')
    assert len(model.losses) == 1


@keras_test
@pytest.mark.skipif((K.backend() == 'cntk'),
                    reason='cntk does not support reverse yet')
def test_Bidirectional():
    rnn = recurrent.SimpleRNN
    samples = 2
    dim = 2
    timesteps = 2
    output_dim = 2
    dropout_rate = 0.2
    for mode in ['sum', 'concat']:
        x = np.random.random((samples, timesteps, dim))
        target_dim = 2 * output_dim if mode == 'concat' else output_dim
        y = np.random.random((samples, target_dim))

        # test with Sequential model
        model = Sequential()
        model.add(wrappers.Bidirectional(rnn(output_dim, dropout=dropout_rate,
                                             recurrent_dropout=dropout_rate),
                                         merge_mode=mode, input_shape=(timesteps, dim)))
        model.compile(loss='mse', optimizer='sgd')
        model.fit(x, y, epochs=1, batch_size=1)

        # test config
        model.get_config()
        model = model_from_json(model.to_json())
        model.summary()

        # test stacked bidirectional layers
        model = Sequential()
        model.add(wrappers.Bidirectional(rnn(output_dim, return_sequences=True),
                                         merge_mode=mode, input_shape=(timesteps, dim)))
        model.add(wrappers.Bidirectional(rnn(output_dim), merge_mode=mode))
        model.compile(loss='mse', optimizer='sgd')
        model.fit(x, y, epochs=1, batch_size=1)

        # test with functional API
        input = Input((timesteps, dim))
        output = wrappers.Bidirectional(rnn(output_dim, dropout=dropout_rate,
                                            recurrent_dropout=dropout_rate),
                                        merge_mode=mode)(input)
        model = Model(input, output)
        model.compile(loss='mse', optimizer='sgd')
        model.fit(x, y, epochs=1, batch_size=1)

        # Bidirectional and stateful
        input = Input(batch_shape=(1, timesteps, dim))
        output = wrappers.Bidirectional(rnn(output_dim, stateful=True), merge_mode=mode)(input)
        model = Model(input, output)
        model.compile(loss='mse', optimizer='sgd')
        model.fit(x, y, epochs=1, batch_size=1)


if __name__ == '__main__':
    pytest.main([__file__])<|MERGE_RESOLUTION|>--- conflicted
+++ resolved
@@ -98,11 +98,7 @@
     y = wrappers.TimeDistributed(core.Dropout(.999))(x, training=True)
     model = Model(x, y)
     y = model.predict(np.random.random((10, 3, 2)))
-<<<<<<< HEAD
-    assert_allclose(0., y, atol=1e-1, rtol=1e-1)
-=======
     assert_allclose(np.mean(y), 0., atol=1e-1, rtol=1e-1)
->>>>>>> f430de10
 
 
 @keras_test

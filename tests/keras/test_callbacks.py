import os
import multiprocessing

import numpy as np
import pytest
from numpy.testing import assert_allclose
from csv import reader
from csv import Sniffer
import shutil
from keras import optimizers
from keras import initializers
from keras import callbacks
from keras.models import Sequential, Model
from keras.layers import Input, Dense, Dropout, add, dot, Lambda, Layer
from keras.layers.convolutional import Conv2D
from keras.layers.pooling import MaxPooling2D
from keras.layers.pooling import GlobalAveragePooling1D
from keras.layers.pooling import GlobalAveragePooling2D
from keras.utils.test_utils import get_test_data
from keras import backend as K
from keras.utils import np_utils
try:
    from unittest.mock import patch
except:
    from mock import patch


input_dim = 2
num_hidden = 4
num_classes = 2
batch_size = 5
train_samples = 20
test_samples = 20


<<<<<<< HEAD
=======
# Changing the default arguments of get_test_data.
def get_data_callbacks(num_train=train_samples,
                       num_test=test_samples,
                       input_shape=(input_dim,),
                       classification=True,
                       num_classes=num_classes):
    return get_test_data(num_train=num_train,
                         num_test=num_test,
                         input_shape=input_shape,
                         classification=classification,
                         num_classes=num_classes)


@keras_test
>>>>>>> 03bd8709
def test_TerminateOnNaN():
    np.random.seed(1337)
    (X_train, y_train), (X_test, y_test) = get_data_callbacks()

    y_test = np_utils.to_categorical(y_test)
    y_train = np_utils.to_categorical(y_train)
    cbks = [callbacks.TerminateOnNaN()]
    model = Sequential()
    initializer = initializers.Constant(value=1e5)
    for _ in range(5):
        model.add(Dense(num_hidden, input_dim=input_dim, activation='relu',
                        kernel_initializer=initializer))
    model.add(Dense(num_classes, activation='linear'))
    model.compile(loss='mean_squared_error',
                  optimizer='rmsprop')

    # case 1 fit
    history = model.fit(X_train, y_train, batch_size=batch_size,
                        validation_data=(X_test, y_test), callbacks=cbks, epochs=20)
    loss = history.history['loss']
    assert len(loss) == 1
    assert loss[0] == np.inf

    # case 2 fit_generator
    def data_generator():
        max_batch_index = len(X_train) // batch_size
        i = 0
        while 1:
            yield (X_train[i * batch_size: (i + 1) * batch_size],
                   y_train[i * batch_size: (i + 1) * batch_size])
            i += 1
            i = i % max_batch_index
    history = model.fit_generator(data_generator(),
                                  len(X_train),
                                  validation_data=(X_test, y_test),
                                  callbacks=cbks,
                                  epochs=20)
    loss = history.history['loss']
    assert len(loss) == 1
    assert loss[0] == np.inf or np.isnan(loss[0])


def test_stop_training_csv(tmpdir):
    np.random.seed(1337)
    fp = str(tmpdir / 'test.csv')
    (X_train, y_train), (X_test, y_test) = get_data_callbacks()

    y_test = np_utils.to_categorical(y_test)
    y_train = np_utils.to_categorical(y_train)
    cbks = [callbacks.TerminateOnNaN(), callbacks.CSVLogger(fp)]
    model = Sequential()
    for _ in range(5):
        model.add(Dense(num_hidden, input_dim=input_dim, activation='relu'))
    model.add(Dense(num_classes, activation='linear'))
    model.compile(loss='mean_squared_error',
                  optimizer='rmsprop')

    def data_generator():
        i = 0
        max_batch_index = len(X_train) // batch_size
        tot = 0
        while 1:
            if tot > 3 * len(X_train):
                yield (np.ones([batch_size, input_dim]) * np.nan,
                       np.ones([batch_size, num_classes]) * np.nan)
            else:
                yield (X_train[i * batch_size: (i + 1) * batch_size],
                       y_train[i * batch_size: (i + 1) * batch_size])
            i += 1
            tot += 1
            i = i % max_batch_index

    history = model.fit_generator(data_generator(),
                                  len(X_train) // batch_size,
                                  validation_data=(X_test, y_test),
                                  callbacks=cbks,
                                  epochs=20)
    loss = history.history['loss']
    assert len(loss) > 1
    assert loss[-1] == np.inf or np.isnan(loss[-1])

    values = []
    with open(fp) as f:
        for x in reader(f):
            values.append(x)

    assert 'nan' in values[-1], 'The last epoch was not logged.'
    os.remove(fp)


def test_ModelCheckpoint(tmpdir):
    np.random.seed(1337)
    filepath = str(tmpdir / 'checkpoint.h5')
    (X_train, y_train), (X_test, y_test) = get_data_callbacks()
    y_test = np_utils.to_categorical(y_test)
    y_train = np_utils.to_categorical(y_train)
    # case 1
    monitor = 'val_loss'
    save_best_only = False
    mode = 'auto'

    model = Sequential()
    model.add(Dense(num_hidden, input_dim=input_dim, activation='relu'))
    model.add(Dense(num_classes, activation='softmax'))
    model.compile(loss='categorical_crossentropy',
                  optimizer='rmsprop',
                  metrics=['accuracy'])

    cbks = [callbacks.ModelCheckpoint(filepath, monitor=monitor,
                                      save_best_only=save_best_only, mode=mode)]
    model.fit(X_train, y_train, batch_size=batch_size,
              validation_data=(X_test, y_test), callbacks=cbks, epochs=1)
    assert os.path.isfile(filepath)
    os.remove(filepath)

    # case 2
    mode = 'min'
    cbks = [callbacks.ModelCheckpoint(filepath, monitor=monitor,
                                      save_best_only=save_best_only, mode=mode)]
    model.fit(X_train, y_train, batch_size=batch_size,
              validation_data=(X_test, y_test), callbacks=cbks, epochs=1)
    assert os.path.isfile(filepath)
    os.remove(filepath)

    # case 3
    mode = 'max'
    monitor = 'val_acc'
    cbks = [callbacks.ModelCheckpoint(filepath, monitor=monitor,
                                      save_best_only=save_best_only, mode=mode)]
    model.fit(X_train, y_train, batch_size=batch_size,
              validation_data=(X_test, y_test), callbacks=cbks, epochs=1)
    assert os.path.isfile(filepath)
    os.remove(filepath)

    # case 4
    save_best_only = True
    cbks = [callbacks.ModelCheckpoint(filepath, monitor=monitor,
                                      save_best_only=save_best_only, mode=mode)]
    model.fit(X_train, y_train, batch_size=batch_size,
              validation_data=(X_test, y_test), callbacks=cbks, epochs=1)
    assert os.path.isfile(filepath)
    os.remove(filepath)

    # case 5
    save_best_only = False
    period = 2
    mode = 'auto'
    filepath = 'checkpoint.{epoch:02d}.h5'
    cbks = [callbacks.ModelCheckpoint(filepath, monitor=monitor,
                                      save_best_only=save_best_only, mode=mode,
                                      period=period)]
    model.fit(X_train, y_train, batch_size=batch_size,
              validation_data=(X_test, y_test), callbacks=cbks, epochs=4)
    assert os.path.isfile(filepath.format(epoch=2))
    assert os.path.isfile(filepath.format(epoch=4))
    assert not os.path.exists(filepath.format(epoch=1))
    assert not os.path.exists(filepath.format(epoch=3))
    os.remove(filepath.format(epoch=2))
    os.remove(filepath.format(epoch=4))
    assert not tmpdir.listdir()


def test_EarlyStopping():
    np.random.seed(1337)
    (X_train, y_train), (X_test, y_test) = get_data_callbacks()
    y_test = np_utils.to_categorical(y_test)
    y_train = np_utils.to_categorical(y_train)
    model = Sequential()
    model.add(Dense(num_hidden, input_dim=input_dim, activation='relu'))
    model.add(Dense(num_classes, activation='softmax'))
    model.compile(loss='categorical_crossentropy',
                  optimizer='rmsprop',
                  metrics=['accuracy'])
    mode = 'max'
    monitor = 'val_acc'
    patience = 0
    cbks = [callbacks.EarlyStopping(patience=patience, monitor=monitor, mode=mode)]
    history = model.fit(X_train, y_train, batch_size=batch_size,
                        validation_data=(X_test, y_test), callbacks=cbks, epochs=20)

    mode = 'auto'
    monitor = 'val_acc'
    patience = 2
    cbks = [callbacks.EarlyStopping(patience=patience, monitor=monitor, mode=mode)]
    history = model.fit(X_train, y_train, batch_size=batch_size,
                        validation_data=(X_test, y_test), callbacks=cbks, epochs=20)


def test_EarlyStopping_reuse():
    np.random.seed(1337)
    patience = 3
    data = np.random.random((100, 1))
    labels = np.where(data > 0.5, 1, 0)
    model = Sequential((
        Dense(1, input_dim=1, activation='relu'),
        Dense(1, activation='sigmoid'),
    ))
    model.compile(optimizer='sgd', loss='binary_crossentropy', metrics=['accuracy'])
    stopper = callbacks.EarlyStopping(monitor='acc', patience=patience)
    weights = model.get_weights()

    hist = model.fit(data, labels, callbacks=[stopper], epochs=20)
    assert len(hist.epoch) >= patience

    # This should allow training to go for at least `patience` epochs
    model.set_weights(weights)
    hist = model.fit(data, labels, callbacks=[stopper], epochs=20)
    assert len(hist.epoch) >= patience


def test_EarlyStopping_patience():
    class DummyModel(object):
        def __init__(self):
            self.stop_training = False

        def get_weights(self):
            return []

        def set_weights(self, weights):
            pass

    early_stop = callbacks.EarlyStopping(monitor='val_loss', patience=2)
    early_stop.model = DummyModel()

    losses = [0.0860, 0.1096, 0.1040, 0.1019]

    # Should stop after epoch 3,
    # as the loss has not improved after patience=2 epochs.
    epochs_trained = 0
    early_stop.on_train_begin()

    for epoch in range(len(losses)):
        epochs_trained += 1
        early_stop.on_epoch_end(epoch, logs={'val_loss': losses[epoch]})

        if early_stop.model.stop_training:
            break

    assert epochs_trained == 3


def test_EarlyStopping_baseline():
    class DummyModel(object):
        def __init__(self):
            self.stop_training = False

        def get_weights(self):
            return []

        def set_weights(self, weights):
            pass

    def baseline_tester(acc_levels):
        early_stop = callbacks.EarlyStopping(monitor='val_acc', baseline=0.75,
                                             patience=2)
        early_stop.model = DummyModel()
        epochs_trained = 0
        early_stop.on_train_begin()
        for epoch in range(len(acc_levels)):
            epochs_trained += 1
            early_stop.on_epoch_end(epoch, logs={'val_acc': acc_levels[epoch]})
            if early_stop.model.stop_training:
                break
        return epochs_trained

    acc_levels = [0.55, 0.76, 0.81, 0.81]
    baseline_met = baseline_tester(acc_levels)
    acc_levels = [0.55, 0.74, 0.81, 0.81]
    baseline_not_met = baseline_tester(acc_levels)

    # All epochs should run because baseline was met in second epoch
    assert baseline_met == 4
    # Baseline was not met by second epoch and should stop
    assert baseline_not_met == 2


def test_EarlyStopping_final_weights():
    class DummyModel(object):
        def __init__(self):
            self.stop_training = False
            self.weights = -1

        def get_weights(self):
            return self.weights

        def set_weights(self, weights):
            self.weights = weights

        def set_weight_to_epoch(self, epoch):
            self.weights = epoch

    early_stop = callbacks.EarlyStopping(monitor='val_loss', patience=2)
    early_stop.model = DummyModel()

    losses = [0.2, 0.15, 0.1, 0.11, 0.12]

    epochs_trained = 0
    early_stop.on_train_begin()

    for epoch in range(len(losses)):
        epochs_trained += 1
        early_stop.model.set_weight_to_epoch(epoch=epoch)
        early_stop.on_epoch_end(epoch, logs={'val_loss': losses[epoch]})

        if early_stop.model.stop_training:
            break

    # The best configuration is in the epoch 2 (loss = 0.1000),
    # so with patience=2 we need to end up at epoch 4
    assert early_stop.model.get_weights() == 4


def test_EarlyStopping_final_weights_when_restoring_model_weights():
    class DummyModel(object):
        def __init__(self):
            self.stop_training = False
            self.weights = -1

        def get_weights(self):
            return self.weights

        def set_weights(self, weights):
            self.weights = weights

        def set_weight_to_epoch(self, epoch):
            self.weights = epoch

    early_stop = callbacks.EarlyStopping(monitor='val_loss', patience=2,
                                         restore_best_weights=True)
    early_stop.model = DummyModel()

    losses = [0.2, 0.15, 0.1, 0.11, 0.12]

    # The best configuration is in the epoch 2 (loss = 0.1000).

    epochs_trained = 0
    early_stop.on_train_begin()

    for epoch in range(len(losses)):
        epochs_trained += 1
        early_stop.model.set_weight_to_epoch(epoch=epoch)
        early_stop.on_epoch_end(epoch, logs={'val_loss': losses[epoch]})

        if early_stop.model.stop_training:
            break

    # The best configuration is in epoch 2 (loss = 0.1000),
    # and while patience = 2, we're restoring the best weights,
    # so we end up at the epoch with the best weights, i.e. epoch 2
    assert early_stop.model.get_weights() == 2


def test_LearningRateScheduler():
    np.random.seed(1337)
    (X_train, y_train), (X_test, y_test) = get_data_callbacks()
    y_test = np_utils.to_categorical(y_test)
    y_train = np_utils.to_categorical(y_train)
    model = Sequential()
    model.add(Dense(num_hidden, input_dim=input_dim, activation='relu'))
    model.add(Dense(num_classes, activation='softmax'))
    model.compile(loss='categorical_crossentropy',
                  optimizer='sgd',
                  metrics=['accuracy'])

    cbks = [callbacks.LearningRateScheduler(lambda x: 1. / (1. + x))]
    model.fit(X_train, y_train, batch_size=batch_size,
              validation_data=(X_test, y_test), callbacks=cbks, epochs=5)
    assert (float(K.get_value(model.optimizer.lr)) - 0.2) < K.epsilon()


def test_ReduceLROnPlateau():
    np.random.seed(1337)
    (X_train, y_train), (X_test, y_test) = get_data_callbacks()
    y_test = np_utils.to_categorical(y_test)
    y_train = np_utils.to_categorical(y_train)

    def make_model():
        np.random.seed(1337)
        model = Sequential()
        model.add(Dense(num_hidden, input_dim=input_dim, activation='relu'))
        model.add(Dense(num_classes, activation='softmax'))

        model.compile(loss='categorical_crossentropy',
                      optimizer=optimizers.SGD(lr=0.1),
                      metrics=['accuracy'])
        return model

    model = make_model()

    # This should reduce the LR after the first epoch (due to high epsilon).
    cbks = [callbacks.ReduceLROnPlateau(monitor='val_loss', factor=0.1,
                                        min_delta=10, patience=1, cooldown=5)]
    model.fit(X_train, y_train, batch_size=batch_size,
              validation_data=(X_test, y_test), callbacks=cbks, epochs=5, verbose=2)
    assert_allclose(float(K.get_value(model.optimizer.lr)), 0.01, atol=K.epsilon())

    model = make_model()
    cbks = [callbacks.ReduceLROnPlateau(monitor='val_loss', factor=0.1,
                                        min_delta=0, patience=1, cooldown=5)]
    model.fit(X_train, y_train, batch_size=batch_size,
              validation_data=(X_test, y_test), callbacks=cbks, epochs=5, verbose=2)
    assert_allclose(float(K.get_value(model.optimizer.lr)), 0.1, atol=K.epsilon())


def test_ReduceLROnPlateau_patience():
    class DummyOptimizer(object):
        def __init__(self):
            self.lr = K.variable(1.0)

    class DummyModel(object):
        def __init__(self):
            self.optimizer = DummyOptimizer()

    reduce_on_plateau = callbacks.ReduceLROnPlateau(monitor='val_loss',
                                                    patience=2)
    reduce_on_plateau.model = DummyModel()

    losses = [0.0860, 0.1096, 0.1040]
    lrs = []

    for epoch in range(len(losses)):
        reduce_on_plateau.on_epoch_end(epoch, logs={'val_loss': losses[epoch]})
        lrs.append(K.get_value(reduce_on_plateau.model.optimizer.lr))

    # The learning rates should be 1.0 except the last one
    assert all([lr == 1.0 for lr in lrs[:-1]]) and lrs[-1] < 1.0


def test_ReduceLROnPlateau_backwards_compatibility():
    import warnings
    with warnings.catch_warnings(record=True) as ws:
        reduce_on_plateau = callbacks.ReduceLROnPlateau(epsilon=1e-13)
        # Check if warnings are disabled
        if os.environ.get("PYTHONWARNINGS") != "ignore":
            assert "`epsilon` argument is deprecated" in str(ws[0].message)
    assert not hasattr(reduce_on_plateau, 'epsilon')
    assert hasattr(reduce_on_plateau, 'min_delta')
    assert reduce_on_plateau.min_delta == 1e-13


def test_CSVLogger(tmpdir):
    np.random.seed(1337)
    filepath = str(tmpdir / 'log.tsv')
    sep = '\t'
    (X_train, y_train), (X_test, y_test) = get_data_callbacks()
    y_test = np_utils.to_categorical(y_test)
    y_train = np_utils.to_categorical(y_train)

    def make_model():
        np.random.seed(1337)
        model = Sequential()
        model.add(Dense(num_hidden, input_dim=input_dim, activation='relu'))
        model.add(Dense(num_classes, activation='softmax'))

        model.compile(loss='categorical_crossentropy',
                      optimizer=optimizers.SGD(lr=0.1),
                      metrics=['accuracy'])
        return model

    # case 1, create new file with defined separator
    model = make_model()
    cbks = [callbacks.CSVLogger(filepath, separator=sep)]
    model.fit(X_train, y_train, batch_size=batch_size,
              validation_data=(X_test, y_test), callbacks=cbks, epochs=1)

    assert os.path.isfile(filepath)
    with open(filepath) as csvfile:
        dialect = Sniffer().sniff(csvfile.read())
    assert dialect.delimiter == sep
    del model
    del cbks

    # case 2, append data to existing file, skip header
    model = make_model()
    cbks = [callbacks.CSVLogger(filepath, separator=sep, append=True)]
    model.fit(X_train, y_train, batch_size=batch_size,
              validation_data=(X_test, y_test), callbacks=cbks, epochs=1)

    # case 3, reuse of CSVLogger object
    model.fit(X_train, y_train, batch_size=batch_size,
              validation_data=(X_test, y_test), callbacks=cbks, epochs=2)

    import re
    with open(filepath) as csvfile:
        list_lines = csvfile.readlines()
        for line in list_lines:
            assert line.count(sep) == 4
        assert len(list_lines) == 5
        output = " ".join(list_lines)
        assert len(re.findall('epoch', output)) == 1

    os.remove(filepath)
    assert not tmpdir.listdir()


def test_TensorBoard(tmpdir):
    np.random.seed(np.random.randint(1, 1e7))
    filepath = str(tmpdir / 'logs')

    (X_train, y_train), (X_test, y_test) = get_data_callbacks()
    y_test = np_utils.to_categorical(y_test)
    y_train = np_utils.to_categorical(y_train)

    def data_generator(train):
        if train:
            max_batch_index = len(X_train) // batch_size
        else:
            max_batch_index = len(X_test) // batch_size
        i = 0
        while 1:
            if train:
                # simulate multi-input/output models
                yield (X_train[i * batch_size: (i + 1) * batch_size],
                       y_train[i * batch_size: (i + 1) * batch_size])
            else:
                yield (X_test[i * batch_size: (i + 1) * batch_size],
                       y_test[i * batch_size: (i + 1) * batch_size])
            i += 1
            i = i % max_batch_index

    class DummyStatefulMetric(Layer):

        def __init__(self, name='dummy_stateful_metric', **kwargs):
            super(DummyStatefulMetric, self).__init__(name=name, **kwargs)
            self.stateful = True
            self.state = K.variable(value=0, dtype='int32')

        def reset_states(self):
            pass

        def __call__(self, y_true, y_pred):
            return self.state

    inp = Input((input_dim,))
    hidden = Dense(num_hidden, activation='relu')(inp)
    hidden = Dropout(0.1)(hidden)
    output = Dense(num_classes, activation='softmax')(hidden)
    model = Model(inputs=inp, outputs=output)
    model.compile(loss='categorical_crossentropy',
                  optimizer='sgd',
                  metrics=['accuracy', DummyStatefulMetric()])

    # we must generate new callbacks for each test, as they aren't stateless
    def callbacks_factory(histogram_freq, embeddings_freq=1):
        return [callbacks.TensorBoard(log_dir=filepath,
                                      histogram_freq=histogram_freq,
                                      write_images=True, write_grads=True,
                                      embeddings_freq=embeddings_freq,
                                      embeddings_layer_names=['dense_1'],
                                      embeddings_data=X_test,
                                      batch_size=5)]

    # fit without validation data
    model.fit(X_train, y_train, batch_size=batch_size,
              callbacks=callbacks_factory(histogram_freq=0, embeddings_freq=0),
              epochs=3)

    # fit with validation data and accuracy
    model.fit(X_train, y_train, batch_size=batch_size,
              validation_data=(X_test, y_test),
              callbacks=callbacks_factory(histogram_freq=0), epochs=2)

    # fit generator without validation data
    model.fit_generator(data_generator(True), len(X_train), epochs=2,
                        callbacks=callbacks_factory(histogram_freq=0,
                                                    embeddings_freq=0))

    # fit generator with validation data and accuracy
    model.fit_generator(data_generator(True), len(X_train), epochs=2,
                        validation_data=(X_test, y_test),
                        callbacks=callbacks_factory(histogram_freq=1))

    assert os.path.isdir(filepath)
    shutil.rmtree(filepath)
    assert not tmpdir.listdir()


@pytest.mark.skipif((K.backend() != 'tensorflow'),
                    reason='Requires TensorFlow backend')
def test_TensorBoard_histogram_freq_must_have_validation_data(tmpdir):
    np.random.seed(np.random.randint(1, 1e7))
    filepath = str(tmpdir / 'logs')

    (X_train, y_train), (X_test, y_test) = get_data_callbacks()
    y_test = np_utils.to_categorical(y_test)
    y_train = np_utils.to_categorical(y_train)

    def data_generator(train):
        if train:
            max_batch_index = len(X_train) // batch_size
        else:
            max_batch_index = len(X_test) // batch_size
        i = 0
        while 1:
            if train:
                # simulate multi-input/output models
                yield (X_train[i * batch_size: (i + 1) * batch_size],
                       y_train[i * batch_size: (i + 1) * batch_size])
            else:
                yield (X_test[i * batch_size: (i + 1) * batch_size],
                       y_test[i * batch_size: (i + 1) * batch_size])
            i += 1
            i = i % max_batch_index

    inp = Input((input_dim,))
    hidden = Dense(num_hidden, activation='relu')(inp)
    hidden = Dropout(0.1)(hidden)
    output = Dense(num_classes, activation='softmax')(hidden)
    model = Model(inputs=inp, outputs=output)
    model.compile(loss='categorical_crossentropy',
                  optimizer='sgd',
                  metrics=['accuracy'])

    # we must generate new callbacks for each test, as they aren't stateless
    def callbacks_factory(histogram_freq, embeddings_freq=1):
        return [callbacks.TensorBoard(log_dir=filepath,
                                      histogram_freq=histogram_freq,
                                      write_images=True, write_grads=True,
                                      embeddings_freq=embeddings_freq,
                                      embeddings_layer_names=['dense_1'],
                                      embeddings_data=X_test,
                                      batch_size=5)]

    # fit without validation data should raise ValueError if histogram_freq > 0
    with pytest.raises(ValueError) as raised_exception:
        model.fit(X_train, y_train, batch_size=batch_size,
                  callbacks=callbacks_factory(histogram_freq=1), epochs=3)
    assert 'validation_data must be provided' in str(raised_exception.value)

    # fit generator without validation data should raise ValueError if
    # histogram_freq > 0
    with pytest.raises(ValueError) as raised_exception:
        model.fit_generator(data_generator(True), len(X_train), epochs=2,
                            callbacks=callbacks_factory(histogram_freq=1))
    assert 'validation_data must be provided' in str(raised_exception.value)

    # fit generator with validation data generator should raise ValueError if
    # histogram_freq > 0
    with pytest.raises(ValueError) as raised_exception:
        model.fit_generator(data_generator(True), len(X_train), epochs=2,
                            validation_data=data_generator(False),
                            validation_steps=1,
                            callbacks=callbacks_factory(histogram_freq=1))
    assert 'validation_data must be provided' in str(raised_exception.value)


def test_TensorBoard_multi_input_output(tmpdir):
    np.random.seed(np.random.randint(1, 1e7))
    filepath = str(tmpdir / 'logs')

    (X_train, y_train), (X_test, y_test) = get_data_callbacks(
        input_shape=(input_dim, input_dim))

    y_test = np_utils.to_categorical(y_test)
    y_train = np_utils.to_categorical(y_train)

    def data_generator(train):
        if train:
            max_batch_index = len(X_train) // batch_size
        else:
            max_batch_index = len(X_test) // batch_size
        i = 0
        while 1:
            if train:
                # simulate multi-input/output models
                yield ([X_train[i * batch_size: (i + 1) * batch_size]] * 2,
                       [y_train[i * batch_size: (i + 1) * batch_size]] * 2)
            else:
                yield ([X_test[i * batch_size: (i + 1) * batch_size]] * 2,
                       [y_test[i * batch_size: (i + 1) * batch_size]] * 2)
            i += 1
            i = i % max_batch_index

    inp1 = Input((input_dim, input_dim))
    inp2 = Input((input_dim, input_dim))
    inp_3d = add([inp1, inp2])
    inp_2d = GlobalAveragePooling1D()(inp_3d)
    # test a layer with a list of output tensors
    inp_pair = Lambda(lambda x: x)([inp_3d, inp_2d])
    hidden = dot(inp_pair, axes=-1)
    hidden = Dense(num_hidden, activation='relu')(hidden)
    hidden = Dropout(0.1)(hidden)
    output1 = Dense(num_classes, activation='softmax')(hidden)
    output2 = Dense(num_classes, activation='softmax')(hidden)
    model = Model(inputs=[inp1, inp2], outputs=[output1, output2])
    model.compile(loss='categorical_crossentropy',
                  optimizer='sgd',
                  metrics=['accuracy'])

    # we must generate new callbacks for each test, as they aren't stateless
    def callbacks_factory(histogram_freq, embeddings_freq=1):
        return [callbacks.TensorBoard(log_dir=filepath,
                                      histogram_freq=histogram_freq,
                                      write_images=True, write_grads=True,
                                      embeddings_freq=embeddings_freq,
                                      embeddings_layer_names=['dense_1'],
                                      embeddings_data=[X_test] * 2,
                                      batch_size=5)]

    # fit without validation data
    model.fit([X_train] * 2, [y_train] * 2, batch_size=batch_size,
              callbacks=callbacks_factory(histogram_freq=0, embeddings_freq=0),
              epochs=3)

    # fit with validation data and accuracy
    model.fit([X_train] * 2, [y_train] * 2, batch_size=batch_size,
              validation_data=([X_test] * 2, [y_test] * 2),
              callbacks=callbacks_factory(histogram_freq=1), epochs=2)

    # fit generator without validation data
    model.fit_generator(data_generator(True), len(X_train), epochs=2,
                        callbacks=callbacks_factory(histogram_freq=0,
                                                    embeddings_freq=0))

    # fit generator with validation data and accuracy
    model.fit_generator(data_generator(True), len(X_train), epochs=2,
                        validation_data=([X_test] * 2, [y_test] * 2),
                        callbacks=callbacks_factory(histogram_freq=1))

    assert os.path.isdir(filepath)
    shutil.rmtree(filepath)
    assert not tmpdir.listdir()


def test_TensorBoard_convnet(tmpdir):
    np.random.seed(np.random.randint(1, 1e7))
    filepath = str(tmpdir / 'logs')

    input_shape = (16, 16, 3)
    (x_train, y_train), (x_test, y_test) = get_data_callbacks(
        num_train=500,
        num_test=200,
        input_shape=input_shape)
    y_train = np_utils.to_categorical(y_train)
    y_test = np_utils.to_categorical(y_test)

    model = Sequential([
        Conv2D(filters=8, kernel_size=3,
               activation='relu',
               input_shape=input_shape),
        MaxPooling2D(pool_size=2),
        Conv2D(filters=4, kernel_size=(3, 3),
               activation='relu', padding='same'),
        GlobalAveragePooling2D(),
        Dense(num_classes, activation='softmax')
    ])
    model.compile(loss='categorical_crossentropy',
                  optimizer='rmsprop',
                  metrics=['accuracy'])
    tsb = callbacks.TensorBoard(log_dir=filepath, histogram_freq=1,
                                write_images=True, write_grads=True,
                                batch_size=16)
    cbks = [tsb]
    model.summary()
    history = model.fit(x_train, y_train, epochs=2, batch_size=16,
                        validation_data=(x_test, y_test),
                        callbacks=cbks,
                        verbose=0)
    assert os.path.isdir(filepath)
    shutil.rmtree(filepath)
    assert not tmpdir.listdir()


def test_TensorBoard_display_float_from_logs(tmpdir):
    filepath = str(tmpdir / 'logs')

    input_shape = (3,)
    (x_train, y_train), _ = get_data_callbacks(num_train=10,
                                               num_test=0,
                                               input_shape=input_shape)
    y_train = np_utils.to_categorical(y_train)

    model = Sequential([
        Dense(num_classes, activation='softmax')
    ])
    model.compile(loss='categorical_crossentropy',
                  optimizer='rmsprop')

    class CustomCallback(callbacks.Callback):

        def on_epoch_end(self, epoch, logs=None):
            logs['test'] = 0.

    tsb = callbacks.TensorBoard(log_dir=filepath,
                                batch_size=16)
    cbks = [CustomCallback(), tsb]
    model.fit(x_train, y_train, epochs=2, batch_size=16,
              callbacks=cbks,
              verbose=0)
    assert os.path.isdir(filepath)
    shutil.rmtree(filepath)
    assert not tmpdir.listdir()


def test_CallbackValData():
    np.random.seed(1337)
    (X_train, y_train), (X_test, y_test) = get_data_callbacks()
    y_test = np_utils.to_categorical(y_test)
    y_train = np_utils.to_categorical(y_train)
    model = Sequential()
    model.add(Dense(num_hidden, input_dim=input_dim, activation='relu'))
    model.add(Dense(num_classes, activation='softmax'))
    model.compile(loss='categorical_crossentropy',
                  optimizer='sgd',
                  metrics=['accuracy'])

    cbk = callbacks.LambdaCallback(on_train_end=lambda x: 1)
    model.fit(X_train, y_train, batch_size=batch_size,
              validation_data=(X_test, y_test), callbacks=[cbk], epochs=1)

    def data_generator(train):
        if train:
            max_batch_index = len(X_train) // batch_size
        else:
            max_batch_index = len(X_test) // batch_size
        i = 0
        while 1:
            if train:
                yield (X_train[i * batch_size: (i + 1) * batch_size],
                       y_train[i * batch_size: (i + 1) * batch_size])
            else:
                yield (X_test[i * batch_size: (i + 1) * batch_size],
                       y_test[i * batch_size: (i + 1) * batch_size])
            i += 1
            i = i % max_batch_index

    cbk2 = callbacks.LambdaCallback(on_train_end=lambda x: 1)
    model.fit_generator(data_generator(True), len(X_train), epochs=1,
                        validation_data=(X_test, y_test),
                        callbacks=[cbk2])

    # callback validation data should always have x, y, and sample weights
    assert len(cbk.validation_data) == len(cbk2.validation_data) == 3
    assert cbk.validation_data[0] is cbk2.validation_data[0]
    assert cbk.validation_data[1] is cbk2.validation_data[1]
    assert cbk.validation_data[2].shape == cbk2.validation_data[2].shape


def test_LambdaCallback():
    np.random.seed(1337)
    (X_train, y_train), (X_test, y_test) = get_data_callbacks()
    y_test = np_utils.to_categorical(y_test)
    y_train = np_utils.to_categorical(y_train)
    model = Sequential()
    model.add(Dense(num_hidden, input_dim=input_dim, activation='relu'))
    model.add(Dense(num_classes, activation='softmax'))
    model.compile(loss='categorical_crossentropy',
                  optimizer='sgd',
                  metrics=['accuracy'])

    # Start an arbitrary process that should run during model training and
    # be terminated after training has completed.
    def f():
        while True:
            pass

    p = multiprocessing.Process(target=f)
    p.start()
    cleanup_callback = callbacks.LambdaCallback(
        on_train_end=lambda logs: p.terminate())

    cbks = [cleanup_callback]
    model.fit(X_train, y_train, batch_size=batch_size,
              validation_data=(X_test, y_test), callbacks=cbks, epochs=5)
    p.join()
    assert not p.is_alive()


def test_TensorBoard_with_ReduceLROnPlateau(tmpdir):
    import shutil
    np.random.seed(np.random.randint(1, 1e7))
    filepath = str(tmpdir / 'logs')

    (X_train, y_train), (X_test, y_test) = get_data_callbacks()
    y_test = np_utils.to_categorical(y_test)
    y_train = np_utils.to_categorical(y_train)

    model = Sequential()
    model.add(Dense(num_hidden, input_dim=input_dim, activation='relu'))
    model.add(Dense(num_classes, activation='softmax'))
    model.compile(loss='binary_crossentropy',
                  optimizer='sgd',
                  metrics=['accuracy'])

    cbks = [
        callbacks.ReduceLROnPlateau(
            monitor='val_loss',
            factor=0.5,
            patience=4,
            verbose=1),
        callbacks.TensorBoard(
            log_dir=filepath)]

    model.fit(X_train, y_train, batch_size=batch_size,
              validation_data=(X_test, y_test), callbacks=cbks, epochs=2)

    assert os.path.isdir(filepath)
    shutil.rmtree(filepath)
    assert not tmpdir.listdir()


def tests_RemoteMonitor():
    (X_train, y_train), (X_test, y_test) = get_data_callbacks()
    y_test = np_utils.to_categorical(y_test)
    y_train = np_utils.to_categorical(y_train)
    model = Sequential()
    model.add(Dense(num_hidden, input_dim=input_dim, activation='relu'))
    model.add(Dense(num_classes, activation='softmax'))
    model.compile(loss='categorical_crossentropy',
                  optimizer='rmsprop',
                  metrics=['accuracy'])
    cbks = [callbacks.RemoteMonitor()]

    with patch('requests.post'):
        model.fit(X_train, y_train, batch_size=batch_size,
                  validation_data=(X_test, y_test), callbacks=cbks, epochs=1)


def tests_RemoteMonitorWithJsonPayload():
    (X_train, y_train), (X_test, y_test) = get_data_callbacks()
    y_test = np_utils.to_categorical(y_test)
    y_train = np_utils.to_categorical(y_train)
    model = Sequential()
    model.add(Dense(num_hidden, input_dim=input_dim, activation='relu'))
    model.add(Dense(num_classes, activation='softmax'))
    model.compile(loss='categorical_crossentropy',
                  optimizer='rmsprop',
                  metrics=['accuracy'])
    cbks = [callbacks.RemoteMonitor(send_as_json=True)]

    with patch('requests.post'):
        model.fit(X_train, y_train, batch_size=batch_size,
                  validation_data=(X_test, y_test), callbacks=cbks, epochs=1)


if __name__ == '__main__':
    pytest.main([__file__])<|MERGE_RESOLUTION|>--- conflicted
+++ resolved
@@ -33,8 +33,6 @@
 test_samples = 20
 
 
-<<<<<<< HEAD
-=======
 # Changing the default arguments of get_test_data.
 def get_data_callbacks(num_train=train_samples,
                        num_test=test_samples,
@@ -48,8 +46,6 @@
                          num_classes=num_classes)
 
 
-@keras_test
->>>>>>> 03bd8709
 def test_TerminateOnNaN():
     np.random.seed(1337)
     (X_train, y_train), (X_test, y_test) = get_data_callbacks()

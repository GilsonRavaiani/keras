--- conflicted
+++ resolved
@@ -1,10 +1,7 @@
 import os
 import sys
 import multiprocessing
-<<<<<<< HEAD
-=======
-
->>>>>>> 9194052a
+
 import numpy as np
 import pytest
 from keras import optimizers

import os
import multiprocessing

import numpy as np
import pytest
from numpy.testing import assert_allclose
from csv import reader
from csv import Sniffer
import shutil
from keras import optimizers
from keras import initializers
from keras import callbacks
from keras.models import Sequential, Model
from keras.layers import Input, Dense, Dropout, add, dot, Lambda, Layer
from keras.layers.convolutional import Conv2D
from keras.layers.pooling import MaxPooling2D
from keras.layers.pooling import GlobalAveragePooling1D
from keras.layers.pooling import GlobalAveragePooling2D
from keras.utils.test_utils import get_test_data
from keras.utils.test_utils import keras_test
from keras import backend as K
from keras.utils import np_utils
try:
    from unittest.mock import patch
except:
    from mock import patch


input_dim = 2
num_hidden = 4
num_classes = 2
batch_size = 5
train_samples = 20
test_samples = 20


@keras_test
def test_TerminateOnNaN():
    np.random.seed(1337)
    (X_train, y_train), (X_test, y_test) = get_test_data(num_train=train_samples,
                                                         num_test=test_samples,
                                                         input_shape=(input_dim,),
                                                         classification=True,
                                                         num_classes=num_classes)

    y_test = np_utils.to_categorical(y_test)
    y_train = np_utils.to_categorical(y_train)
    cbks = [callbacks.TerminateOnNaN()]
    model = Sequential()
    initializer = initializers.Constant(value=1e5)
    for _ in range(5):
        model.add(Dense(num_hidden, input_dim=input_dim, activation='relu',
                        kernel_initializer=initializer))
    model.add(Dense(num_classes, activation='linear'))
    model.compile(loss='mean_squared_error',
                  optimizer='rmsprop')

    # case 1 fit
    history = model.fit(X_train, y_train, batch_size=batch_size,
                        validation_data=(X_test, y_test), callbacks=cbks, epochs=20)
    loss = history.history['loss']
    assert len(loss) == 1
    assert loss[0] == np.inf

    # case 2 fit_generator
    def data_generator():
        max_batch_index = len(X_train) // batch_size
        i = 0
        while 1:
            yield (X_train[i * batch_size: (i + 1) * batch_size],
                   y_train[i * batch_size: (i + 1) * batch_size])
            i += 1
            i = i % max_batch_index
    history = model.fit_generator(data_generator(),
                                  len(X_train),
                                  validation_data=(X_test, y_test),
                                  callbacks=cbks,
                                  epochs=20)
    loss = history.history['loss']
    assert len(loss) == 1
    assert loss[0] == np.inf or np.isnan(loss[0])


@keras_test
def test_stop_training_csv(tmpdir):
    np.random.seed(1337)
    fp = str(tmpdir / 'test.csv')
    (X_train, y_train), (X_test, y_test) = get_test_data(num_train=train_samples,
                                                         num_test=test_samples,
                                                         input_shape=(input_dim,),
                                                         classification=True,
                                                         num_classes=num_classes)

    y_test = np_utils.to_categorical(y_test)
    y_train = np_utils.to_categorical(y_train)
    cbks = [callbacks.TerminateOnNaN(), callbacks.CSVLogger(fp)]
    model = Sequential()
    for _ in range(5):
        model.add(Dense(num_hidden, input_dim=input_dim, activation='relu'))
    model.add(Dense(num_classes, activation='linear'))
    model.compile(loss='mean_squared_error',
                  optimizer='rmsprop')

    def data_generator():
        i = 0
        max_batch_index = len(X_train) // batch_size
        tot = 0
        while 1:
            if tot > 3 * len(X_train):
                yield (np.ones([batch_size, input_dim]) * np.nan,
                       np.ones([batch_size, num_classes]) * np.nan)
            else:
                yield (X_train[i * batch_size: (i + 1) * batch_size],
                       y_train[i * batch_size: (i + 1) * batch_size])
            i += 1
            tot += 1
            i = i % max_batch_index

    history = model.fit_generator(data_generator(),
                                  len(X_train) // batch_size,
                                  validation_data=(X_test, y_test),
                                  callbacks=cbks,
                                  epochs=20)
    loss = history.history['loss']
    assert len(loss) > 1
    assert loss[-1] == np.inf or np.isnan(loss[-1])

    values = []
    with open(fp) as f:
        for x in reader(f):
            values.append(x)

    assert 'nan' in values[-1], 'The last epoch was not logged.'
    os.remove(fp)


@keras_test
def test_ModelCheckpoint(tmpdir):
    np.random.seed(1337)
    filepath = str(tmpdir / 'checkpoint.h5')
    (X_train, y_train), (X_test, y_test) = get_test_data(num_train=train_samples,
                                                         num_test=test_samples,
                                                         input_shape=(input_dim,),
                                                         classification=True,
                                                         num_classes=num_classes)
    y_test = np_utils.to_categorical(y_test)
    y_train = np_utils.to_categorical(y_train)
    # case 1
    monitor = 'val_loss'
    save_best_only = False
    mode = 'auto'

    model = Sequential()
    model.add(Dense(num_hidden, input_dim=input_dim, activation='relu'))
    model.add(Dense(num_classes, activation='softmax'))
    model.compile(loss='categorical_crossentropy',
                  optimizer='rmsprop',
                  metrics=['accuracy'])

    cbks = [callbacks.ModelCheckpoint(filepath, monitor=monitor,
                                      save_best_only=save_best_only, mode=mode)]
    model.fit(X_train, y_train, batch_size=batch_size,
              validation_data=(X_test, y_test), callbacks=cbks, epochs=1)
    assert os.path.isfile(filepath)
    os.remove(filepath)

    # case 2
    mode = 'min'
    cbks = [callbacks.ModelCheckpoint(filepath, monitor=monitor,
                                      save_best_only=save_best_only, mode=mode)]
    model.fit(X_train, y_train, batch_size=batch_size,
              validation_data=(X_test, y_test), callbacks=cbks, epochs=1)
    assert os.path.isfile(filepath)
    os.remove(filepath)

    # case 3
    mode = 'max'
    monitor = 'val_acc'
    cbks = [callbacks.ModelCheckpoint(filepath, monitor=monitor,
                                      save_best_only=save_best_only, mode=mode)]
    model.fit(X_train, y_train, batch_size=batch_size,
              validation_data=(X_test, y_test), callbacks=cbks, epochs=1)
    assert os.path.isfile(filepath)
    os.remove(filepath)

    # case 4
    save_best_only = True
    cbks = [callbacks.ModelCheckpoint(filepath, monitor=monitor,
                                      save_best_only=save_best_only, mode=mode)]
    model.fit(X_train, y_train, batch_size=batch_size,
              validation_data=(X_test, y_test), callbacks=cbks, epochs=1)
    assert os.path.isfile(filepath)
    os.remove(filepath)

    # case 5
    save_best_only = False
    period = 2
    mode = 'auto'
    filepath = 'checkpoint.{epoch:02d}.h5'
    cbks = [callbacks.ModelCheckpoint(filepath, monitor=monitor,
                                      save_best_only=save_best_only, mode=mode,
                                      period=period)]
    model.fit(X_train, y_train, batch_size=batch_size,
              validation_data=(X_test, y_test), callbacks=cbks, epochs=4)
    assert os.path.isfile(filepath.format(epoch=2))
    assert os.path.isfile(filepath.format(epoch=4))
    assert not os.path.exists(filepath.format(epoch=1))
    assert not os.path.exists(filepath.format(epoch=3))
    os.remove(filepath.format(epoch=2))
    os.remove(filepath.format(epoch=4))
    assert not tmpdir.listdir()


@keras_test
def test_EarlyStopping():
    np.random.seed(1337)
    (X_train, y_train), (X_test, y_test) = get_test_data(num_train=train_samples,
                                                         num_test=test_samples,
                                                         input_shape=(input_dim,),
                                                         classification=True,
                                                         num_classes=num_classes)
    y_test = np_utils.to_categorical(y_test)
    y_train = np_utils.to_categorical(y_train)
    model = Sequential()
    model.add(Dense(num_hidden, input_dim=input_dim, activation='relu'))
    model.add(Dense(num_classes, activation='softmax'))
    model.compile(loss='categorical_crossentropy',
                  optimizer='rmsprop',
                  metrics=['accuracy'])
    mode = 'max'
    monitor = 'val_acc'
    patience = 0
    cbks = [callbacks.EarlyStopping(patience=patience, monitor=monitor, mode=mode)]
    history = model.fit(X_train, y_train, batch_size=batch_size,
                        validation_data=(X_test, y_test), callbacks=cbks, epochs=20)

    mode = 'auto'
    monitor = 'val_acc'
    patience = 2
    cbks = [callbacks.EarlyStopping(patience=patience, monitor=monitor, mode=mode)]
    history = model.fit(X_train, y_train, batch_size=batch_size,
                        validation_data=(X_test, y_test), callbacks=cbks, epochs=20)


@keras_test
def test_EarlyStopping_reuse():
    np.random.seed(1337)
    patience = 3
    data = np.random.random((100, 1))
    labels = np.where(data > 0.5, 1, 0)
    model = Sequential((
        Dense(1, input_dim=1, activation='relu'),
        Dense(1, activation='sigmoid'),
    ))
    model.compile(optimizer='sgd', loss='binary_crossentropy', metrics=['accuracy'])
    stopper = callbacks.EarlyStopping(monitor='acc', patience=patience)
    weights = model.get_weights()

    hist = model.fit(data, labels, callbacks=[stopper], epochs=20)
    assert len(hist.epoch) >= patience

    # This should allow training to go for at least `patience` epochs
    model.set_weights(weights)
    hist = model.fit(data, labels, callbacks=[stopper], epochs=20)
    assert len(hist.epoch) >= patience


@keras_test
def test_EarlyStopping_patience():
    class DummyModel(object):
        def __init__(self):
            self.stop_training = False

        def get_weights(self):
            return []

        def set_weights(self, weights):
            pass

    early_stop = callbacks.EarlyStopping(monitor='val_loss', patience=2)
    early_stop.model = DummyModel()

    losses = [0.0860, 0.1096, 0.1040, 0.1019]

    # Should stop after epoch 3,
    # as the loss has not improved after patience=2 epochs.
    epochs_trained = 0
    early_stop.on_train_begin()

    for epoch in range(len(losses)):
        epochs_trained += 1
        early_stop.on_epoch_end(epoch, logs={'val_loss': losses[epoch]})

        if early_stop.model.stop_training:
            break

    assert epochs_trained == 3


@keras_test
def test_EarlyStopping_baseline():
    class DummyModel(object):
        def __init__(self):
            self.stop_training = False

        def get_weights(self):
            return []

        def set_weights(self, weights):
            pass

    def baseline_tester(acc_levels):
        early_stop = callbacks.EarlyStopping(monitor='val_acc', baseline=0.75,
                                             patience=2)
        early_stop.model = DummyModel()
        epochs_trained = 0
        early_stop.on_train_begin()
        for epoch in range(len(acc_levels)):
            epochs_trained += 1
            early_stop.on_epoch_end(epoch, logs={'val_acc': acc_levels[epoch]})
            if early_stop.model.stop_training:
                break
        return epochs_trained

    acc_levels = [0.55, 0.76, 0.81, 0.81]
    baseline_met = baseline_tester(acc_levels)
    acc_levels = [0.55, 0.74, 0.81, 0.81]
    baseline_not_met = baseline_tester(acc_levels)

    # All epochs should run because baseline was met in second epoch
    assert baseline_met == 4
    # Baseline was not met by second epoch and should stop
    assert baseline_not_met == 2


@keras_test
def test_EarlyStopping_final_weights():
    class DummyModel(object):
        def __init__(self):
            self.stop_training = False
            self.weights = -1

        def get_weights(self):
            return self.weights

        def set_weights(self, weights):
            self.weights = weights

        def set_weight_to_epoch(self, epoch):
            self.weights = epoch

    early_stop = callbacks.EarlyStopping(monitor='val_loss', patience=2)
    early_stop.model = DummyModel()

    losses = [0.2, 0.15, 0.1, 0.11, 0.12]

    epochs_trained = 0
    early_stop.on_train_begin()

    for epoch in range(len(losses)):
        epochs_trained += 1
        early_stop.model.set_weight_to_epoch(epoch=epoch)
        early_stop.on_epoch_end(epoch, logs={'val_loss': losses[epoch]})

        if early_stop.model.stop_training:
            break

    # The best configuration is in the epoch 2 (loss = 0.1000),
    # so with patience=2 we need to end up at epoch 4
    assert early_stop.model.get_weights() == 4


@keras_test
def test_EarlyStopping_final_weights_when_restoring_model_weights():
    class DummyModel(object):
        def __init__(self):
            self.stop_training = False
            self.weights = -1

        def get_weights(self):
            return self.weights

        def set_weights(self, weights):
            self.weights = weights

        def set_weight_to_epoch(self, epoch):
            self.weights = epoch

    early_stop = callbacks.EarlyStopping(monitor='val_loss', patience=2,
                                         restore_best_weights=True)
    early_stop.model = DummyModel()

    losses = [0.2, 0.15, 0.1, 0.11, 0.12]

    # The best configuration is in the epoch 2 (loss = 0.1000).

    epochs_trained = 0
    early_stop.on_train_begin()

    for epoch in range(len(losses)):
        epochs_trained += 1
        early_stop.model.set_weight_to_epoch(epoch=epoch)
        early_stop.on_epoch_end(epoch, logs={'val_loss': losses[epoch]})

        if early_stop.model.stop_training:
            break

    # The best configuration is in epoch 2 (loss = 0.1000),
    # and while patience = 2, we're restoring the best weights,
    # so we end up at the epoch with the best weights, i.e. epoch 2
    assert early_stop.model.get_weights() == 2


@keras_test
def test_LearningRateScheduler():
    np.random.seed(1337)
    (X_train, y_train), (X_test, y_test) = get_test_data(num_train=train_samples,
                                                         num_test=test_samples,
                                                         input_shape=(input_dim,),
                                                         classification=True,
                                                         num_classes=num_classes)
    y_test = np_utils.to_categorical(y_test)
    y_train = np_utils.to_categorical(y_train)
    model = Sequential()
    model.add(Dense(num_hidden, input_dim=input_dim, activation='relu'))
    model.add(Dense(num_classes, activation='softmax'))
    model.compile(loss='categorical_crossentropy',
                  optimizer='sgd',
                  metrics=['accuracy'])

    cbks = [callbacks.LearningRateScheduler(lambda x: 1. / (1. + x))]
    model.fit(X_train, y_train, batch_size=batch_size,
              validation_data=(X_test, y_test), callbacks=cbks, epochs=5)
    assert (float(K.get_value(model.optimizer.lr)) - 0.2) < K.epsilon()


@keras_test
def test_ReduceLROnPlateau():
    np.random.seed(1337)
    (X_train, y_train), (X_test, y_test) = get_test_data(num_train=train_samples,
                                                         num_test=test_samples,
                                                         input_shape=(input_dim,),
                                                         classification=True,
                                                         num_classes=num_classes)
    y_test = np_utils.to_categorical(y_test)
    y_train = np_utils.to_categorical(y_train)

    def make_model():
        np.random.seed(1337)
        model = Sequential()
        model.add(Dense(num_hidden, input_dim=input_dim, activation='relu'))
        model.add(Dense(num_classes, activation='softmax'))

        model.compile(loss='categorical_crossentropy',
                      optimizer=optimizers.SGD(lr=0.1),
                      metrics=['accuracy'])
        return model

    model = make_model()

    # This should reduce the LR after the first epoch (due to high epsilon).
    cbks = [callbacks.ReduceLROnPlateau(monitor='val_loss', factor=0.1,
                                        min_delta=10, patience=1, cooldown=5)]
    model.fit(X_train, y_train, batch_size=batch_size,
              validation_data=(X_test, y_test), callbacks=cbks, epochs=5, verbose=2)
    assert_allclose(float(K.get_value(model.optimizer.lr)), 0.01, atol=K.epsilon())

    model = make_model()
    cbks = [callbacks.ReduceLROnPlateau(monitor='val_loss', factor=0.1,
                                        min_delta=0, patience=1, cooldown=5)]
    model.fit(X_train, y_train, batch_size=batch_size,
              validation_data=(X_test, y_test), callbacks=cbks, epochs=5, verbose=2)
    assert_allclose(float(K.get_value(model.optimizer.lr)), 0.1, atol=K.epsilon())


@keras_test
def test_ReduceLROnPlateau_patience():
    class DummyOptimizer(object):
        def __init__(self):
            self.lr = K.variable(1.0)

    class DummyModel(object):
        def __init__(self):
            self.optimizer = DummyOptimizer()

    reduce_on_plateau = callbacks.ReduceLROnPlateau(monitor='val_loss',
                                                    patience=2)
    reduce_on_plateau.model = DummyModel()

    losses = [0.0860, 0.1096, 0.1040]
    lrs = []

    for epoch in range(len(losses)):
        reduce_on_plateau.on_epoch_end(epoch, logs={'val_loss': losses[epoch]})
        lrs.append(K.get_value(reduce_on_plateau.model.optimizer.lr))

    # The learning rates should be 1.0 except the last one
    assert all([lr == 1.0 for lr in lrs[:-1]]) and lrs[-1] < 1.0


@keras_test
def test_ReduceLROnPlateau_backwards_compatibility():
    import warnings
    with warnings.catch_warnings(record=True) as ws:
        reduce_on_plateau = callbacks.ReduceLROnPlateau(epsilon=1e-13)
        # Check if warnings are disabled
        if os.environ.get("PYTHONWARNINGS") != "ignore":
            assert "`epsilon` argument is deprecated" in str(ws[0].message)
    assert not hasattr(reduce_on_plateau, 'epsilon')
    assert hasattr(reduce_on_plateau, 'min_delta')
    assert reduce_on_plateau.min_delta == 1e-13


@keras_test
def test_CSVLogger(tmpdir):
    np.random.seed(1337)
    filepath = str(tmpdir / 'log.tsv')
    sep = '\t'
    (X_train, y_train), (X_test, y_test) = get_test_data(num_train=train_samples,
                                                         num_test=test_samples,
                                                         input_shape=(input_dim,),
                                                         classification=True,
                                                         num_classes=num_classes)
    y_test = np_utils.to_categorical(y_test)
    y_train = np_utils.to_categorical(y_train)

    def make_model():
        np.random.seed(1337)
        model = Sequential()
        model.add(Dense(num_hidden, input_dim=input_dim, activation='relu'))
        model.add(Dense(num_classes, activation='softmax'))

        model.compile(loss='categorical_crossentropy',
                      optimizer=optimizers.SGD(lr=0.1),
                      metrics=['accuracy'])
        return model

    # case 1, create new file with defined separator
    model = make_model()
    cbks = [callbacks.CSVLogger(filepath, separator=sep)]
    model.fit(X_train, y_train, batch_size=batch_size,
              validation_data=(X_test, y_test), callbacks=cbks, epochs=1)

    assert os.path.isfile(filepath)
    with open(filepath) as csvfile:
        dialect = Sniffer().sniff(csvfile.read())
    assert dialect.delimiter == sep
    del model
    del cbks

    # case 2, append data to existing file, skip header
    model = make_model()
    cbks = [callbacks.CSVLogger(filepath, separator=sep, append=True)]
    model.fit(X_train, y_train, batch_size=batch_size,
              validation_data=(X_test, y_test), callbacks=cbks, epochs=1)

    # case 3, reuse of CSVLogger object
    model.fit(X_train, y_train, batch_size=batch_size,
              validation_data=(X_test, y_test), callbacks=cbks, epochs=2)

    import re
    with open(filepath) as csvfile:
        list_lines = csvfile.readlines()
        for line in list_lines:
            assert line.count(sep) == 4
        assert len(list_lines) == 5
        output = " ".join(list_lines)
        assert len(re.findall('epoch', output)) == 1

    os.remove(filepath)
    assert not tmpdir.listdir()


@keras_test
def test_TensorBoard(tmpdir):
    np.random.seed(np.random.randint(1, 1e7))
    filepath = str(tmpdir / 'logs')

    (X_train, y_train), (X_test, y_test) = get_test_data(
        num_train=train_samples,
        num_test=test_samples,
        input_shape=(input_dim,),
        classification=True,
        num_classes=num_classes)
    y_test = np_utils.to_categorical(y_test)
    y_train = np_utils.to_categorical(y_train)

    def data_generator(train):
        if train:
            max_batch_index = len(X_train) // batch_size
        else:
            max_batch_index = len(X_test) // batch_size
        i = 0
        while 1:
            if train:
                # simulate multi-input/output models
                yield (X_train[i * batch_size: (i + 1) * batch_size],
                       y_train[i * batch_size: (i + 1) * batch_size])
            else:
                yield (X_test[i * batch_size: (i + 1) * batch_size],
                       y_test[i * batch_size: (i + 1) * batch_size])
            i += 1
            i = i % max_batch_index

    class DummyStatefulMetric(Layer):

        def __init__(self, name='dummy_stateful_metric', **kwargs):
            super(DummyStatefulMetric, self).__init__(name=name, **kwargs)
            self.stateful = True
            self.state = K.variable(value=0, dtype='int32')

        def reset_states(self):
            pass

        def __call__(self, y_true, y_pred):
            return self.state

    inp = Input((input_dim,))
    hidden = Dense(num_hidden, activation='relu')(inp)
    hidden = Dropout(0.1)(hidden)
    output = Dense(num_classes, activation='softmax')(hidden)
    model = Model(inputs=inp, outputs=output)
    model.compile(loss='categorical_crossentropy',
                  optimizer='sgd',
                  metrics=['accuracy', DummyStatefulMetric()])

    # we must generate new callbacks for each test, as they aren't stateless
    def callbacks_factory(histogram_freq, embeddings_freq=1):
        return [callbacks.TensorBoard(log_dir=filepath,
                                      histogram_freq=histogram_freq,
                                      write_images=True, write_grads=True,
<<<<<<< HEAD
                                      embeddings_freq=embeddings_freq,
=======
                                      write_batch_performance=True,
                                      embeddings_freq=1,
>>>>>>> 138b5c52
                                      embeddings_layer_names=['dense_1'],
                                      embeddings_data=X_test,
                                      batch_size=5)]

    # fit without validation data
    model.fit(X_train, y_train, batch_size=batch_size,
              callbacks=callbacks_factory(histogram_freq=0, embeddings_freq=0),
              epochs=3)

    # fit with validation data and accuracy
    model.fit(X_train, y_train, batch_size=batch_size,
              validation_data=(X_test, y_test),
              callbacks=callbacks_factory(histogram_freq=0), epochs=2)

    # fit generator without validation data
    model.fit_generator(data_generator(True), len(X_train), epochs=2,
                        callbacks=callbacks_factory(histogram_freq=0,
                                                    embeddings_freq=0))

    # fit generator with validation data and accuracy
    model.fit_generator(data_generator(True), len(X_train), epochs=2,
                        validation_data=(X_test, y_test),
                        callbacks=callbacks_factory(histogram_freq=1))

    assert os.path.isdir(filepath)
    shutil.rmtree(filepath)
    assert not tmpdir.listdir()


@keras_test
@pytest.mark.skipif((K.backend() != 'tensorflow'),
                    reason='Requires TensorFlow backend')
def test_TensorBoard_histogram_freq_must_have_validation_data(tmpdir):
    np.random.seed(np.random.randint(1, 1e7))
    filepath = str(tmpdir / 'logs')

    (X_train, y_train), (X_test, y_test) = get_test_data(
        num_train=train_samples,
        num_test=test_samples,
        input_shape=(input_dim,),
        classification=True,
        num_classes=num_classes)
    y_test = np_utils.to_categorical(y_test)
    y_train = np_utils.to_categorical(y_train)

    def data_generator(train):
        if train:
            max_batch_index = len(X_train) // batch_size
        else:
            max_batch_index = len(X_test) // batch_size
        i = 0
        while 1:
            if train:
                # simulate multi-input/output models
                yield (X_train[i * batch_size: (i + 1) * batch_size],
                       y_train[i * batch_size: (i + 1) * batch_size])
            else:
                yield (X_test[i * batch_size: (i + 1) * batch_size],
                       y_test[i * batch_size: (i + 1) * batch_size])
            i += 1
            i = i % max_batch_index

    inp = Input((input_dim,))
    hidden = Dense(num_hidden, activation='relu')(inp)
    hidden = Dropout(0.1)(hidden)
    output = Dense(num_classes, activation='softmax')(hidden)
    model = Model(inputs=inp, outputs=output)
    model.compile(loss='categorical_crossentropy',
                  optimizer='sgd',
                  metrics=['accuracy'])

    # we must generate new callbacks for each test, as they aren't stateless
    def callbacks_factory(histogram_freq, embeddings_freq=1):
        return [callbacks.TensorBoard(log_dir=filepath,
                                      histogram_freq=histogram_freq,
                                      write_images=True, write_grads=True,
                                      embeddings_freq=embeddings_freq,
                                      embeddings_layer_names=['dense_1'],
                                      embeddings_data=X_test,
                                      batch_size=5)]

    # fit without validation data should raise ValueError if histogram_freq > 0
    with pytest.raises(ValueError) as raised_exception:
        model.fit(X_train, y_train, batch_size=batch_size,
                  callbacks=callbacks_factory(histogram_freq=1), epochs=3)
    assert 'validation_data must be provided' in str(raised_exception.value)

    # fit generator without validation data should raise ValueError if
    # histogram_freq > 0
    with pytest.raises(ValueError) as raised_exception:
        model.fit_generator(data_generator(True), len(X_train), epochs=2,
                            callbacks=callbacks_factory(histogram_freq=1))
    assert 'validation_data must be provided' in str(raised_exception.value)

    # fit generator with validation data generator should raise ValueError if
    # histogram_freq > 0
    with pytest.raises(ValueError) as raised_exception:
        model.fit_generator(data_generator(True), len(X_train), epochs=2,
                            validation_data=data_generator(False),
                            validation_steps=1,
                            callbacks=callbacks_factory(histogram_freq=1))
    assert 'validation_data must be provided' in str(raised_exception.value)


@keras_test
def test_TensorBoard_multi_input_output(tmpdir):
    np.random.seed(np.random.randint(1, 1e7))
    filepath = str(tmpdir / 'logs')

    (X_train, y_train), (X_test, y_test) = get_test_data(
        num_train=train_samples,
        num_test=test_samples,
        input_shape=(input_dim, input_dim),
        classification=True,
        num_classes=num_classes)
    y_test = np_utils.to_categorical(y_test)
    y_train = np_utils.to_categorical(y_train)

    def data_generator(train):
        if train:
            max_batch_index = len(X_train) // batch_size
        else:
            max_batch_index = len(X_test) // batch_size
        i = 0
        while 1:
            if train:
                # simulate multi-input/output models
                yield ([X_train[i * batch_size: (i + 1) * batch_size]] * 2,
                       [y_train[i * batch_size: (i + 1) * batch_size]] * 2)
            else:
                yield ([X_test[i * batch_size: (i + 1) * batch_size]] * 2,
                       [y_test[i * batch_size: (i + 1) * batch_size]] * 2)
            i += 1
            i = i % max_batch_index

    inp1 = Input((input_dim, input_dim))
    inp2 = Input((input_dim, input_dim))
    inp_3d = add([inp1, inp2])
    inp_2d = GlobalAveragePooling1D()(inp_3d)
    # test a layer with a list of output tensors
    inp_pair = Lambda(lambda x: x)([inp_3d, inp_2d])
    hidden = dot(inp_pair, axes=-1)
    hidden = Dense(num_hidden, activation='relu')(hidden)
    hidden = Dropout(0.1)(hidden)
    output1 = Dense(num_classes, activation='softmax')(hidden)
    output2 = Dense(num_classes, activation='softmax')(hidden)
    model = Model(inputs=[inp1, inp2], outputs=[output1, output2])
    model.compile(loss='categorical_crossentropy',
                  optimizer='sgd',
                  metrics=['accuracy'])

    # we must generate new callbacks for each test, as they aren't stateless
    def callbacks_factory(histogram_freq, embeddings_freq=1):
        return [callbacks.TensorBoard(log_dir=filepath,
                                      histogram_freq=histogram_freq,
                                      write_images=True, write_grads=True,
                                      embeddings_freq=embeddings_freq,
                                      embeddings_layer_names=['dense_1'],
                                      embeddings_data=[X_test] * 2,
                                      batch_size=5)]

    # fit without validation data
    model.fit([X_train] * 2, [y_train] * 2, batch_size=batch_size,
              callbacks=callbacks_factory(histogram_freq=0, embeddings_freq=0),
              epochs=3)

    # fit with validation data and accuracy
    model.fit([X_train] * 2, [y_train] * 2, batch_size=batch_size,
              validation_data=([X_test] * 2, [y_test] * 2),
              callbacks=callbacks_factory(histogram_freq=1), epochs=2)

    # fit generator without validation data
    model.fit_generator(data_generator(True), len(X_train), epochs=2,
                        callbacks=callbacks_factory(histogram_freq=0,
                                                    embeddings_freq=0))

    # fit generator with validation data and accuracy
    model.fit_generator(data_generator(True), len(X_train), epochs=2,
                        validation_data=([X_test] * 2, [y_test] * 2),
                        callbacks=callbacks_factory(histogram_freq=1))

    assert os.path.isdir(filepath)
    shutil.rmtree(filepath)
    assert not tmpdir.listdir()


@keras_test
def test_TensorBoard_convnet(tmpdir):
    np.random.seed(np.random.randint(1, 1e7))
    filepath = str(tmpdir / 'logs')

    input_shape = (16, 16, 3)
    (x_train, y_train), (x_test, y_test) = get_test_data(num_train=500,
                                                         num_test=200,
                                                         input_shape=input_shape,
                                                         classification=True,
                                                         num_classes=num_classes)
    y_train = np_utils.to_categorical(y_train)
    y_test = np_utils.to_categorical(y_test)

    model = Sequential([
        Conv2D(filters=8, kernel_size=3,
               activation='relu',
               input_shape=input_shape),
        MaxPooling2D(pool_size=2),
        Conv2D(filters=4, kernel_size=(3, 3),
               activation='relu', padding='same'),
        GlobalAveragePooling2D(),
        Dense(num_classes, activation='softmax')
    ])
    model.compile(loss='categorical_crossentropy',
                  optimizer='rmsprop',
                  metrics=['accuracy'])
    tsb = callbacks.TensorBoard(log_dir=filepath, histogram_freq=1,
                                write_images=True, write_grads=True,
                                batch_size=16)
    cbks = [tsb]
    model.summary()
    history = model.fit(x_train, y_train, epochs=2, batch_size=16,
                        validation_data=(x_test, y_test),
                        callbacks=cbks,
                        verbose=0)
    assert os.path.isdir(filepath)
    shutil.rmtree(filepath)
    assert not tmpdir.listdir()


@keras_test
def test_TensorBoard_display_float_from_logs(tmpdir):
    filepath = str(tmpdir / 'logs')

    input_shape = (3,)
    (x_train, y_train), _ = get_test_data(num_train=10,
                                          num_test=0,
                                          input_shape=input_shape,
                                          classification=True,
                                          num_classes=num_classes)
    y_train = np_utils.to_categorical(y_train)

    model = Sequential([
        Dense(num_classes, activation='softmax')
    ])
    model.compile(loss='categorical_crossentropy',
                  optimizer='rmsprop')

    class CustomCallback(callbacks.Callback):

        def on_epoch_end(self, epoch, logs=None):
            logs['test'] = 0.

    tsb = callbacks.TensorBoard(log_dir=filepath,
                                batch_size=16)
    cbks = [CustomCallback(), tsb]
    model.fit(x_train, y_train, epochs=2, batch_size=16,
              callbacks=cbks,
              verbose=0)
    assert os.path.isdir(filepath)
    shutil.rmtree(filepath)
    assert not tmpdir.listdir()


@keras_test
def test_CallbackValData():
    np.random.seed(1337)
    (X_train, y_train), (X_test, y_test) = get_test_data(num_train=train_samples,
                                                         num_test=test_samples,
                                                         input_shape=(input_dim,),
                                                         classification=True,
                                                         num_classes=num_classes)
    y_test = np_utils.to_categorical(y_test)
    y_train = np_utils.to_categorical(y_train)
    model = Sequential()
    model.add(Dense(num_hidden, input_dim=input_dim, activation='relu'))
    model.add(Dense(num_classes, activation='softmax'))
    model.compile(loss='categorical_crossentropy',
                  optimizer='sgd',
                  metrics=['accuracy'])

    cbk = callbacks.LambdaCallback(on_train_end=lambda x: 1)
    model.fit(X_train, y_train, batch_size=batch_size,
              validation_data=(X_test, y_test), callbacks=[cbk], epochs=1)

    def data_generator(train):
        if train:
            max_batch_index = len(X_train) // batch_size
        else:
            max_batch_index = len(X_test) // batch_size
        i = 0
        while 1:
            if train:
                yield (X_train[i * batch_size: (i + 1) * batch_size],
                       y_train[i * batch_size: (i + 1) * batch_size])
            else:
                yield (X_test[i * batch_size: (i + 1) * batch_size],
                       y_test[i * batch_size: (i + 1) * batch_size])
            i += 1
            i = i % max_batch_index

    cbk2 = callbacks.LambdaCallback(on_train_end=lambda x: 1)
    model.fit_generator(data_generator(True), len(X_train), epochs=1,
                        validation_data=(X_test, y_test),
                        callbacks=[cbk2])

    # callback validation data should always have x, y, and sample weights
    assert len(cbk.validation_data) == len(cbk2.validation_data) == 3
    assert cbk.validation_data[0] is cbk2.validation_data[0]
    assert cbk.validation_data[1] is cbk2.validation_data[1]
    assert cbk.validation_data[2].shape == cbk2.validation_data[2].shape


@keras_test
def test_LambdaCallback():
    np.random.seed(1337)
    (X_train, y_train), (X_test, y_test) = get_test_data(num_train=train_samples,
                                                         num_test=test_samples,
                                                         input_shape=(input_dim,),
                                                         classification=True,
                                                         num_classes=num_classes)
    y_test = np_utils.to_categorical(y_test)
    y_train = np_utils.to_categorical(y_train)
    model = Sequential()
    model.add(Dense(num_hidden, input_dim=input_dim, activation='relu'))
    model.add(Dense(num_classes, activation='softmax'))
    model.compile(loss='categorical_crossentropy',
                  optimizer='sgd',
                  metrics=['accuracy'])

    # Start an arbitrary process that should run during model training and
    # be terminated after training has completed.
    def f():
        while True:
            pass

    p = multiprocessing.Process(target=f)
    p.start()
    cleanup_callback = callbacks.LambdaCallback(
        on_train_end=lambda logs: p.terminate())

    cbks = [cleanup_callback]
    model.fit(X_train, y_train, batch_size=batch_size,
              validation_data=(X_test, y_test), callbacks=cbks, epochs=5)
    p.join()
    assert not p.is_alive()


@keras_test
def test_TensorBoard_with_ReduceLROnPlateau(tmpdir):
    import shutil
    np.random.seed(np.random.randint(1, 1e7))
    filepath = str(tmpdir / 'logs')

    (X_train, y_train), (X_test, y_test) = get_test_data(num_train=train_samples,
                                                         num_test=test_samples,
                                                         input_shape=(input_dim,),
                                                         classification=True,
                                                         num_classes=num_classes)
    y_test = np_utils.to_categorical(y_test)
    y_train = np_utils.to_categorical(y_train)

    model = Sequential()
    model.add(Dense(num_hidden, input_dim=input_dim, activation='relu'))
    model.add(Dense(num_classes, activation='softmax'))
    model.compile(loss='binary_crossentropy',
                  optimizer='sgd',
                  metrics=['accuracy'])

    cbks = [
        callbacks.ReduceLROnPlateau(
            monitor='val_loss',
            factor=0.5,
            patience=4,
            verbose=1),
        callbacks.TensorBoard(
            log_dir=filepath)]

    model.fit(X_train, y_train, batch_size=batch_size,
              validation_data=(X_test, y_test), callbacks=cbks, epochs=2)

    assert os.path.isdir(filepath)
    shutil.rmtree(filepath)
    assert not tmpdir.listdir()


@keras_test
def tests_RemoteMonitor():
    (X_train, y_train), (X_test, y_test) = get_test_data(num_train=train_samples,
                                                         num_test=test_samples,
                                                         input_shape=(input_dim,),
                                                         classification=True,
                                                         num_classes=num_classes)
    y_test = np_utils.to_categorical(y_test)
    y_train = np_utils.to_categorical(y_train)
    model = Sequential()
    model.add(Dense(num_hidden, input_dim=input_dim, activation='relu'))
    model.add(Dense(num_classes, activation='softmax'))
    model.compile(loss='categorical_crossentropy',
                  optimizer='rmsprop',
                  metrics=['accuracy'])
    cbks = [callbacks.RemoteMonitor()]

    with patch('requests.post'):
        model.fit(X_train, y_train, batch_size=batch_size,
                  validation_data=(X_test, y_test), callbacks=cbks, epochs=1)


@keras_test
def tests_RemoteMonitorWithJsonPayload():
    (X_train, y_train), (X_test, y_test) = get_test_data(num_train=train_samples,
                                                         num_test=test_samples,
                                                         input_shape=(input_dim,),
                                                         classification=True,
                                                         num_classes=num_classes)
    y_test = np_utils.to_categorical(y_test)
    y_train = np_utils.to_categorical(y_train)
    model = Sequential()
    model.add(Dense(num_hidden, input_dim=input_dim, activation='relu'))
    model.add(Dense(num_classes, activation='softmax'))
    model.compile(loss='categorical_crossentropy',
                  optimizer='rmsprop',
                  metrics=['accuracy'])
    cbks = [callbacks.RemoteMonitor(send_as_json=True)]

    with patch('requests.post'):
        model.fit(X_train, y_train, batch_size=batch_size,
                  validation_data=(X_test, y_test), callbacks=cbks, epochs=1)


if __name__ == '__main__':
    pytest.main([__file__])<|MERGE_RESOLUTION|>--- conflicted
+++ resolved
@@ -629,12 +629,8 @@
         return [callbacks.TensorBoard(log_dir=filepath,
                                       histogram_freq=histogram_freq,
                                       write_images=True, write_grads=True,
-<<<<<<< HEAD
+                                      write_batch_performance=True,
                                       embeddings_freq=embeddings_freq,
-=======
-                                      write_batch_performance=True,
-                                      embeddings_freq=1,
->>>>>>> 138b5c52
                                       embeddings_layer_names=['dense_1'],
                                       embeddings_data=X_test,
                                       batch_size=5)]

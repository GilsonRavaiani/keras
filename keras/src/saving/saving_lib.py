--- conflicted
+++ resolved
@@ -3,11 +3,8 @@
 import datetime
 import io
 import json
-<<<<<<< HEAD
 import os
-=======
 import pathlib
->>>>>>> f6cf6a0e
 import tempfile
 import warnings
 import zipfile
@@ -45,7 +42,6 @@
 _ASSETS_DIRNAME = "assets"
 
 
-<<<<<<< HEAD
 _MODEL_CARD_TEMPLATE = """
 ---
 library_name: keras
@@ -58,10 +54,8 @@
 For more details about the model architecture, check out [config.json](./config.json).
 """
 
-def save_model(model, filepath, weights_format="h5"):
-=======
+
 def save_model(model, filepath, weights_format="h5", zipped=True):
->>>>>>> f6cf6a0e
     """Save a zip-archive representing a Keras model to the given file or path.
 
     The zip-based archive contains the following structure:
@@ -102,16 +96,7 @@
         return
 
     filepath = str(filepath)
-<<<<<<< HEAD
-    if filepath.startswith("hf://"):
-        # Save to Hugging Face Hub
-        _save_and_upload_model_to_hf(model, filepath, weights_format)
-        return
-
-    if not filepath.endswith(".keras"):
-=======
     if zipped and not filepath.endswith(".keras"):
->>>>>>> f6cf6a0e
         raise ValueError(
             "Invalid `filepath` argument: expected a `.keras` extension. "
             f"Received: filepath={filepath}"
@@ -213,43 +198,6 @@
         asset_store.close()
 
 
-<<<<<<< HEAD
-def _save_model_to_folder(model, folder_path, weights_format):
-    with ObjectSharingScope():
-        serialized_model_dict = serialize_keras_object(model)
-    metadata_dict = {
-        "keras_version": keras_version,
-        "date_saved": datetime.datetime.now().strftime("%Y-%m-%d@%H:%M:%S"),
-    }
-
-    with open(os.path.join(folder_path, _METADATA_FILENAME), "w") as f:
-        json.dump(metadata_dict, f, indent=4)
-    with open(os.path.join(folder_path, _CONFIG_FILENAME), "w") as f:
-        json.dump(serialized_model_dict, f, indent=4)
-
-    if weights_format == "h5":
-        weights_store = H5IOStore(os.path.join(folder_path, _VARS_FNAME + ".h5"), mode="w")
-    elif weights_format == "npz":
-        weights_store = NpzIOStore(os.path.join(folder_path, _VARS_FNAME + ".npz"), mode="w")
-    else:
-        raise ValueError(
-            "Unknown `weights_format` argument. "
-            "Expected 'h5' or 'npz'. "
-            f"Received: weights_format={weights_format}"
-        )
-
-    asset_store = DiskIOStore(os.path.join(folder_path, _ASSETS_DIRNAME), mode="w")
-
-    _save_state(
-        model,
-        weights_store=weights_store,
-        assets_store=asset_store,
-        inner_path="",
-        visited_saveables=set(),
-    )
-    weights_store.close()
-    asset_store.close()
-=======
 def _save_model_to_fileobj(model, fileobj, weights_format):
     config_json, metadata_json = _serialize_model_as_json(model)
 
@@ -304,7 +252,6 @@
             if weights_file_path:
                 zf.write(weights_file_path, weights_file_path.name)
 
->>>>>>> f6cf6a0e
 
 def load_model(filepath, custom_objects=None, compile=True, safe_mode=True):
     """Load a zip archive representing a Keras model."""

--- conflicted
+++ resolved
@@ -1,151 +1,3 @@
-<<<<<<< HEAD
-"""
-MANIFEST:
-
-abs
-absolute
-add
-all
-amax
-amin
-append
-arange
-arccos
-arccosh
-arcsin
-arcsinh
-arctan
-arctan2
-arctanh
-argmax
-argmin
-argpartition
-argsort
-array
-average
-bincount
-broadcast_to
-ceil
-clip
-concatenate
-conj
-conjugate
-copy
-correlate
-cos
-cosh
-count_nonzero
-cross
-cumprod
-cumsum
-diag
-diagonal
-diff
-digitize
-divide
-dot
-dtype
-einsum
-empty
-equal
-exp
-expand_dims
-expm1
-eye
-flip
-floor
-full
-full_like
-greater
-greater_equal
-hstack
-identity
-imag
-interp
-isclose
-isfinite
-isinf
-isnan
-less
-less_equal
-linspace
-log
-log10
-log1p
-log2
-logaddexp
-logical_and
-logical_not
-logical_or
-logspace
-matmul
-max
-maximum
-mean
-median
-meshgrid
-mgrid
-min
-minimum
-mod
-moveaxis
-multiply
-nan_to_num
-ndim
-nonzero
-not_equal
-ones
-ones_like
-outer
-pad
-percentile
-power
-prod
-quantile
-ravel
-real
-reciprocal
-repeat
-reshape
-roll
-round
-sign
-sin
-sinh
-size
-sort
-split
-sqrt
-square
-squeeze
-stack
-std
-subtract
-sum
-swapaxes
-take
-take_along_axis
-tan
-tanh
-tensordot
-tile
-trace
-transpose
-tri
-tril
-triu
-true_divide
-vdot
-vstack
-where
-zeros
-zeros_like
-
-
-"""
-
-=======
->>>>>>> 6b3d9605
 import builtins
 import re
 
@@ -6309,7 +6161,38 @@
     return backend.numpy.select(condlist, choicelist, default)
 
 
-<<<<<<< HEAD
+class Slogdet(Operation):
+    def __init__(self):
+        super().__init__()
+
+    def call(self, x):
+        return backend.numpy.slogdet(x)
+
+    def compute_output_spec(self, x):
+        sign = KerasTensor((), dtype=x.dtype)
+        logabsdet = KerasTensor((), dtype=x.dtype)
+        return (sign, logabsdet)
+
+
+@keras_export(["keras.ops.slogdet", "keras.ops.numpy.slogdet"])
+def slogdet(x):
+    """Compute the sign and natural logarithm of the determinant of a matrix.
+
+    Args:
+        x: Input matrix. It must 2D and square.
+
+    Returns:
+        A tuple `(sign, logabsdet)`. `sign` is a number representing
+        the sign of the determinant. For a real matrix, this is 1, 0, or -1.
+        For a complex matrix, this is a complex number with absolute value 1
+        (i.e., it is on the unit circle), or else 0.
+        `logabsdet` is the natural log of the absolute value of the determinant.
+    """
+    if any_symbolic_tensors((x,)):
+        return Slogdet().symbolic_call(x)
+    return backend.numpy.slogdet(x)
+
+
 class Argpartition(Operation):
     def __init__(self, kth, axis=-1):
         super().__init__()
@@ -6355,36 +6238,4 @@
     """
     if any_symbolic_tensors((x,)):
         return Argpartition(kth, axis).symbolic_call(x)
-    return backend.numpy.argpartition(x, kth, axis)
-=======
-class Slogdet(Operation):
-    def __init__(self):
-        super().__init__()
-
-    def call(self, x):
-        return backend.numpy.slogdet(x)
-
-    def compute_output_spec(self, x):
-        sign = KerasTensor((), dtype=x.dtype)
-        logabsdet = KerasTensor((), dtype=x.dtype)
-        return (sign, logabsdet)
-
-
-@keras_export(["keras.ops.slogdet", "keras.ops.numpy.slogdet"])
-def slogdet(x):
-    """Compute the sign and natural logarithm of the determinant of a matrix.
-
-    Args:
-        x: Input matrix. It must 2D and square.
-
-    Returns:
-        A tuple `(sign, logabsdet)`. `sign` is a number representing
-        the sign of the determinant. For a real matrix, this is 1, 0, or -1.
-        For a complex matrix, this is a complex number with absolute value 1
-        (i.e., it is on the unit circle), or else 0.
-        `logabsdet` is the natural log of the absolute value of the determinant.
-    """
-    if any_symbolic_tensors((x,)):
-        return Slogdet().symbolic_call(x)
-    return backend.numpy.slogdet(x)
->>>>>>> 6b3d9605
+    return backend.numpy.argpartition(x, kth, axis)
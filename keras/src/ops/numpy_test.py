import contextlib
import functools
import itertools
import math
import warnings

import numpy as np
import pytest
from absl.testing import parameterized

import keras
from keras.src import backend
from keras.src import testing
from keras.src.backend.common import dtypes
from keras.src.backend.common import standardize_dtype
from keras.src.backend.common.keras_tensor import KerasTensor
from keras.src.ops import numpy as knp
from keras.src.testing.test_utils import named_product


class NumpyTwoInputOpsDynamicShapeTest(testing.TestCase):
    def test_add(self):
        x = KerasTensor((None, 3))
        y = KerasTensor((2, None))
        self.assertEqual(knp.add(x, y).shape, (2, 3))

    def test_subtract(self):
        x = KerasTensor((None, 3))
        y = KerasTensor((2, None))
        self.assertEqual(knp.subtract(x, y).shape, (2, 3))

    def test_multiply(self):
        x = KerasTensor((None, 3))
        y = KerasTensor((2, None))
        self.assertEqual(knp.multiply(x, y).shape, (2, 3))

    def test_matmul(self):
        x = KerasTensor((None, 3, 4))
        y = KerasTensor((3, None, 4, 5))
        self.assertEqual(knp.matmul(x, y).shape, (3, None, 3, 5))

    def test_power(self):
        x = KerasTensor((None, 3))
        y = KerasTensor((2, None))
        self.assertEqual(knp.power(x, y).shape, (2, 3))

    def test_divide(self):
        x = KerasTensor((None, 3))
        y = KerasTensor((2, None))
        self.assertEqual(knp.divide(x, y).shape, (2, 3))

    def test_divide_no_nan(self):
        x = KerasTensor((None, 3))
        y = KerasTensor((2, None))
        self.assertEqual(knp.divide_no_nan(x, y).shape, (2, 3))

    def test_true_divide(self):
        x = KerasTensor((None, 3))
        y = KerasTensor((2, None))
        self.assertEqual(knp.true_divide(x, y).shape, (2, 3))

    def test_append(self):
        x = KerasTensor((None, 3))
        y = KerasTensor((2, None))
        self.assertEqual(knp.append(x, y).shape, (None,))

    def test_arctan2(self):
        x = KerasTensor((None, 3))
        y = KerasTensor((2, None))
        self.assertEqual(knp.arctan2(x, y).shape, (2, 3))

    def test_cross(self):
        x1 = KerasTensor((2, 3, 3))
        x2 = KerasTensor((1, 3, 2))
        y = KerasTensor((None, 1, 2))
        self.assertEqual(knp.cross(x1, y).shape, (2, 3, 3))
        self.assertEqual(knp.cross(x2, y).shape, (None, 3))

    def test_einsum(self):
        x = KerasTensor((None, 3))
        y = KerasTensor((3, 4))
        self.assertEqual(knp.einsum("ij,jk->ik", x, y).shape, (None, 4))
        self.assertEqual(knp.einsum("ij,jk->ikj", x, y).shape, (None, 4, 3))
        self.assertEqual(knp.einsum("ii", x).shape, ())
        self.assertEqual(knp.einsum(",ij", 5, x).shape, (None, 3))

        x = KerasTensor((None, 3, 4))
        y = KerasTensor((None, 4, 5))
        z = KerasTensor((1, 1, 1, 9))
        self.assertEqual(knp.einsum("ijk,jkl->li", x, y).shape, (5, None))
        self.assertEqual(knp.einsum("ijk,jkl->lij", x, y).shape, (5, None, 3))
        self.assertEqual(
            knp.einsum("...,...j->...j", x, y).shape, (None, 3, 4, 5)
        )
        self.assertEqual(
            knp.einsum("i...,...j->i...j", x, y).shape, (None, 3, 4, 5)
        )
        self.assertEqual(knp.einsum("i...,...j", x, y).shape, (3, 4, None, 5))
        self.assertEqual(
            knp.einsum("i...,...j,...k", x, y, z).shape, (1, 3, 4, None, 5, 9)
        )
        self.assertEqual(
            knp.einsum("mij,ijk,...", x, y, z).shape, (1, 1, 1, 9, 5, None)
        )

        with self.assertRaises(ValueError):
            x = KerasTensor((None, 3))
            y = KerasTensor((3, 4))
            knp.einsum("ijk,jk->ik", x, y)

    def test_full_like(self):
        x = KerasTensor((None, 3))
        self.assertEqual(knp.full_like(x, KerasTensor((1, 3))).shape, (None, 3))

        x = KerasTensor((None, 3, 3))
        self.assertEqual(knp.full_like(x, 2).shape, (None, 3, 3))

    def test_greater(self):
        x = KerasTensor((None, 3))
        y = KerasTensor((2, None))
        self.assertEqual(knp.greater(x, y).shape, (2, 3))

    def test_greater_equal(self):
        x = KerasTensor((None, 3))
        y = KerasTensor((2, None))
        self.assertEqual(knp.greater_equal(x, y).shape, (2, 3))

    def test_isclose(self):
        x = KerasTensor((None, 3))
        y = KerasTensor((2, None))
        self.assertEqual(knp.isclose(x, y).shape, (2, 3))

    def test_less(self):
        x = KerasTensor((None, 3))
        y = KerasTensor((2, None))
        self.assertEqual(knp.less(x, y).shape, (2, 3))

    def test_less_equal(self):
        x = KerasTensor((None, 3))
        y = KerasTensor((2, None))
        self.assertEqual(knp.less_equal(x, y).shape, (2, 3))

    def test_linspace(self):
        start = KerasTensor((None, 3, 4))
        stop = KerasTensor((2, 3, 4))
        self.assertEqual(
            knp.linspace(start, stop, 10, axis=1).shape, (2, 10, 3, 4)
        )

        start = KerasTensor((None, 3))
        stop = 2
        self.assertEqual(
            knp.linspace(start, stop, 10, axis=1).shape, (None, 10, 3)
        )

    def test_logical_and(self):
        x = KerasTensor((None, 3))
        y = KerasTensor((2, None))
        self.assertEqual(knp.logical_and(x, y).shape, (2, 3))

    def test_logical_or(self):
        x = KerasTensor((None, 3))
        y = KerasTensor((2, None))
        self.assertEqual(knp.logical_or(x, y).shape, (2, 3))

    def test_logspace(self):
        start = KerasTensor((None, 3, 4))
        stop = KerasTensor((2, 3, 4))
        self.assertEqual(
            knp.logspace(start, stop, 10, axis=1).shape, (2, 10, 3, 4)
        )

        start = KerasTensor((None, 3))
        stop = 2
        self.assertEqual(
            knp.logspace(start, stop, 10, axis=1).shape, (None, 10, 3)
        )

    def test_maximum(self):
        x = KerasTensor((None, 3))
        y = KerasTensor((2, None))
        self.assertEqual(knp.maximum(x, y).shape, (2, 3))

    def test_minimum(self):
        x = KerasTensor((None, 3))
        y = KerasTensor((2, None))
        self.assertEqual(knp.minimum(x, y).shape, (2, 3))

    def test_mod(self):
        x = KerasTensor((None, 3))
        y = KerasTensor((2, None))
        self.assertEqual(knp.mod(x, y).shape, (2, 3))

    def test_not_equal(self):
        x = KerasTensor((None, 3))
        y = KerasTensor((2, None))
        self.assertEqual(knp.not_equal(x, y).shape, (2, 3))

    def test_outer(self):
        x = KerasTensor((None, 3))
        y = KerasTensor((2, None))
        self.assertEqual(knp.outer(x, y).shape, (None, None))

    def test_quantile(self):
        x = KerasTensor((None, 3))

        # q as scalar
        q = KerasTensor(())
        self.assertEqual(knp.quantile(x, q).shape, ())

        # q as 1D tensor
        q = KerasTensor((2,))
        self.assertEqual(knp.quantile(x, q).shape, (2,))
        self.assertEqual(knp.quantile(x, q, axis=1).shape, (2, None))
        self.assertEqual(
            knp.quantile(x, q, axis=1, keepdims=True).shape,
            (2, None, 1),
        )

    def test_take(self):
        x = KerasTensor((None, 3))
        self.assertEqual(knp.take(x, 1).shape, ())
        self.assertEqual(knp.take(x, [1, 2]).shape, (2,))
        self.assertEqual(
            knp.take(x, [[1, 2], [1, 2]], axis=1).shape, (None, 2, 2)
        )

        x = KerasTensor((None, 3, 3))
        self.assertEqual(knp.take(x, 1, axis=1).shape, (None, 3))
        self.assertEqual(knp.take(x, [1, 2]).shape, (2,))
        self.assertEqual(
            knp.take(x, [[1, 2], [1, 2]], axis=1).shape, (None, 2, 2, 3)
        )

        # test with negative axis
        self.assertEqual(knp.take(x, 1, axis=-2).shape, (None, 3))

        # test with multi-dimensional indices
        x = KerasTensor((None, 3, None, 5))
        indices = KerasTensor((6, 7))
        self.assertEqual(knp.take(x, indices, axis=2).shape, (None, 3, 6, 7, 5))

    def test_take_along_axis(self):
        x = KerasTensor((None, 3))
        indices = KerasTensor((1, 3))
        self.assertEqual(knp.take_along_axis(x, indices, axis=0).shape, (1, 3))
        self.assertEqual(
            knp.take_along_axis(x, indices, axis=1).shape, (None, 3)
        )

        x = KerasTensor((None, 3, 3))
        indices = KerasTensor((1, 3, None))
        self.assertEqual(
            knp.take_along_axis(x, indices, axis=1).shape, (None, 3, 3)
        )

    def test_tensordot(self):
        x = KerasTensor((None, 3, 4))
        y = KerasTensor((3, 4))
        self.assertEqual(knp.tensordot(x, y, axes=1).shape, (None, 3, 4))
        self.assertEqual(knp.tensordot(x, y, axes=[[0, 1], [1, 0]]).shape, (4,))

    def test_vdot(self):
        x = KerasTensor((None, 3))
        y = KerasTensor((None, 3))
        self.assertEqual(knp.vdot(x, y).shape, ())

        x = KerasTensor((None, 3, 3))
        y = KerasTensor((None, 3, 3))
        self.assertEqual(knp.vdot(x, y).shape, ())

    def test_where(self):
        condition = KerasTensor((2, None, 1))
        x = KerasTensor((None, 1))
        y = KerasTensor((None, 3))
        self.assertEqual(knp.where(condition, x, y).shape, (2, None, 3))
        self.assertEqual(knp.where(condition).shape, (2, None, 1))

    def test_floor_divide(self):
        x = KerasTensor((None, 3))
        y = KerasTensor((2, None))
        self.assertEqual(knp.floor_divide(x, y).shape, (2, 3))

    def test_xor(self):
        x = KerasTensor((None, 3))
        y = KerasTensor((2, None))
        self.assertEqual(knp.logical_xor(x, y).shape, (2, 3))

    def test_shape_equal_basic_equality(self):
        x = KerasTensor((3, 4)).shape
        y = KerasTensor((3, 4)).shape
        self.assertTrue(knp.shape_equal(x, y))
        y = KerasTensor((3, 5)).shape
        self.assertFalse(knp.shape_equal(x, y))

    def test_shape_equal_allow_none(self):
        x = KerasTensor((3, 4, None)).shape
        y = KerasTensor((3, 4, 5)).shape
        self.assertTrue(knp.shape_equal(x, y, allow_none=True))
        self.assertFalse(knp.shape_equal(x, y, allow_none=False))

    def test_shape_equal_different_shape_lengths(self):
        x = KerasTensor((3, 4)).shape
        y = KerasTensor((3, 4, 5)).shape
        self.assertFalse(knp.shape_equal(x, y))

    def test_shape_equal_ignore_axes(self):
        x = KerasTensor((3, 4, 5)).shape
        y = KerasTensor((3, 6, 5)).shape
        self.assertTrue(knp.shape_equal(x, y, axis=1))
        y = KerasTensor((3, 6, 7)).shape
        self.assertTrue(knp.shape_equal(x, y, axis=(1, 2)))
        self.assertFalse(knp.shape_equal(x, y, axis=1))

    def test_shape_equal_only_none(self):
        x = KerasTensor((None, None)).shape
        y = KerasTensor((5, 6)).shape
        self.assertTrue(knp.shape_equal(x, y, allow_none=True))

    def test_shape_equal_axis_as_list(self):
        x = KerasTensor((3, 4, 5)).shape
        y = KerasTensor((3, 6, 5)).shape
        self.assertTrue(knp.shape_equal(x, y, axis=[1]))

    def test_shape_non_equal_with_negative_axis(self):
        x = KerasTensor((3, 4, 5)).shape
        y = KerasTensor((3, 4, 6)).shape
        self.assertFalse(knp.shape_equal(x, y, axis=-2))

    def test_shape_equal_with_negative_axis(self):
        x = KerasTensor((3, 4, 5)).shape
        y = KerasTensor((3, 4, 5)).shape
        self.assertTrue(knp.shape_equal(x, y, axis=-1))

    def test_shape_equal_zeros(self):
        x = KerasTensor((0, 4)).shape
        y = KerasTensor((0, 4)).shape
        self.assertTrue(knp.shape_equal(x, y))
        y = KerasTensor((0, 5)).shape
        self.assertFalse(knp.shape_equal(x, y))

    def test_broadcast_shapes_conversion_to_list(self):
        shape1 = KerasTensor((1, 2)).shape
        shape2 = KerasTensor((3, 1)).shape
        expected_output = [3, 2]
        self.assertEqual(knp.broadcast_shapes(shape1, shape2), expected_output)

    def test_broadcast_shapes_shape1_longer_than_shape2(self):
        shape1 = KerasTensor((5, 3, 2)).shape
        shape2 = KerasTensor((1, 3)).shape
        with self.assertRaisesRegex(ValueError, "Cannot broadcast shape"):
            knp.broadcast_shapes(shape1, shape2)

    def test_broadcast_shapes_shape2_longer_than_shape1(self):
        shape1 = KerasTensor((5, 3)).shape
        shape2 = KerasTensor((2, 5, 3)).shape
        expected_output = [2, 5, 3]
        self.assertEqual(knp.broadcast_shapes(shape1, shape2), expected_output)

    def test_broadcast_shapes_broadcasting_shape1_is_1(self):
        shape1 = KerasTensor((1, 3)).shape
        shape2 = KerasTensor((5, 1)).shape
        expected_output = [5, 3]
        self.assertEqual(knp.broadcast_shapes(shape1, shape2), expected_output)

    def test_broadcast_shapes_broadcasting_shape1_is_none(self):
        shape1 = KerasTensor((None, 3)).shape
        shape2 = KerasTensor((5, 1)).shape
        expected_output = [5, 3]
        self.assertEqual(knp.broadcast_shapes(shape1, shape2), expected_output)

        shape1 = KerasTensor((None, 3)).shape
        shape2 = KerasTensor((5, 3)).shape
        expected_output = [5, 3]
        self.assertEqual(knp.broadcast_shapes(shape1, shape2), expected_output)

    def test_broadcast_shapes_broadcasting_shape2_conditions(self):
        shape1 = KerasTensor((5, 3, 2)).shape
        shape2 = KerasTensor((1, 3, 2)).shape
        expected_output = [5, 3, 2]
        self.assertEqual(knp.broadcast_shapes(shape1, shape2), expected_output)

        shape1 = KerasTensor((5, 3, 2)).shape
        shape2 = KerasTensor((1, None, 2)).shape
        expected_output = [5, 3, 2]
        self.assertEqual(knp.broadcast_shapes(shape1, shape2), expected_output)


class NumpyTwoInputOpsStaticShapeTest(testing.TestCase):
    def test_add(self):
        x = KerasTensor((2, 3))
        y = KerasTensor((2, 3))
        self.assertEqual(knp.add(x, y).shape, (2, 3))

        with self.assertRaises(ValueError):
            x = KerasTensor((2, 3))
            y = KerasTensor((2, 3, 4))
            knp.add(x, y)

    def test_subtract(self):
        x = KerasTensor((2, 3))
        y = KerasTensor((2, 3))
        self.assertEqual(knp.subtract(x, y).shape, (2, 3))

        x = KerasTensor((2, 3))
        self.assertEqual(knp.subtract(x, 2).shape, (2, 3))

        with self.assertRaises(ValueError):
            x = KerasTensor((2, 3))
            y = KerasTensor((2, 3, 4))
            knp.subtract(x, y)

    def test_multiply(self):
        x = KerasTensor((2, 3))
        y = KerasTensor((2, 3))
        self.assertEqual(knp.multiply(x, y).shape, (2, 3))

        x = KerasTensor((2, 3))
        self.assertEqual(knp.multiply(x, 2).shape, (2, 3))

        with self.assertRaises(ValueError):
            x = KerasTensor((2, 3))
            y = KerasTensor((2, 3, 4))
            knp.multiply(x, y)

    def test_matmul(self):
        x = KerasTensor((2, 3))
        y = KerasTensor((3, 2))
        self.assertEqual(knp.matmul(x, y).shape, (2, 2))

        with self.assertRaises(ValueError):
            x = KerasTensor((3, 4))
            y = KerasTensor((2, 3, 4))
            knp.matmul(x, y)

    def test_matmul_sparse(self):
        x = KerasTensor((2, 3), sparse=True)
        y = KerasTensor((3, 2))
        result = knp.matmul(x, y)
        self.assertEqual(result.shape, (2, 2))

        x = KerasTensor((2, 3))
        y = KerasTensor((3, 2), sparse=True)
        result = knp.matmul(x, y)
        self.assertEqual(result.shape, (2, 2))

        x = KerasTensor((2, 3), sparse=True)
        y = KerasTensor((3, 2), sparse=True)
        result = knp.matmul(x, y)
        self.assertEqual(result.shape, (2, 2))
        self.assertTrue(result.sparse)

    def test_power(self):
        x = KerasTensor((2, 3))
        y = KerasTensor((2, 3))
        self.assertEqual(knp.power(x, y).shape, (2, 3))

        x = KerasTensor((2, 3))
        self.assertEqual(knp.power(x, 2).shape, (2, 3))

        with self.assertRaises(ValueError):
            x = KerasTensor((2, 3))
            y = KerasTensor((2, 3, 4))
            knp.power(x, y)

    def test_divide(self):
        x = KerasTensor((2, 3))
        y = KerasTensor((2, 3))
        self.assertEqual(knp.divide(x, y).shape, (2, 3))

        x = KerasTensor((2, 3))
        self.assertEqual(knp.divide(x, 2).shape, (2, 3))

        with self.assertRaises(ValueError):
            x = KerasTensor((2, 3))
            y = KerasTensor((2, 3, 4))
            knp.divide(x, y)

    def test_divide_no_nan(self):
        x = KerasTensor((2, 3))
        y = KerasTensor((2, 3))
        self.assertEqual(knp.divide_no_nan(x, y).shape, (2, 3))

        x = KerasTensor((2, 3))
        self.assertEqual(knp.divide_no_nan(x, 2).shape, (2, 3))

        with self.assertRaises(ValueError):
            x = KerasTensor((2, 3))
            y = KerasTensor((2, 3, 4))
            knp.divide_no_nan(x, y)

    def test_true_divide(self):
        x = KerasTensor((2, 3))
        y = KerasTensor((2, 3))
        self.assertEqual(knp.true_divide(x, y).shape, (2, 3))

        x = KerasTensor((2, 3))
        self.assertEqual(knp.true_divide(x, 2).shape, (2, 3))

        with self.assertRaises(ValueError):
            x = KerasTensor((2, 3))
            y = KerasTensor((2, 3, 4))
            knp.true_divide(x, y)

    def test_append(self):
        x = KerasTensor((2, 3))
        y = KerasTensor((2, 3))
        self.assertEqual(knp.append(x, y).shape, (12,))

        x = KerasTensor((2, 3))
        y = KerasTensor((2, 3))
        self.assertEqual(knp.append(x, y, axis=0).shape, (4, 3))

        with self.assertRaises(ValueError):
            x = KerasTensor((2, 3))
            y = KerasTensor((2, 3, 4))
            knp.append(x, y, axis=2)

    def test_arctan2(self):
        x = KerasTensor((2, 3))
        y = KerasTensor((2, 3))
        self.assertEqual(knp.arctan2(x, y).shape, (2, 3))

        x = KerasTensor((2, 3))
        self.assertEqual(knp.arctan2(x, 2).shape, (2, 3))

        with self.assertRaises(ValueError):
            x = KerasTensor((2, 3))
            y = KerasTensor((2, 3, 4))
            knp.arctan2(x, y)

    def test_cross(self):
        x1 = KerasTensor((2, 3, 3))
        x2 = KerasTensor((1, 3, 2))
        y1 = KerasTensor((2, 3, 3))
        y2 = KerasTensor((2, 3, 2))
        self.assertEqual(knp.cross(x1, y1).shape, (2, 3, 3))
        self.assertEqual(knp.cross(x2, y2).shape, (2, 3))

        with self.assertRaises(ValueError):
            x = KerasTensor((2, 3))
            y = KerasTensor((2, 3, 4))
            knp.cross(x, y)

        with self.assertRaises(ValueError):
            x = KerasTensor((4, 3, 3))
            y = KerasTensor((2, 3, 3))
            knp.cross(x, y)

    def test_einsum(self):
        x = KerasTensor((2, 3))
        y = KerasTensor((3, 4))
        self.assertEqual(knp.einsum("ij,jk->ik", x, y).shape, (2, 4))
        self.assertEqual(knp.einsum("ij,jk->ikj", x, y).shape, (2, 4, 3))
        self.assertEqual(knp.einsum("ii", x).shape, ())
        self.assertEqual(knp.einsum(",ij", 5, x).shape, (2, 3))

        x = KerasTensor((2, 3, 4))
        y = KerasTensor((3, 4, 5))
        z = KerasTensor((1, 1, 1, 9))
        self.assertEqual(knp.einsum("ijk,jkl->li", x, y).shape, (5, 2))
        self.assertEqual(knp.einsum("ijk,jkl->lij", x, y).shape, (5, 2, 3))
        self.assertEqual(knp.einsum("...,...j->...j", x, y).shape, (2, 3, 4, 5))
        self.assertEqual(
            knp.einsum("i...,...j->i...j", x, y).shape, (2, 3, 4, 5)
        )
        self.assertEqual(knp.einsum("i...,...j", x, y).shape, (3, 4, 2, 5))
        self.assertEqual(knp.einsum("i...,...j", x, y).shape, (3, 4, 2, 5))
        self.assertEqual(
            knp.einsum("i...,...j,...k", x, y, z).shape, (1, 3, 4, 2, 5, 9)
        )
        self.assertEqual(
            knp.einsum("mij,ijk,...", x, y, z).shape, (1, 1, 1, 9, 5, 2)
        )

        with self.assertRaises(ValueError):
            x = KerasTensor((2, 3))
            y = KerasTensor((3, 4))
            knp.einsum("ijk,jk->ik", x, y)

    def test_full_like(self):
        x = KerasTensor((2, 3))
        self.assertEqual(knp.full_like(x, 2).shape, (2, 3))

    def test_greater(self):
        x = KerasTensor((2, 3))
        y = KerasTensor((2, 3))
        self.assertEqual(knp.greater(x, y).shape, (2, 3))

        x = KerasTensor((2, 3))
        self.assertEqual(knp.greater(x, 2).shape, (2, 3))

        with self.assertRaises(ValueError):
            x = KerasTensor((2, 3))
            y = KerasTensor((2, 3, 4))
            knp.greater(x, y)

    def test_greater_equal(self):
        x = KerasTensor((2, 3))
        y = KerasTensor((2, 3))
        self.assertEqual(knp.greater_equal(x, y).shape, (2, 3))

        x = KerasTensor((2, 3))
        self.assertEqual(knp.greater_equal(x, 2).shape, (2, 3))

        with self.assertRaises(ValueError):
            x = KerasTensor((2, 3))
            y = KerasTensor((2, 3, 4))
            knp.greater_equal(x, y)

    def test_isclose(self):
        x = KerasTensor((2, 3))
        y = KerasTensor((2, 3))
        self.assertEqual(knp.isclose(x, y).shape, (2, 3))

        x = KerasTensor((2, 3))
        self.assertEqual(knp.isclose(x, 2).shape, (2, 3))

        with self.assertRaises(ValueError):
            x = KerasTensor((2, 3))
            y = KerasTensor((2, 3, 4))
            knp.isclose(x, y)

    def test_less(self):
        x = KerasTensor((2, 3))
        y = KerasTensor((2, 3))
        self.assertEqual(knp.less(x, y).shape, (2, 3))

        x = KerasTensor((2, 3))
        self.assertEqual(knp.less(x, 2).shape, (2, 3))

        with self.assertRaises(ValueError):
            x = KerasTensor((2, 3))
            y = KerasTensor((2, 3, 4))
            knp.less(x, y)

    def test_less_equal(self):
        x = KerasTensor((2, 3))
        y = KerasTensor((2, 3))
        self.assertEqual(knp.less_equal(x, y).shape, (2, 3))

        x = KerasTensor((2, 3))
        self.assertEqual(knp.less_equal(x, 2).shape, (2, 3))

        with self.assertRaises(ValueError):
            x = KerasTensor((2, 3))
            y = KerasTensor((2, 3, 4))
            knp.less_equal(x, y)

    def test_linspace(self):
        start = KerasTensor((2, 3, 4))
        stop = KerasTensor((2, 3, 4))
        self.assertEqual(knp.linspace(start, stop, 10).shape, (10, 2, 3, 4))

        with self.assertRaises(ValueError):
            start = KerasTensor((2, 3))
            stop = KerasTensor((2, 3, 4))
            knp.linspace(start, stop)

    def test_logical_and(self):
        x = KerasTensor((2, 3))
        y = KerasTensor((2, 3))
        self.assertEqual(knp.logical_and(x, y).shape, (2, 3))

        x = KerasTensor((2, 3))
        self.assertEqual(knp.logical_and(x, 2).shape, (2, 3))

        with self.assertRaises(ValueError):
            x = KerasTensor((2, 3))
            y = KerasTensor((2, 3, 4))
            knp.logical_and(x, y)

    def test_logical_or(self):
        x = KerasTensor((2, 3))
        y = KerasTensor((2, 3))
        self.assertEqual(knp.logical_or(x, y).shape, (2, 3))

        x = KerasTensor((2, 3))
        self.assertEqual(knp.logical_or(x, 2).shape, (2, 3))

        with self.assertRaises(ValueError):
            x = KerasTensor((2, 3))
            y = KerasTensor((2, 3, 4))
            knp.logical_or(x, y)

    def test_logspace(self):
        start = KerasTensor((2, 3, 4))
        stop = KerasTensor((2, 3, 4))
        self.assertEqual(knp.logspace(start, stop, 10).shape, (10, 2, 3, 4))

        with self.assertRaises(ValueError):
            start = KerasTensor((2, 3))
            stop = KerasTensor((2, 3, 4))
            knp.logspace(start, stop)

    def test_maximum(self):
        x = KerasTensor((2, 3))
        y = KerasTensor((2, 3))
        self.assertEqual(knp.maximum(x, y).shape, (2, 3))

        x = KerasTensor((2, 3))
        self.assertEqual(knp.maximum(x, 2).shape, (2, 3))

        with self.assertRaises(ValueError):
            x = KerasTensor((2, 3))
            y = KerasTensor((2, 3, 4))
            knp.maximum(x, y)

    def test_minimum(self):
        x = KerasTensor((2, 3))
        y = KerasTensor((2, 3))
        self.assertEqual(knp.minimum(x, y).shape, (2, 3))

        x = KerasTensor((2, 3))
        self.assertEqual(knp.minimum(x, 2).shape, (2, 3))

        with self.assertRaises(ValueError):
            x = KerasTensor((2, 3))
            y = KerasTensor((2, 3, 4))
            knp.minimum(x, y)

    def test_mod(self):
        x = KerasTensor((2, 3))
        y = KerasTensor((2, 3))
        self.assertEqual(knp.mod(x, y).shape, (2, 3))

        x = KerasTensor((2, 3))
        self.assertEqual(knp.mod(x, 2).shape, (2, 3))

        with self.assertRaises(ValueError):
            x = KerasTensor((2, 3))
            y = KerasTensor((2, 3, 4))
            knp.mod(x, y)

    def test_not_equal(self):
        x = KerasTensor((2, 3))
        y = KerasTensor((2, 3))
        self.assertEqual(knp.not_equal(x, y).shape, (2, 3))

        x = KerasTensor((2, 3))
        self.assertEqual(knp.not_equal(x, 2).shape, (2, 3))

        with self.assertRaises(ValueError):
            x = KerasTensor((2, 3))
            y = KerasTensor((2, 3, 4))
            knp.not_equal(x, y)

    def test_outer(self):
        x = KerasTensor((3,))
        y = KerasTensor((4,))
        self.assertEqual(knp.outer(x, y).shape, (3, 4))

        x = KerasTensor((2, 3))
        y = KerasTensor((4, 5))
        self.assertEqual(knp.outer(x, y).shape, (6, 20))

        x = KerasTensor((2, 3))
        self.assertEqual(knp.outer(x, 2).shape, (6, 1))

    def test_quantile(self):
        x = KerasTensor((3, 3))

        # q as scalar
        q = KerasTensor(())
        self.assertEqual(knp.quantile(x, q).shape, ())

        # q as 1D tensor
        q = KerasTensor((2,))
        self.assertEqual(knp.quantile(x, q).shape, (2,))
        self.assertEqual(knp.quantile(x, q, axis=1).shape, (2, 3))
        self.assertEqual(
            knp.quantile(x, q, axis=1, keepdims=True).shape,
            (2, 3, 1),
        )

    def test_take(self):
        x = KerasTensor((2, 3))
        self.assertEqual(knp.take(x, 1).shape, ())
        self.assertEqual(knp.take(x, [1, 2]).shape, (2,))
        self.assertEqual(knp.take(x, [[1, 2], [1, 2]], axis=1).shape, (2, 2, 2))

        # test with multi-dimensional indices
        x = KerasTensor((2, 3, 4, 5))
        indices = KerasTensor((6, 7))
        self.assertEqual(knp.take(x, indices, axis=2).shape, (2, 3, 6, 7, 5))

    def test_take_along_axis(self):
        x = KerasTensor((2, 3))
        indices = KerasTensor((1, 3))
        self.assertEqual(knp.take_along_axis(x, indices, axis=0).shape, (1, 3))
        self.assertEqual(knp.take_along_axis(x, indices, axis=1).shape, (2, 3))

        with self.assertRaises(ValueError):
            x = KerasTensor((2, 3))
            indices = KerasTensor((1, 4))
            knp.take_along_axis(x, indices, axis=0)

    def test_tensordot(self):
        x = KerasTensor((2, 3, 3))
        y = KerasTensor((3, 3, 4))
        self.assertEqual(knp.tensordot(x, y, axes=1).shape, (2, 3, 3, 4))
        self.assertEqual(knp.tensordot(x, y, axes=2).shape, (2, 4))
        self.assertEqual(
            knp.tensordot(x, y, axes=[[1, 2], [0, 1]]).shape, (2, 4)
        )

    def test_vdot(self):
        x = KerasTensor((2, 3))
        y = KerasTensor((2, 3))
        self.assertEqual(knp.vdot(x, y).shape, ())

    def test_where(self):
        condition = KerasTensor((2, 3))
        x = KerasTensor((2, 3))
        y = KerasTensor((2, 3))
        self.assertEqual(knp.where(condition, x, y).shape, (2, 3))
        self.assertAllEqual(knp.where(condition).shape, (2, 3))

    def test_floor_divide(self):
        x = KerasTensor((2, 3))
        y = KerasTensor((2, 3))
        self.assertEqual(knp.floor_divide(x, y).shape, (2, 3))

        with self.assertRaises(ValueError):
            x = KerasTensor((2, 3))
            y = KerasTensor((2, 3, 4))
            knp.floor_divide(x, y)

    def test_xor(self):
        x = KerasTensor((2, 3))
        y = KerasTensor((2, 3))
        self.assertEqual(knp.logical_xor(x, y).shape, (2, 3))

        with self.assertRaises(ValueError):
            x = KerasTensor((2, 3))
            y = KerasTensor((2, 3, 4))
            knp.logical_xor(x, y)

    def test_digitize(self):
        x = KerasTensor((2, 3))
        bins = KerasTensor((3,))
        self.assertEqual(knp.digitize(x, bins).shape, (2, 3))
        self.assertTrue(knp.digitize(x, bins).dtype == "int32")

        with self.assertRaises(ValueError):
            x = KerasTensor((2, 3))
            bins = KerasTensor((2, 3, 4))
            knp.digitize(x, bins)

    def test_correlate_mode_valid(self):
        x = KerasTensor((3,))
        y = KerasTensor((3,))
        self.assertEqual(knp.correlate(x, y).shape, (1,))
        self.assertTrue(knp.correlate(x, y).dtype == "float32")

        with self.assertRaises(ValueError):
            x = KerasTensor((3,))
            y = KerasTensor((3, 4))
            knp.correlate(x, y)

    def test_correlate_mode_same(self):
        x = KerasTensor((3,))
        y = KerasTensor((3,))
        self.assertEqual(knp.correlate(x, y, mode="same").shape, (3,))
        self.assertTrue(knp.correlate(x, y, mode="same").dtype == "float32")

        with self.assertRaises(ValueError):
            x = KerasTensor((3,))
            y = KerasTensor((3, 4))
            knp.correlate(x, y, mode="same")

    def test_correlate_mode_full(self):
        x = KerasTensor((3,))
        y = KerasTensor((3,))
        self.assertEqual(knp.correlate(x, y, mode="full").shape, (5,))
        self.assertTrue(knp.correlate(x, y, mode="full").dtype == "float32")

        with self.assertRaises(ValueError):
            x = KerasTensor((3))
            y = KerasTensor((3, 4))
            knp.correlate(x, y, mode="full")


class NumpyOneInputOpsDynamicShapeTest(testing.TestCase):
    def test_mean(self):
        x = KerasTensor((None, 3))
        self.assertEqual(knp.mean(x).shape, ())

        x = KerasTensor((None, 3, 3))
        self.assertEqual(knp.mean(x, axis=1).shape, (None, 3))
        self.assertEqual(knp.mean(x, axis=1, keepdims=True).shape, (None, 1, 3))

    def test_all(self):
        x = KerasTensor((None, 3))
        self.assertEqual(knp.all(x).shape, ())

        x = KerasTensor((None, 3, 3))
        self.assertEqual(knp.all(x, axis=1).shape, (None, 3))
        self.assertEqual(knp.all(x, axis=1, keepdims=True).shape, (None, 1, 3))

    def test_any(self):
        x = KerasTensor((None, 3))
        self.assertEqual(knp.any(x).shape, ())

        x = KerasTensor((None, 3, 3))
        self.assertEqual(knp.any(x, axis=1).shape, (None, 3))
        self.assertEqual(knp.any(x, axis=1, keepdims=True).shape, (None, 1, 3))

    def test_var(self):
        x = KerasTensor((None, 3))
        self.assertEqual(knp.var(x).shape, ())

        x = KerasTensor((None, 3, 3))
        self.assertEqual(knp.var(x, axis=1).shape, (None, 3))
        self.assertEqual(knp.var(x, axis=1, keepdims=True).shape, (None, 1, 3))

    def test_sum(self):
        x = KerasTensor((None, 3))
        self.assertEqual(knp.sum(x).shape, ())

        x = KerasTensor((None, 3, 3))
        self.assertEqual(knp.sum(x, axis=1).shape, (None, 3))
        self.assertEqual(knp.sum(x, axis=1, keepdims=True).shape, (None, 1, 3))

    def test_amax(self):
        x = KerasTensor((None, 3))
        self.assertEqual(knp.amax(x).shape, ())

        x = KerasTensor((None, 3, 3))
        self.assertEqual(knp.amax(x, axis=1).shape, (None, 3))
        self.assertEqual(knp.amax(x, axis=1, keepdims=True).shape, (None, 1, 3))

    def test_amin(self):
        x = KerasTensor((None, 3))
        self.assertEqual(knp.amin(x).shape, ())

        x = KerasTensor((None, 3, 3))
        self.assertEqual(knp.amin(x, axis=1).shape, (None, 3))
        self.assertEqual(knp.amin(x, axis=1, keepdims=True).shape, (None, 1, 3))

    def test_square(self):
        x = KerasTensor((None, 3))
        self.assertEqual(knp.square(x).shape, (None, 3))

    def test_negative(self):
        x = KerasTensor((None, 3))
        self.assertEqual(knp.negative(x).shape, (None, 3))

    def test_abs(self):
        x = KerasTensor((None, 3))
        self.assertEqual(knp.abs(x).shape, (None, 3))

    def test_absolute(self):
        x = KerasTensor((None, 3))
        self.assertEqual(knp.absolute(x).shape, (None, 3))

    def test_squeeze(self):
        x = KerasTensor((None, 1))
        self.assertEqual(knp.squeeze(x).shape, (None,))
        self.assertEqual(knp.squeeze(x, axis=1).shape, (None,))

        with self.assertRaises(ValueError):
            x = KerasTensor((None, 1))
            knp.squeeze(x, axis=0)

        # Multiple axes
        x = KerasTensor((None, 1, 1, 1))
        self.assertEqual(knp.squeeze(x, (1, 2)).shape, (None, 1))
        self.assertEqual(knp.squeeze(x, (-1, -2)).shape, (None, 1))
        self.assertEqual(knp.squeeze(x, (1, 2, 3)).shape, (None,))
        self.assertEqual(knp.squeeze(x, (-1, 1)).shape, (None, 1))

    def test_transpose(self):
        x = KerasTensor((None, 3))
        self.assertEqual(knp.transpose(x).shape, (3, None))

        x = KerasTensor((None, 3, 3))
        self.assertEqual(knp.transpose(x, (2, 0, 1)).shape, (3, None, 3))

    def test_arccos(self):
        x = KerasTensor((None, 3))
        self.assertEqual(knp.arccos(x).shape, (None, 3))

    def test_arccosh(self):
        x = KerasTensor((None, 3))
        self.assertEqual(knp.arccosh(x).shape, (None, 3))

    def test_arcsin(self):
        x = KerasTensor((None, 3))
        self.assertEqual(knp.arcsin(x).shape, (None, 3))

    def test_arcsinh(self):
        x = KerasTensor((None, 3))
        self.assertEqual(knp.arcsinh(x).shape, (None, 3))

    def test_arctan(self):
        x = KerasTensor((None, 3))
        self.assertEqual(knp.arctan(x).shape, (None, 3))

    def test_arctanh(self):
        x = KerasTensor((None, 3))
        self.assertEqual(knp.arctanh(x).shape, (None, 3))

    def test_argmax(self):
        x = KerasTensor((None, 3))
        self.assertEqual(knp.argmax(x).shape, ())
        self.assertEqual(knp.argmax(x, keepdims=True).shape, (None, 3))

        x = KerasTensor((None, 3, 3))
        self.assertEqual(knp.argmax(x, axis=1).shape, (None, 3))
        self.assertEqual(knp.argmax(x, keepdims=True).shape, (None, 3, 3))

    def test_argmin(self):
        x = KerasTensor((None, 3))
        self.assertEqual(knp.argmin(x).shape, ())
        self.assertEqual(knp.argmin(x, keepdims=True).shape, (None, 3))

        x = KerasTensor((None, 3, 3))
        self.assertEqual(knp.argmin(x, axis=1).shape, (None, 3))
        self.assertEqual(knp.argmin(x, keepdims=True).shape, (None, 3, 3))

    def test_argsort(self):
        x = KerasTensor((None, 3))
        self.assertEqual(knp.argsort(x).shape, (None, 3))

        x = KerasTensor((None, 3, 3))
        self.assertEqual(knp.argsort(x, axis=1).shape, (None, 3, 3))

    def test_array(self):
        x = KerasTensor((None, 3))
        self.assertEqual(knp.array(x).shape, (None, 3))

    def test_average(self):
        x = KerasTensor((None, 3))
        weights = KerasTensor((None, 3))
        self.assertEqual(knp.average(x, weights=weights).shape, ())

        x = KerasTensor((None, 3))
        weights = KerasTensor((3,))
        self.assertEqual(knp.average(x, axis=1, weights=weights).shape, (None,))

        x = KerasTensor((None, 3, 3))
        self.assertEqual(knp.average(x, axis=1).shape, (None, 3))

        with self.assertRaises(ValueError):
            x = KerasTensor((None, 3, 3))
            weights = KerasTensor((None, 4))
            knp.average(x, weights=weights)

    def test_broadcast_to(self):
        x = KerasTensor((None, 3))
        self.assertEqual(knp.broadcast_to(x, (2, 3, 3)).shape, (2, 3, 3))

        with self.assertRaises(ValueError):
            x = KerasTensor((3, 3))
            knp.broadcast_to(x, (2, 2, 3))

    def test_ceil(self):
        x = KerasTensor((None, 3))
        self.assertEqual(knp.ceil(x).shape, (None, 3))

    def test_clip(self):
        x = KerasTensor((None, 3))
        self.assertEqual(knp.clip(x, 1, 2).shape, (None, 3))

    def test_concatenate(self):
        x = KerasTensor((None, 3))
        y = KerasTensor((None, 3))
        self.assertEqual(
            knp.concatenate(
                [x, y],
            ).shape,
            (None, 3),
        )
        self.assertEqual(knp.concatenate([x, y], axis=1).shape, (None, 6))

        with self.assertRaises(ValueError):
            self.assertEqual(knp.concatenate([x, y], axis=None).shape, (None,))

        with self.assertRaises(ValueError):
            x = KerasTensor((None, 3, 5))
            y = KerasTensor((None, 4, 6))
            knp.concatenate([x, y], axis=1)

    def test_concatenate_sparse(self):
        x = KerasTensor((2, 3), sparse=True)
        y = KerasTensor((2, 3))
        result = knp.concatenate([x, y], axis=1)
        self.assertEqual(result.shape, (2, 6))
        self.assertFalse(result.sparse)

        x = KerasTensor((2, 3))
        y = KerasTensor((2, 3), sparse=True)
        result = knp.concatenate([x, y], axis=1)
        self.assertEqual(result.shape, (2, 6))
        self.assertFalse(result.sparse)

        x = KerasTensor((2, 3), sparse=True)
        y = KerasTensor((2, 3), sparse=True)
        result = knp.concatenate([x, y], axis=1)
        self.assertEqual(result.shape, (2, 6))
        self.assertTrue(result.sparse)

    def test_conjugate(self):
        x = KerasTensor((None, 3))
        self.assertEqual(knp.conjugate(x).shape, (None, 3))

    def test_conj(self):
        x = KerasTensor((None, 3))
        self.assertEqual(knp.conj(x).shape, (None, 3))

    def test_copy(self):
        x = KerasTensor((None, 3))
        self.assertEqual(knp.copy(x).shape, (None, 3))

    def test_cos(self):
        x = KerasTensor((None, 3))
        self.assertEqual(knp.cos(x).shape, (None, 3))

    def test_cosh(self):
        x = KerasTensor((None, 3))
        self.assertEqual(knp.cosh(x).shape, (None, 3))

    def test_count_nonzero(self):
        x = KerasTensor((None, 3))
        self.assertEqual(knp.count_nonzero(x).shape, ())

        x = KerasTensor((None, 3, 3))
        self.assertEqual(knp.count_nonzero(x, axis=1).shape, (None, 3))

    def test_cumprod(self):
        x = KerasTensor((None, 3))
        self.assertEqual(knp.cumprod(x).shape, (None,))

        x = KerasTensor((None, 3, 3))
        self.assertEqual(knp.cumprod(x, axis=1).shape, (None, 3, 3))

    def test_cumsum(self):
        x = KerasTensor((None, 3))
        self.assertEqual(knp.cumsum(x).shape, (None,))

        x = KerasTensor((None, 3, 3))
        self.assertEqual(knp.cumsum(x, axis=1).shape, (None, 3, 3))

    def test_diag(self):
        x = KerasTensor((None, 3))
        self.assertEqual(knp.diag(x).shape, (None,))
        self.assertEqual(knp.diag(x, k=3).shape, (None,))

        with self.assertRaises(ValueError):
            x = KerasTensor((2, 3, 4))
            knp.diag(x)

    def test_diagonal(self):
        x = KerasTensor((None, 3, 3))
        self.assertEqual(knp.diagonal(x).shape, (3, None))

    def test_diff(self):
        x = KerasTensor((None, 3))
        self.assertEqual(knp.diff(x).shape, (None, 2))
        self.assertEqual(knp.diff(x, n=2).shape, (None, 1))
        self.assertEqual(knp.diff(x, n=3).shape, (None, 0))
        self.assertEqual(knp.diff(x, n=4).shape, (None, 0))

        self.assertEqual(knp.diff(x, axis=0).shape, (None, 3))
        self.assertEqual(knp.diff(x, n=2, axis=0).shape, (None, 3))

    def test_dot(self):
        x = KerasTensor((None, 3))
        y = KerasTensor((3, 2))
        z = KerasTensor((None, None, 2))
        self.assertEqual(knp.dot(x, y).shape, (None, 2))
        self.assertEqual(knp.dot(x, 2).shape, (None, 3))
        self.assertEqual(knp.dot(x, z).shape, (None, None, 2))

        x = KerasTensor((None,))
        y = KerasTensor((5,))
        self.assertEqual(knp.dot(x, y).shape, ())

    def test_exp(self):
        x = KerasTensor((None, 3))
        self.assertEqual(knp.exp(x).shape, (None, 3))

    def test_expand_dims(self):
        x = KerasTensor((None, 3))
        self.assertEqual(knp.expand_dims(x, -1).shape, (None, 3, 1))
        self.assertEqual(knp.expand_dims(x, 0).shape, (1, None, 3))
        self.assertEqual(knp.expand_dims(x, 1).shape, (None, 1, 3))
        self.assertEqual(knp.expand_dims(x, -2).shape, (None, 1, 3))

        # Multiple axes
        self.assertEqual(knp.expand_dims(x, (1, 2)).shape, (None, 1, 1, 3))
        self.assertEqual(knp.expand_dims(x, (-1, -2)).shape, (None, 3, 1, 1))
        self.assertEqual(knp.expand_dims(x, (-1, 1)).shape, (None, 1, 3, 1))

    def test_expm1(self):
        x = KerasTensor((None, 3))
        self.assertEqual(knp.expm1(x).shape, (None, 3))

    def test_flip(self):
        x = KerasTensor((None, 3))
        self.assertEqual(knp.flip(x).shape, (None, 3))

    def test_floor(self):
        x = KerasTensor((None, 3))
        self.assertEqual(knp.floor(x).shape, (None, 3))

    def test_get_item(self):
        x = KerasTensor((None, 5, 16))
        # Simple slice.
        sliced = knp.get_item(x, 5)
        self.assertEqual(sliced.shape, (5, 16))
        # Ellipsis slice.
        sliced = knp.get_item(x, np.s_[..., -1])
        self.assertEqual(sliced.shape, (None, 5))
        # `newaxis` slice.
        sliced = knp.get_item(x, np.s_[:, np.newaxis, ...])
        self.assertEqual(sliced.shape, (None, 1, 5, 16))
        # Strided slice.
        sliced = knp.get_item(x, np.s_[:5, 3:, 3:12:2])
        self.assertEqual(sliced.shape, (None, 2, 5))
        # Error states.
        with self.assertRaises(ValueError):
            sliced = knp.get_item(x, np.s_[:, 17, :])
        with self.assertRaises(ValueError):
            sliced = knp.get_item(x, np.s_[..., 5, ...])
        with self.assertRaises(ValueError):
            sliced = knp.get_item(x, np.s_[:, :, :, :])

    def test_hstack(self):
        x = KerasTensor((None, 3))
        y = KerasTensor((None, 3))
        self.assertEqual(knp.hstack([x, y]).shape, (None, 6))

        x = KerasTensor((None, 3))
        y = KerasTensor((None, None))
        self.assertEqual(knp.hstack([x, y]).shape, (None, None))

    def test_imag(self):
        x = KerasTensor((None, 3))
        self.assertEqual(knp.imag(x).shape, (None, 3))

    def test_isfinite(self):
        x = KerasTensor((None, 3))
        self.assertEqual(knp.isfinite(x).shape, (None, 3))

    def test_isinf(self):
        x = KerasTensor((None, 3))
        self.assertEqual(knp.isinf(x).shape, (None, 3))

    def test_isnan(self):
        x = KerasTensor((None, 3))
        self.assertEqual(knp.isnan(x).shape, (None, 3))

    def test_log(self):
        x = KerasTensor((None, 3))
        self.assertEqual(knp.log(x).shape, (None, 3))

    def test_log10(self):
        x = KerasTensor((None, 3))
        self.assertEqual(knp.log10(x).shape, (None, 3))

    def test_log1p(self):
        x = KerasTensor((None, 3))
        self.assertEqual(knp.log1p(x).shape, (None, 3))

    def test_log2(self):
        x = KerasTensor((None, 3))
        self.assertEqual(knp.log2(x).shape, (None, 3))

    def test_logaddexp(self):
        x = KerasTensor((None, 3))
        self.assertEqual(knp.logaddexp(x, x).shape, (None, 3))

    def test_logical_not(self):
        x = KerasTensor((None, 3))
        self.assertEqual(knp.logical_not(x).shape, (None, 3))

    def test_max(self):
        x = KerasTensor((None, 3))
        self.assertEqual(knp.max(x).shape, ())

    def test_median(self):
        x = KerasTensor((None, 3))
        self.assertEqual(knp.median(x).shape, ())

        x = KerasTensor((None, 3, 3))
        self.assertEqual(knp.median(x, axis=1).shape, (None, 3))
        self.assertEqual(
            knp.median(x, axis=1, keepdims=True).shape, (None, 1, 3)
        )

    def test_meshgrid(self):
        x = KerasTensor((None, 3))
        y = KerasTensor((None, 3))
        self.assertEqual(knp.meshgrid(x, y)[0].shape, (None, None))
        self.assertEqual(knp.meshgrid(x, y)[1].shape, (None, None))

        with self.assertRaises(ValueError):
            knp.meshgrid(x, y, indexing="kk")

    def test_moveaxis(self):
        x = KerasTensor((None, 3, 4, 5))
        self.assertEqual(knp.moveaxis(x, 0, -1).shape, (3, 4, 5, None))
        self.assertEqual(knp.moveaxis(x, -1, 0).shape, (5, None, 3, 4))
        self.assertEqual(
            knp.moveaxis(x, [0, 1], [-1, -2]).shape, (4, 5, 3, None)
        )
        self.assertEqual(knp.moveaxis(x, [0, 1], [1, 0]).shape, (3, None, 4, 5))
        self.assertEqual(
            knp.moveaxis(x, [0, 1], [-2, -1]).shape, (4, 5, None, 3)
        )

    def test_ndim(self):
        x = KerasTensor((None, 3))
        self.assertEqual(knp.ndim(x).shape, (2,))

    def test_nonzero(self):
        x = KerasTensor((None, 5, 6))
        self.assertEqual(knp.nonzero(x).shape, (None, None, None))

    def test_ones_like(self):
        x = KerasTensor((None, 3))
        self.assertEqual(knp.ones_like(x).shape, (None, 3))
        self.assertEqual(knp.ones_like(x).dtype, x.dtype)

    def test_zeros_like(self):
        x = KerasTensor((None, 3))
        self.assertEqual(knp.zeros_like(x).shape, (None, 3))
        self.assertEqual(knp.zeros_like(x).dtype, x.dtype)

    def test_pad(self):
        x = KerasTensor((None, 3))
        self.assertEqual(knp.pad(x, 1).shape, (None, 5))
        self.assertEqual(knp.pad(x, (1, 2)).shape, (None, 6))
        self.assertEqual(knp.pad(x, ((1, 2), (3, 4))).shape, (None, 10))

        x = KerasTensor((None, 3, 3))
        self.assertEqual(knp.pad(x, 1).shape, (None, 5, 5))
        self.assertEqual(knp.pad(x, (1, 2)).shape, (None, 6, 6))
        self.assertEqual(
            knp.pad(x, ((1, 2), (3, 4), (5, 6))).shape, (None, 10, 14)
        )

    def test_prod(self):
        x = KerasTensor((None, 3))
        self.assertEqual(knp.prod(x).shape, ())
        self.assertEqual(knp.prod(x, axis=0).shape, (3,))
        self.assertEqual(knp.prod(x, axis=1, keepdims=True).shape, (None, 1))

    def test_ravel(self):
        x = KerasTensor((None, 3))
        self.assertEqual(knp.ravel(x).shape, (None,))

    def test_real(self):
        x = KerasTensor((None, 3))
        self.assertEqual(knp.real(x).shape, (None, 3))

    def test_reciprocal(self):
        x = KerasTensor((None, 3))
        self.assertEqual(knp.reciprocal(x).shape, (None, 3))

    def test_repeat(self):
        x = KerasTensor((None, 3))
        self.assertEqual(knp.repeat(x, 2).shape, (None,))
        self.assertEqual(knp.repeat(x, 3, axis=1).shape, (None, 9))
        self.assertEqual(knp.repeat(x, [1, 2], axis=0).shape, (3, 3))
        self.assertEqual(knp.repeat(x, 2, axis=0).shape, (None, 3))

    def test_reshape(self):
        x = KerasTensor((None, 3))
        self.assertEqual(knp.reshape(x, (3, 2)).shape, (3, 2))
        self.assertEqual(knp.reshape(x, (3, -1)).shape, (3, None))

    def test_roll(self):
        x = KerasTensor((None, 3))
        self.assertEqual(knp.roll(x, 1).shape, (None, 3))
        self.assertEqual(knp.roll(x, 1, axis=1).shape, (None, 3))
        self.assertEqual(knp.roll(x, 1, axis=0).shape, (None, 3))

    def test_round(self):
        x = KerasTensor((None, 3))
        self.assertEqual(knp.round(x).shape, (None, 3))

    def test_sign(self):
        x = KerasTensor((None, 3))
        self.assertEqual(knp.sign(x).shape, (None, 3))

    def test_sin(self):
        x = KerasTensor((None, 3))
        self.assertEqual(knp.sin(x).shape, (None, 3))

    def test_sinh(self):
        x = KerasTensor((None, 3))
        self.assertEqual(knp.sinh(x).shape, (None, 3))

    def test_size(self):
        x = KerasTensor((None, 3))
        self.assertEqual(knp.size(x).shape, ())

    def test_sort(self):
        x = KerasTensor((None, 3))
        self.assertEqual(knp.sort(x).shape, (None, 3))
        self.assertEqual(knp.sort(x, axis=1).shape, (None, 3))
        self.assertEqual(knp.sort(x, axis=0).shape, (None, 3))

    def test_split(self):
        x = KerasTensor((None, 3, 3))
        self.assertEqual(knp.split(x, 2)[0].shape, (None, 3, 3))
        self.assertEqual(knp.split(x, 3, axis=1)[0].shape, (None, 1, 3))
        self.assertEqual(len(knp.split(x, [1, 3], axis=1)), 3)
        self.assertEqual(knp.split(x, [1, 3], axis=1)[0].shape, (None, 1, 3))
        self.assertEqual(knp.split(x, [1, 3], axis=1)[1].shape, (None, 2, 3))
        self.assertEqual(knp.split(x, [1, 3], axis=1)[2].shape, (None, 0, 3))

    def test_sqrt(self):
        x = KerasTensor((None, 3))
        self.assertEqual(knp.sqrt(x).shape, (None, 3))

    def test_stack(self):
        x = KerasTensor((None, 3))
        y = KerasTensor((None, 3))
        self.assertEqual(knp.stack([x, y]).shape, (2, None, 3))
        self.assertEqual(knp.stack([x, y], axis=-1).shape, (None, 3, 2))

    def test_std(self):
        x = KerasTensor((None, 3))
        self.assertEqual(knp.std(x).shape, ())

        x = KerasTensor((None, 3, 3))
        self.assertEqual(knp.std(x, axis=1).shape, (None, 3))
        self.assertEqual(knp.std(x, axis=1, keepdims=True).shape, (None, 1, 3))

    def test_swapaxes(self):
        x = KerasTensor((None, 3))
        self.assertEqual(knp.swapaxes(x, 0, 1).shape, (3, None))

    def test_tan(self):
        x = KerasTensor((None, 3))
        self.assertEqual(knp.tan(x).shape, (None, 3))

    def test_tanh(self):
        x = KerasTensor((None, 3))
        self.assertEqual(knp.tanh(x).shape, (None, 3))

    def test_tile(self):
        x = KerasTensor((None, 3))
        self.assertEqual(knp.tile(x, [2]).shape, (None, 6))
        self.assertEqual(knp.tile(x, [1, 2]).shape, (None, 6))
        self.assertEqual(knp.tile(x, [2, 1, 2]).shape, (2, None, 6))

    def test_trace(self):
        x = KerasTensor((None, 3, None, 5))
        self.assertEqual(knp.trace(x).shape, (None, 5))
        self.assertEqual(knp.trace(x, axis1=2, axis2=3).shape, (None, 3))

    def test_tril(self):
        x = KerasTensor((None, 3, None, 5))
        self.assertEqual(knp.tril(x).shape, (None, 3, None, 5))
        self.assertEqual(knp.tril(x, k=1).shape, (None, 3, None, 5))
        self.assertEqual(knp.tril(x, k=-1).shape, (None, 3, None, 5))

    def test_triu(self):
        x = KerasTensor((None, 3, None, 5))
        self.assertEqual(knp.triu(x).shape, (None, 3, None, 5))
        self.assertEqual(knp.triu(x, k=1).shape, (None, 3, None, 5))
        self.assertEqual(knp.triu(x, k=-1).shape, (None, 3, None, 5))

    def test_vstack(self):
        x = KerasTensor((None, 3))
        y = KerasTensor((None, 3))
        self.assertEqual(knp.vstack([x, y]).shape, (None, 3))

        x = KerasTensor((None, 3))
        y = KerasTensor((None, None))
        self.assertEqual(knp.vstack([x, y]).shape, (None, 3))

    def test_argpartition(self):
        x = KerasTensor((None, 3))
        self.assertEqual(knp.argpartition(x, 3).shape, (None, 3))
        self.assertEqual(knp.argpartition(x, 1, axis=1).shape, (None, 3))

        with self.assertRaises(ValueError):
            knp.argpartition(x, (1, 3))


class NumpyOneInputOpsStaticShapeTest(testing.TestCase):
    def test_mean(self):
        x = KerasTensor((2, 3))
        self.assertEqual(knp.mean(x).shape, ())

    def test_all(self):
        x = KerasTensor((2, 3))
        self.assertEqual(knp.all(x).shape, ())

    def test_any(self):
        x = KerasTensor((2, 3))
        self.assertEqual(knp.any(x).shape, ())

    def test_var(self):
        x = KerasTensor((2, 3))
        self.assertEqual(knp.var(x).shape, ())

    def test_sum(self):
        x = KerasTensor((2, 3))
        self.assertEqual(knp.sum(x).shape, ())

    def test_amax(self):
        x = KerasTensor((2, 3))
        self.assertEqual(knp.amax(x).shape, ())

    def test_amin(self):
        x = KerasTensor((2, 3))
        self.assertEqual(knp.amin(x).shape, ())

    def test_square(self):
        x = KerasTensor((2, 3))
        self.assertEqual(knp.square(x).shape, (2, 3))

    def test_negative(self):
        x = KerasTensor((2, 3))
        self.assertEqual(knp.negative(x).shape, (2, 3))

    def test_abs(self):
        x = KerasTensor((2, 3))
        self.assertEqual(knp.abs(x).shape, (2, 3))

    def test_absolute(self):
        x = KerasTensor((2, 3))
        self.assertEqual(knp.absolute(x).shape, (2, 3))

    def test_squeeze(self):
        x = KerasTensor((2, 3))
        self.assertEqual(knp.squeeze(x).shape, (2, 3))

        x = KerasTensor((2, 1, 3))
        self.assertEqual(knp.squeeze(x).shape, (2, 3))
        self.assertEqual(knp.squeeze(x, axis=1).shape, (2, 3))
        self.assertEqual(knp.squeeze(x, axis=-2).shape, (2, 3))

        with self.assertRaises(ValueError):
            knp.squeeze(x, axis=0)

        # Multiple axes
        x = KerasTensor((2, 1, 1, 1))
        self.assertEqual(knp.squeeze(x, (1, 2)).shape, (2, 1))
        self.assertEqual(knp.squeeze(x, (-1, -2)).shape, (2, 1))
        self.assertEqual(knp.squeeze(x, (1, 2, 3)).shape, (2,))
        self.assertEqual(knp.squeeze(x, (-1, 1)).shape, (2, 1))

    def test_transpose(self):
        x = KerasTensor((2, 3))
        self.assertEqual(knp.transpose(x).shape, (3, 2))

    def test_arccos(self):
        x = KerasTensor((2, 3))
        self.assertEqual(knp.arccos(x).shape, (2, 3))

    def test_arccosh(self):
        x = KerasTensor((2, 3))
        self.assertEqual(knp.arccosh(x).shape, (2, 3))

    def test_arcsin(self):
        x = KerasTensor((2, 3))
        self.assertEqual(knp.arcsin(x).shape, (2, 3))

    def test_arcsinh(self):
        x = KerasTensor((2, 3))
        self.assertEqual(knp.arcsinh(x).shape, (2, 3))

    def test_arctan(self):
        x = KerasTensor((2, 3))
        self.assertEqual(knp.arctan(x).shape, (2, 3))

    def test_arctanh(self):
        x = KerasTensor((2, 3))
        self.assertEqual(knp.arctanh(x).shape, (2, 3))

    def test_argmax(self):
        x = KerasTensor((2, 3))
        self.assertEqual(knp.argmax(x).shape, ())
        self.assertEqual(knp.argmax(x, keepdims=True).shape, (2, 3))

    def test_argmin(self):
        x = KerasTensor((2, 3))
        self.assertEqual(knp.argmin(x).shape, ())
        self.assertEqual(knp.argmin(x, keepdims=True).shape, (2, 3))

    def test_argsort(self):
        x = KerasTensor((2, 3))
        self.assertEqual(knp.argsort(x).shape, (2, 3))
        self.assertEqual(knp.argsort(x, axis=None).shape, (6,))

    def test_array(self):
        x = KerasTensor((2, 3))
        self.assertEqual(knp.array(x).shape, (2, 3))

    def test_average(self):
        x = KerasTensor((2, 3))
        self.assertEqual(knp.average(x).shape, ())

    def test_broadcast_to(self):
        x = KerasTensor((2, 3))
        self.assertEqual(knp.broadcast_to(x, (2, 2, 3)).shape, (2, 2, 3))

        with self.assertRaises(ValueError):
            x = KerasTensor((3, 3))
            knp.broadcast_to(x, (2, 2, 3))

    def test_ceil(self):
        x = KerasTensor((2, 3))
        self.assertEqual(knp.ceil(x).shape, (2, 3))

    def test_clip(self):
        x = KerasTensor((2, 3))
        self.assertEqual(knp.clip(x, 1, 2).shape, (2, 3))

    def test_concatenate(self):
        x = KerasTensor((2, 3))
        y = KerasTensor((2, 3))
        self.assertEqual(knp.concatenate([x, y]).shape, (4, 3))
        self.assertEqual(knp.concatenate([x, y], axis=1).shape, (2, 6))

        with self.assertRaises(ValueError):
            self.assertEqual(knp.concatenate([x, y], axis=None).shape, (None,))

    def test_conjugate(self):
        x = KerasTensor((2, 3))
        self.assertEqual(knp.conjugate(x).shape, (2, 3))

    def test_conj(self):
        x = KerasTensor((2, 3))
        self.assertEqual(knp.conj(x).shape, (2, 3))

    def test_copy(self):
        x = KerasTensor((2, 3))
        self.assertEqual(knp.copy(x).shape, (2, 3))

    def test_cos(self):
        x = KerasTensor((2, 3))
        self.assertEqual(knp.cos(x).shape, (2, 3))

    def test_cosh(self):
        x = KerasTensor((2, 3))
        self.assertEqual(knp.cosh(x).shape, (2, 3))

    def test_count_nonzero(self):
        x = KerasTensor((2, 3))
        self.assertEqual(knp.count_nonzero(x).shape, ())

    def test_cumprod(self):
        x = KerasTensor((2, 3))
        self.assertEqual(knp.cumprod(x).shape, (6,))

    def test_cumsum(self):
        x = KerasTensor((2, 3))
        self.assertEqual(knp.cumsum(x).shape, (6,))

    def test_diag(self):
        x = KerasTensor((3,))
        self.assertEqual(knp.diag(x).shape, (3, 3))
        self.assertEqual(knp.diag(x, k=3).shape, (6, 6))
        self.assertEqual(knp.diag(x, k=-2).shape, (5, 5))

        x = KerasTensor((3, 5))
        self.assertEqual(knp.diag(x).shape, (3,))
        self.assertEqual(knp.diag(x, k=3).shape, (2,))
        self.assertEqual(knp.diag(x, k=-2).shape, (1,))

        with self.assertRaises(ValueError):
            x = KerasTensor((2, 3, 4))
            knp.diag(x)

    def test_diagonal(self):
        x = KerasTensor((3, 3))
        self.assertEqual(knp.diagonal(x).shape, (3,))
        self.assertEqual(knp.diagonal(x, offset=1).shape, (2,))

        x = KerasTensor((3, 5, 5))
        self.assertEqual(knp.diagonal(x).shape, (5, 3))

        with self.assertRaises(ValueError):
            x = KerasTensor((3,))
            knp.diagonal(x)

    def test_diff(self):
        x = KerasTensor((2, 3))
        self.assertEqual(knp.diff(x).shape, (2, 2))
        self.assertEqual(knp.diff(x, n=2).shape, (2, 1))
        self.assertEqual(knp.diff(x, n=3).shape, (2, 0))
        self.assertEqual(knp.diff(x, n=4).shape, (2, 0))

        self.assertEqual(knp.diff(x, axis=0).shape, (1, 3))
        self.assertEqual(knp.diff(x, n=2, axis=0).shape, (0, 3))
        self.assertEqual(knp.diff(x, n=3, axis=0).shape, (0, 3))

    def test_dot(self):
        x = KerasTensor((2, 3))
        y = KerasTensor((3, 2))
        z = KerasTensor((4, 3, 2))
        self.assertEqual(knp.dot(x, y).shape, (2, 2))
        self.assertEqual(knp.dot(x, 2).shape, (2, 3))
        self.assertEqual(knp.dot(x, z).shape, (2, 4, 2))

        x = KerasTensor((5,))
        y = KerasTensor((5,))
        self.assertEqual(knp.dot(x, y).shape, ())

        with self.assertRaises(ValueError):
            x = KerasTensor((2, 3))
            y = KerasTensor((2, 3))
            knp.dot(x, y)

    def test_exp(self):
        x = KerasTensor((2, 3))
        self.assertEqual(knp.exp(x).shape, (2, 3))

    def test_expand_dims(self):
        x = KerasTensor((2, 3, 4))
        self.assertEqual(knp.expand_dims(x, 0).shape, (1, 2, 3, 4))
        self.assertEqual(knp.expand_dims(x, 1).shape, (2, 1, 3, 4))
        self.assertEqual(knp.expand_dims(x, -2).shape, (2, 3, 1, 4))

        # Multiple axes
        self.assertEqual(knp.expand_dims(x, (1, 2)).shape, (2, 1, 1, 3, 4))
        self.assertEqual(knp.expand_dims(x, (-1, -2)).shape, (2, 3, 4, 1, 1))
        self.assertEqual(knp.expand_dims(x, (-1, 1)).shape, (2, 1, 3, 4, 1))

    def test_expm1(self):
        x = KerasTensor((2, 3))
        self.assertEqual(knp.expm1(x).shape, (2, 3))

    def test_flip(self):
        x = KerasTensor((2, 3))
        self.assertEqual(knp.flip(x).shape, (2, 3))

    def test_floor(self):
        x = KerasTensor((2, 3))
        self.assertEqual(knp.floor(x).shape, (2, 3))

    def test_get_item(self):
        x = KerasTensor((2, 3))
        self.assertEqual(knp.get_item(x, 1).shape, (3,))

        x = KerasTensor((5, 3, 2))
        self.assertEqual(knp.get_item(x, 3).shape, (3, 2))

        x = KerasTensor(
            [
                2,
            ]
        )
        self.assertEqual(knp.get_item(x, 0).shape, ())

    def test_hstack(self):
        x = KerasTensor((2, 3))
        y = KerasTensor((2, 3))
        self.assertEqual(knp.hstack([x, y]).shape, (2, 6))

    def test_imag(self):
        x = KerasTensor((2, 3))
        self.assertEqual(knp.imag(x).shape, (2, 3))

    def test_isfinite(self):
        x = KerasTensor((2, 3))
        self.assertEqual(knp.isfinite(x).shape, (2, 3))

    def test_isinf(self):
        x = KerasTensor((2, 3))
        self.assertEqual(knp.isinf(x).shape, (2, 3))

    def test_isnan(self):
        x = KerasTensor((2, 3))
        self.assertEqual(knp.isnan(x).shape, (2, 3))

    def test_log(self):
        x = KerasTensor((2, 3))
        self.assertEqual(knp.log(x).shape, (2, 3))

    def test_log10(self):
        x = KerasTensor((2, 3))
        self.assertEqual(knp.log10(x).shape, (2, 3))

    def test_log1p(self):
        x = KerasTensor((2, 3))
        self.assertEqual(knp.log1p(x).shape, (2, 3))

    def test_log2(self):
        x = KerasTensor((2, 3))
        self.assertEqual(knp.log2(x).shape, (2, 3))

    def test_logaddexp(self):
        x = KerasTensor((2, 3))
        self.assertEqual(knp.logaddexp(x, x).shape, (2, 3))

    def test_logical_not(self):
        x = KerasTensor((2, 3))
        self.assertEqual(knp.logical_not(x).shape, (2, 3))

    def test_max(self):
        x = KerasTensor((2, 3))
        self.assertEqual(knp.max(x).shape, ())

    def test_median(self):
        x = KerasTensor((2, 3))
        self.assertEqual(knp.median(x).shape, ())

        x = KerasTensor((2, 3, 3))
        self.assertEqual(knp.median(x, axis=1).shape, (2, 3))
        self.assertEqual(knp.median(x, axis=1, keepdims=True).shape, (2, 1, 3))

    def test_meshgrid(self):
        x = KerasTensor((2, 3))
        y = KerasTensor((2, 3, 4))
        z = KerasTensor((2, 3, 4, 5))
        self.assertEqual(knp.meshgrid(x, y)[0].shape, (24, 6))
        self.assertEqual(knp.meshgrid(x, y)[1].shape, (24, 6))
        self.assertEqual(knp.meshgrid(x, y, indexing="ij")[0].shape, (6, 24))
        self.assertEqual(
            knp.meshgrid(x, y, z, indexing="ij")[0].shape, (6, 24, 120)
        )
        with self.assertRaises(ValueError):
            knp.meshgrid(x, y, indexing="kk")

    def test_moveaxis(self):
        x = KerasTensor((2, 3, 4, 5))
        self.assertEqual(knp.moveaxis(x, 0, -1).shape, (3, 4, 5, 2))
        self.assertEqual(knp.moveaxis(x, -1, 0).shape, (5, 2, 3, 4))
        self.assertEqual(knp.moveaxis(x, [0, 1], [-1, -2]).shape, (4, 5, 3, 2))
        self.assertEqual(knp.moveaxis(x, [0, 1], [1, 0]).shape, (3, 2, 4, 5))
        self.assertEqual(knp.moveaxis(x, [0, 1], [-2, -1]).shape, (4, 5, 2, 3))

    def test_ndim(self):
        x = KerasTensor((2, 3))
        self.assertEqual(knp.ndim(x).shape, (2,))

    def test_ones_like(self):
        x = KerasTensor((2, 3))
        self.assertEqual(knp.ones_like(x).shape, (2, 3))
        self.assertEqual(knp.ones_like(x).dtype, x.dtype)

    def test_zeros_like(self):
        x = KerasTensor((2, 3))
        self.assertEqual(knp.zeros_like(x).shape, (2, 3))
        self.assertEqual(knp.zeros_like(x).dtype, x.dtype)

    def test_pad(self):
        x = KerasTensor((2, 3))
        self.assertEqual(knp.pad(x, 1).shape, (4, 5))
        self.assertEqual(knp.pad(x, (1, 2)).shape, (5, 6))
        self.assertEqual(knp.pad(x, ((1, 2), (3, 4))).shape, (5, 10))

        with self.assertRaises(ValueError):
            x = KerasTensor((2, 3))
            knp.pad(x, ((1, 2), (3, 4), (5, 6)))

    def test_prod(self):
        x = KerasTensor((2, 3))
        self.assertEqual(knp.prod(x).shape, ())
        self.assertEqual(knp.prod(x, axis=0).shape, (3,))
        self.assertEqual(knp.prod(x, axis=1).shape, (2,))

    def test_ravel(self):
        x = KerasTensor((2, 3))
        self.assertEqual(knp.ravel(x).shape, (6,))

    def test_real(self):
        x = KerasTensor((2, 3))
        self.assertEqual(knp.real(x).shape, (2, 3))

    def test_reciprocal(self):
        x = KerasTensor((2, 3))
        self.assertEqual(knp.reciprocal(x).shape, (2, 3))

    def test_repeat(self):
        x = KerasTensor((2, 3))
        self.assertEqual(knp.repeat(x, 2).shape, (12,))
        self.assertEqual(knp.repeat(x, 3, axis=1).shape, (2, 9))
        self.assertEqual(knp.repeat(x, [1, 2], axis=0).shape, (3, 3))

    def test_reshape(self):
        x = KerasTensor((2, 3))
        self.assertEqual(knp.reshape(x, (3, 2)).shape, (3, 2))
        self.assertEqual(knp.reshape(x, (3, -1)).shape, (3, 2))
        self.assertEqual(knp.reshape(x, (6,)).shape, (6,))
        self.assertEqual(knp.reshape(x, (-1,)).shape, (6,))

    def test_roll(self):
        x = KerasTensor((2, 3))
        self.assertEqual(knp.roll(x, 1).shape, (2, 3))
        self.assertEqual(knp.roll(x, 1, axis=1).shape, (2, 3))
        self.assertEqual(knp.roll(x, 1, axis=0).shape, (2, 3))

    def test_round(self):
        x = KerasTensor((2, 3))
        self.assertEqual(knp.round(x).shape, (2, 3))

    def test_sign(self):
        x = KerasTensor((2, 3))
        self.assertEqual(knp.sign(x).shape, (2, 3))

    def test_sin(self):
        x = KerasTensor((2, 3))
        self.assertEqual(knp.sin(x).shape, (2, 3))

    def test_sinh(self):
        x = KerasTensor((2, 3))
        self.assertEqual(knp.sinh(x).shape, (2, 3))

    def test_size(self):
        x = KerasTensor((2, 3))
        self.assertEqual(knp.size(x).shape, ())

    def test_sort(self):
        x = KerasTensor((2, 3))
        self.assertEqual(knp.sort(x).shape, (2, 3))
        self.assertEqual(knp.sort(x, axis=1).shape, (2, 3))
        self.assertEqual(knp.sort(x, axis=0).shape, (2, 3))

    def test_split(self):
        x = KerasTensor((2, 3))
        self.assertEqual(len(knp.split(x, 2)), 2)
        self.assertEqual(knp.split(x, 2)[0].shape, (1, 3))
        self.assertEqual(knp.split(x, 3, axis=1)[0].shape, (2, 1))
        self.assertEqual(len(knp.split(x, [1, 3], axis=1)), 3)
        self.assertEqual(knp.split(x, [1, 3], axis=1)[0].shape, (2, 1))
        self.assertEqual(knp.split(x, [1, 3], axis=1)[1].shape, (2, 2))
        self.assertEqual(knp.split(x, [1, 3], axis=1)[2].shape, (2, 0))

        with self.assertRaises(ValueError):
            knp.split(x, 2, axis=1)

    def test_sqrt(self):
        x = KerasTensor((2, 3))
        self.assertEqual(knp.sqrt(x).shape, (2, 3))

    def test_stack(self):
        x = KerasTensor((2, 3))
        y = KerasTensor((2, 3))
        self.assertEqual(knp.stack([x, y]).shape, (2, 2, 3))
        self.assertEqual(knp.stack([x, y], axis=-1).shape, (2, 3, 2))

        with self.assertRaises(ValueError):
            x = KerasTensor((2, 3))
            y = KerasTensor((3, 3))
            knp.stack([x, y])

    def test_std(self):
        x = KerasTensor((2, 3))
        self.assertEqual(knp.std(x).shape, ())

    def test_swapaxes(self):
        x = KerasTensor((2, 3))
        self.assertEqual(knp.swapaxes(x, 0, 1).shape, (3, 2))

    def test_tan(self):
        x = KerasTensor((2, 3))
        self.assertEqual(knp.tan(x).shape, (2, 3))

    def test_tanh(self):
        x = KerasTensor((2, 3))
        self.assertEqual(knp.tanh(x).shape, (2, 3))

    def test_tile(self):
        x = KerasTensor((2, 3))
        self.assertEqual(knp.tile(x, [2]).shape, (2, 6))
        self.assertEqual(knp.tile(x, [1, 2]).shape, (2, 6))
        self.assertEqual(knp.tile(x, [2, 1, 2]).shape, (2, 2, 6))

    def test_trace(self):
        x = KerasTensor((2, 3, 4, 5))
        self.assertEqual(knp.trace(x).shape, (4, 5))
        self.assertEqual(knp.trace(x, axis1=2, axis2=3).shape, (2, 3))

    def test_tril(self):
        x = KerasTensor((2, 3, 4, 5))
        self.assertEqual(knp.tril(x).shape, (2, 3, 4, 5))
        self.assertEqual(knp.tril(x, k=1).shape, (2, 3, 4, 5))
        self.assertEqual(knp.tril(x, k=-1).shape, (2, 3, 4, 5))

    def test_triu(self):
        x = KerasTensor((2, 3, 4, 5))
        self.assertEqual(knp.triu(x).shape, (2, 3, 4, 5))
        self.assertEqual(knp.triu(x, k=1).shape, (2, 3, 4, 5))
        self.assertEqual(knp.triu(x, k=-1).shape, (2, 3, 4, 5))

    def test_vstack(self):
        x = KerasTensor((2, 3))
        y = KerasTensor((2, 3))
        self.assertEqual(knp.vstack([x, y]).shape, (4, 3))

    def test_argpartition(self):
        x = KerasTensor((2, 3))
        self.assertEqual(knp.argpartition(x, 3).shape, (2, 3))
        self.assertEqual(knp.argpartition(x, 1, axis=1).shape, (2, 3))

        with self.assertRaises(ValueError):
            knp.argpartition(x, (1, 3))


class NumpyTwoInputOpsCorretnessTest(testing.TestCase, parameterized.TestCase):
    def test_add(self):
        x = np.array([[1, 2, 3], [3, 2, 1]])
        y = np.array([[4, 5, 6], [3, 2, 1]])
        z = np.array([[[1, 2, 3], [3, 2, 1]]])
        self.assertAllClose(knp.add(x, y), np.add(x, y))
        self.assertAllClose(knp.add(x, z), np.add(x, z))

        self.assertAllClose(knp.Add()(x, y), np.add(x, y))
        self.assertAllClose(knp.Add()(x, z), np.add(x, z))

    def test_subtract(self):
        x = np.array([[1, 2, 3], [3, 2, 1]])
        y = np.array([[4, 5, 6], [3, 2, 1]])
        z = np.array([[[1, 2, 3], [3, 2, 1]]])
        self.assertAllClose(knp.subtract(x, y), np.subtract(x, y))
        self.assertAllClose(knp.subtract(x, z), np.subtract(x, z))

        self.assertAllClose(knp.Subtract()(x, y), np.subtract(x, y))
        self.assertAllClose(knp.Subtract()(x, z), np.subtract(x, z))

    def test_multiply(self):
        x = np.array([[1, 2, 3], [3, 2, 1]])
        y = np.array([[4, 5, 6], [3, 2, 1]])
        z = np.array([[[1, 2, 3], [3, 2, 1]]])
        self.assertAllClose(knp.multiply(x, y), np.multiply(x, y))
        self.assertAllClose(knp.multiply(x, z), np.multiply(x, z))

        self.assertAllClose(knp.Multiply()(x, y), np.multiply(x, y))
        self.assertAllClose(knp.Multiply()(x, z), np.multiply(x, z))

    def test_matmul(self):
        x = np.ones([2, 3, 4, 5])
        y = np.ones([2, 3, 5, 6])
        z = np.ones([5, 6])
        p = np.ones([4])
        self.assertAllClose(knp.matmul(x, y), np.matmul(x, y))
        self.assertAllClose(knp.matmul(x, z), np.matmul(x, z))
        self.assertAllClose(knp.matmul(p, x), np.matmul(p, x))

        self.assertAllClose(knp.Matmul()(x, y), np.matmul(x, y))
        self.assertAllClose(knp.Matmul()(x, z), np.matmul(x, z))
        self.assertAllClose(knp.Matmul()(p, x), np.matmul(p, x))

    @parameterized.named_parameters(
        named_product(
            (
                {
                    "testcase_name": "rank2",
                    "x_shape": (5, 3),
                    "y_shape": (3, 4),
                },
                {
                    "testcase_name": "rank3",
                    "x_shape": (2, 5, 3),
                    "y_shape": (2, 3, 4),
                },
                {
                    "testcase_name": "rank4",
                    "x_shape": (2, 2, 5, 3),
                    "y_shape": (2, 2, 3, 4),
                },
            ),
            dtype=["float16", "float32", "float64", "int32"],
            x_sparse=[False, True],
            y_sparse=[False, True],
        )
    )
    @pytest.mark.skipif(
        not backend.SUPPORTS_SPARSE_TENSORS,
        reason="Backend does not support sparse tensors.",
    )
    def test_matmul_sparse(self, dtype, x_shape, y_shape, x_sparse, y_sparse):
        if backend.backend() == "tensorflow":
            import tensorflow as tf

            if x_sparse and y_sparse and dtype in ("float16", "int32"):
                pytest.skip(
                    f"Sparse sparse matmul unsupported for {dtype}"
                    " with TensorFlow backend"
                )

            dense_to_sparse = tf.sparse.from_dense
        elif backend.backend() == "jax":
            import jax.experimental.sparse as jax_sparse

            dense_to_sparse = functools.partial(
                jax_sparse.BCOO.fromdense, n_batch=len(x_shape) - 2
            )

        rng = np.random.default_rng(0)

        x = x_np = (4 * rng.standard_normal(x_shape)).astype(dtype)
        if x_sparse:
            x_np = np.multiply(x_np, rng.random(x_shape) < 0.7)
            x = dense_to_sparse(x_np)

        y = y_np = (4 * rng.standard_normal(y_shape)).astype(dtype)
        if y_sparse:
            y_np = np.multiply(y_np, rng.random(y_shape) < 0.7)
            y = dense_to_sparse(y_np)

        atol = 0.1 if dtype == "float16" else 1e-4
        self.assertAllClose(knp.matmul(x, y), np.matmul(x_np, y_np), atol=atol)
        self.assertSparse(knp.matmul(x, y), x_sparse and y_sparse)

    def test_power(self):
        x = np.array([[1, 2, 3], [3, 2, 1]])
        y = np.array([[4, 5, 6], [3, 2, 1]])
        z = np.array([[[1, 2, 3], [3, 2, 1]]])
        self.assertAllClose(knp.power(x, y), np.power(x, y))
        self.assertAllClose(knp.power(x, z), np.power(x, z))

        self.assertAllClose(knp.Power()(x, y), np.power(x, y))
        self.assertAllClose(knp.Power()(x, z), np.power(x, z))

    def test_divide(self):
        x = np.array([[1, 2, 3], [3, 2, 1]])
        y = np.array([[4, 5, 6], [3, 2, 1]])
        z = np.array([[[1, 2, 3], [3, 2, 1]]])
        self.assertAllClose(knp.divide(x, y), np.divide(x, y))
        self.assertAllClose(knp.divide(x, z), np.divide(x, z))

        self.assertAllClose(knp.Divide()(x, y), np.divide(x, y))
        self.assertAllClose(knp.Divide()(x, z), np.divide(x, z))

    def test_divide_no_nan(self):
        x = np.array(
            [[2, 1, 0], [np.inf, -np.inf, np.nan], [np.inf, -np.inf, np.nan]]
        )
        y = np.array([[2, 0, 0], [0, 0, 0], [3, 2, 1]])
        expected_result = np.array(
            [[1, 0, 0], [0, 0, 0], [np.inf, -np.inf, np.nan]]
        )
        self.assertAllClose(knp.divide_no_nan(x, y), expected_result)
        self.assertAllClose(knp.DivideNoNan()(x, y), expected_result)

    def test_true_divide(self):
        x = np.array([[1, 2, 3], [3, 2, 1]])
        y = np.array([[4, 5, 6], [3, 2, 1]])
        z = np.array([[[1, 2, 3], [3, 2, 1]]])
        self.assertAllClose(knp.true_divide(x, y), np.true_divide(x, y))
        self.assertAllClose(knp.true_divide(x, z), np.true_divide(x, z))

        self.assertAllClose(knp.TrueDivide()(x, y), np.true_divide(x, y))
        self.assertAllClose(knp.TrueDivide()(x, z), np.true_divide(x, z))

    def test_append(self):
        x = np.array([[1, 2, 3], [3, 2, 1]])
        y = np.array([[4, 5, 6], [3, 2, 1]])
        z = np.array([[[1, 2, 3], [3, 2, 1]], [[4, 5, 6], [3, 2, 1]]])
        self.assertAllClose(knp.append(x, y), np.append(x, y))
        self.assertAllClose(knp.append(x, y, axis=1), np.append(x, y, axis=1))
        self.assertAllClose(knp.append(x, z), np.append(x, z))

        self.assertAllClose(knp.Append()(x, y), np.append(x, y))
        self.assertAllClose(knp.Append(axis=1)(x, y), np.append(x, y, axis=1))
        self.assertAllClose(knp.Append()(x, z), np.append(x, z))

    def test_arctan2(self):
        x = np.array([[1.0, 2.0, 3.0], [3.0, 2.0, 1.0]])
        y = np.array([[4.0, 5.0, 6.0], [3.0, 2.0, 1.0]])
        self.assertAllClose(knp.arctan2(x, y), np.arctan2(x, y))

        self.assertAllClose(knp.Arctan2()(x, y), np.arctan2(x, y))

    def test_cross(self):
        x1 = np.ones([2, 1, 4, 3])
        x2 = np.ones([2, 1, 4, 2])
        y1 = np.ones([2, 1, 4, 3])
        y2 = np.ones([1, 5, 4, 3])
        y3 = np.ones([1, 5, 4, 2])
        self.assertAllClose(knp.cross(x1, y1), np.cross(x1, y1))
        self.assertAllClose(knp.cross(x1, y2), np.cross(x1, y2))
        if backend.backend() != "torch":
            # API divergence between `torch.cross` and `np.cross`
            # `torch.cross` only allows dim 3, `np.cross` allows dim 2 or 3
            self.assertAllClose(knp.cross(x1, y3), np.cross(x1, y3))
            self.assertAllClose(knp.cross(x2, y3), np.cross(x2, y3))

        self.assertAllClose(knp.Cross()(x1, y1), np.cross(x1, y1))
        self.assertAllClose(knp.Cross()(x1, y2), np.cross(x1, y2))
        if backend.backend() != "torch":
            # API divergence between `torch.cross` and `np.cross`
            # `torch.cross` only allows dim 3, `np.cross` allows dim 2 or 3
            self.assertAllClose(knp.Cross()(x1, y3), np.cross(x1, y3))
            self.assertAllClose(knp.Cross()(x2, y3), np.cross(x2, y3))

        # Test axis is not None
        self.assertAllClose(
            knp.cross(x1, y1, axis=-1), np.cross(x1, y1, axis=-1)
        )
        self.assertAllClose(
            knp.Cross(axis=-1)(x1, y1), np.cross(x1, y1, axis=-1)
        )

    def test_einsum(self):
        x = np.arange(24).reshape([2, 3, 4]).astype("float32")
        y = np.arange(24).reshape([2, 4, 3]).astype("float32")
        self.assertAllClose(
            knp.einsum("ijk,lkj->il", x, y),
            np.einsum("ijk,lkj->il", x, y),
        )
        self.assertAllClose(
            knp.einsum("ijk,ikj->i", x, y),
            np.einsum("ijk,ikj->i", x, y),
        )
        self.assertAllClose(
            knp.einsum("i...,j...k->...ijk", x, y),
            np.einsum("i..., j...k->...ijk", x, y),
        )
        self.assertAllClose(knp.einsum(",ijk", 5, y), np.einsum(",ijk", 5, y))

        self.assertAllClose(
            knp.Einsum("ijk,lkj->il")(x, y),
            np.einsum("ijk,lkj->il", x, y),
        )
        self.assertAllClose(
            knp.Einsum("ijk,ikj->i")(x, y),
            np.einsum("ijk,ikj->i", x, y),
        )
        self.assertAllClose(
            knp.Einsum("i...,j...k->...ijk")(x, y),
            np.einsum("i...,j...k->...ijk", x, y),
        )
        self.assertAllClose(knp.Einsum(",ijk")(5, y), np.einsum(",ijk", 5, y))

    @pytest.mark.skipif(
        backend.backend() != "tensorflow",
        reason=f"{backend.backend()} doesn't implement custom ops for einsum.",
    )
    def test_einsum_custom_ops_for_tensorflow(self):
        subscripts = "a,b->ab"
        x = np.arange(2).reshape([2]).astype("float32")
        y = np.arange(3).reshape([3]).astype("float32")
        self.assertAllClose(
            knp.einsum(subscripts, x, y), np.einsum(subscripts, x, y)
        )

        subscripts = "ab,b->a"
        x = np.arange(6).reshape([2, 3]).astype("float32")
        y = np.arange(3).reshape([3]).astype("float32")
        self.assertAllClose(
            knp.einsum(subscripts, x, y), np.einsum(subscripts, x, y)
        )

        subscripts = "ab,bc->ac"
        x = np.arange(6).reshape([2, 3]).astype("float32")
        y = np.arange(12).reshape([3, 4]).astype("float32")
        self.assertAllClose(
            knp.einsum(subscripts, x, y), np.einsum(subscripts, x, y)
        )

        subscripts = "ab,cb->ac"
        x = np.arange(6).reshape([2, 3]).astype("float32")
        y = np.arange(12).reshape([4, 3]).astype("float32")
        self.assertAllClose(
            knp.einsum(subscripts, x, y), np.einsum(subscripts, x, y)
        )

        subscripts = "abc,cd->abd"
        x = np.arange(24).reshape([2, 3, 4]).astype("float32")
        y = np.arange(20).reshape([4, 5]).astype("float32")
        self.assertAllClose(
            knp.einsum(subscripts, x, y), np.einsum(subscripts, x, y)
        )

        subscripts = "abc,cde->abde"
        x = np.arange(24).reshape([2, 3, 4]).astype("float32")
        y = np.arange(120).reshape([4, 5, 6]).astype("float32")
        self.assertAllClose(
            knp.einsum(subscripts, x, y), np.einsum(subscripts, x, y)
        )

        subscripts = "abc,dc->abd"
        x = np.arange(24).reshape([2, 3, 4]).astype("float32")
        y = np.arange(20).reshape([5, 4]).astype("float32")
        self.assertAllClose(
            knp.einsum(subscripts, x, y), np.einsum(subscripts, x, y)
        )

        subscripts = "abc,dce->abde"
        x = np.arange(24).reshape([2, 3, 4]).astype("float32")
        y = np.arange(120).reshape([5, 4, 6]).astype("float32")
        self.assertAllClose(
            knp.einsum(subscripts, x, y), np.einsum(subscripts, x, y)
        )

        subscripts = "abc,dec->abde"
        x = np.arange(24).reshape([2, 3, 4]).astype("float32")
        y = np.arange(120).reshape([5, 6, 4]).astype("float32")
        self.assertAllClose(
            knp.einsum(subscripts, x, y), np.einsum(subscripts, x, y)
        )

        subscripts = "abcd,abde->abce"
        x = np.arange(120).reshape([2, 3, 4, 5]).astype("float32")
        y = np.arange(180).reshape([2, 3, 5, 6]).astype("float32")
        self.assertAllClose(
            knp.einsum(subscripts, x, y), np.einsum(subscripts, x, y)
        )

        subscripts = "abcd,abed->abce"
        x = np.arange(120).reshape([2, 3, 4, 5]).astype("float32")
        y = np.arange(180).reshape([2, 3, 6, 5]).astype("float32")
        self.assertAllClose(
            knp.einsum(subscripts, x, y), np.einsum(subscripts, x, y)
        )

        subscripts = "abcd,acbe->adbe"
        x = np.arange(120).reshape([2, 3, 4, 5]).astype("float32")
        y = np.arange(144).reshape([2, 4, 3, 6]).astype("float32")
        self.assertAllClose(
            knp.einsum(subscripts, x, y), np.einsum(subscripts, x, y)
        )

        subscripts = "abcd,adbe->acbe"
        x = np.arange(120).reshape([2, 3, 4, 5]).astype("float32")
        y = np.arange(180).reshape([2, 5, 3, 6]).astype("float32")
        self.assertAllClose(
            knp.einsum(subscripts, x, y), np.einsum(subscripts, x, y)
        )

        subscripts = "abcd,aecd->acbe"
        x = np.arange(120).reshape([2, 3, 4, 5]).astype("float32")
        y = np.arange(240).reshape([2, 6, 4, 5]).astype("float32")
        self.assertAllClose(
            knp.einsum(subscripts, x, y), np.einsum(subscripts, x, y)
        )

        subscripts = "abcd,aecd->aceb"
        x = np.arange(120).reshape([2, 3, 4, 5]).astype("float32")
        y = np.arange(240).reshape([2, 6, 4, 5]).astype("float32")
        self.assertAllClose(
            knp.einsum(subscripts, x, y), np.einsum(subscripts, x, y)
        )

        subscripts = "abcd,cde->abe"
        x = np.arange(120).reshape([2, 3, 4, 5]).astype("float32")
        y = np.arange(120).reshape([4, 5, 6]).astype("float32")
        self.assertAllClose(
            knp.einsum(subscripts, x, y), np.einsum(subscripts, x, y)
        )

        subscripts = "abcd,ced->abe"
        x = np.arange(120).reshape([2, 3, 4, 5]).astype("float32")
        y = np.arange(120).reshape([4, 6, 5]).astype("float32")
        self.assertAllClose(
            knp.einsum(subscripts, x, y), np.einsum(subscripts, x, y)
        )

        subscripts = "abcd,ecd->abe"
        x = np.arange(120).reshape([2, 3, 4, 5]).astype("float32")
        y = np.arange(120).reshape([6, 4, 5]).astype("float32")
        self.assertAllClose(
            knp.einsum(subscripts, x, y), np.einsum(subscripts, x, y)
        )

        subscripts = "abcde,aebf->adbcf"
        x = np.arange(720).reshape([2, 3, 4, 5, 6]).astype("float32")
        y = np.arange(252).reshape([2, 6, 3, 7]).astype("float32")
        self.assertAllClose(
            knp.einsum(subscripts, x, y), np.einsum(subscripts, x, y)
        )

        subscripts = "abcde,afce->acdbf"
        x = np.arange(720).reshape([2, 3, 4, 5, 6]).astype("float32")
        y = np.arange(336).reshape([2, 7, 4, 6]).astype("float32")
        self.assertAllClose(
            knp.einsum(subscripts, x, y), np.einsum(subscripts, x, y)
        )

    def test_full_like(self):
        x = np.array([[1, 2, 3], [3, 2, 1]])
        self.assertAllClose(knp.full_like(x, 2), np.full_like(x, 2))
        self.assertAllClose(
            knp.full_like(x, 2, dtype="float32"),
            np.full_like(x, 2, dtype="float32"),
        )
        self.assertAllClose(
            knp.full_like(x, np.ones([2, 3])),
            np.full_like(x, np.ones([2, 3])),
        )

        self.assertAllClose(knp.FullLike()(x, 2), np.full_like(x, 2))
        self.assertAllClose(
            knp.FullLike()(x, 2, dtype="float32"),
            np.full_like(x, 2, dtype="float32"),
        )
        self.assertAllClose(
            knp.FullLike()(x, np.ones([2, 3])),
            np.full_like(x, np.ones([2, 3])),
        )

    def test_greater(self):
        x = np.array([[1, 2, 3], [3, 2, 1]])
        y = np.array([[4, 5, 6], [3, 2, 1]])
        self.assertAllClose(knp.greater(x, y), np.greater(x, y))
        self.assertAllClose(knp.greater(x, 2), np.greater(x, 2))
        self.assertAllClose(knp.greater(2, x), np.greater(2, x))

        self.assertAllClose(knp.Greater()(x, y), np.greater(x, y))
        self.assertAllClose(knp.Greater()(x, 2), np.greater(x, 2))
        self.assertAllClose(knp.Greater()(2, x), np.greater(2, x))

    def test_greater_equal(self):
        x = np.array([[1, 2, 3], [3, 2, 1]])
        y = np.array([[4, 5, 6], [3, 2, 1]])
        self.assertAllClose(
            knp.greater_equal(x, y),
            np.greater_equal(x, y),
        )
        self.assertAllClose(
            knp.greater_equal(x, 2),
            np.greater_equal(x, 2),
        )
        self.assertAllClose(
            knp.greater_equal(2, x),
            np.greater_equal(2, x),
        )

        self.assertAllClose(
            knp.GreaterEqual()(x, y),
            np.greater_equal(x, y),
        )
        self.assertAllClose(
            knp.GreaterEqual()(x, 2),
            np.greater_equal(x, 2),
        )
        self.assertAllClose(
            knp.GreaterEqual()(2, x),
            np.greater_equal(2, x),
        )

    def test_isclose(self):
        x = np.array([[1, 2, 3], [3, 2, 1]])
        y = np.array([[4, 5, 6], [3, 2, 1]])
        self.assertAllClose(knp.isclose(x, y), np.isclose(x, y))
        self.assertAllClose(knp.isclose(x, 2), np.isclose(x, 2))
        self.assertAllClose(knp.isclose(2, x), np.isclose(2, x))

        self.assertAllClose(knp.Isclose()(x, y), np.isclose(x, y))
        self.assertAllClose(knp.Isclose()(x, 2), np.isclose(x, 2))
        self.assertAllClose(knp.Isclose()(2, x), np.isclose(2, x))

    def test_less(self):
        x = np.array([[1, 2, 3], [3, 2, 1]])
        y = np.array([[4, 5, 6], [3, 2, 1]])
        self.assertAllClose(knp.less(x, y), np.less(x, y))
        self.assertAllClose(knp.less(x, 2), np.less(x, 2))
        self.assertAllClose(knp.less(2, x), np.less(2, x))

        self.assertAllClose(knp.Less()(x, y), np.less(x, y))
        self.assertAllClose(knp.Less()(x, 2), np.less(x, 2))
        self.assertAllClose(knp.Less()(2, x), np.less(2, x))

    def test_less_equal(self):
        x = np.array([[1, 2, 3], [3, 2, 1]])
        y = np.array([[4, 5, 6], [3, 2, 1]])
        self.assertAllClose(knp.less_equal(x, y), np.less_equal(x, y))
        self.assertAllClose(knp.less_equal(x, 2), np.less_equal(x, 2))
        self.assertAllClose(knp.less_equal(2, x), np.less_equal(2, x))

        self.assertAllClose(knp.LessEqual()(x, y), np.less_equal(x, y))
        self.assertAllClose(knp.LessEqual()(x, 2), np.less_equal(x, 2))
        self.assertAllClose(knp.LessEqual()(2, x), np.less_equal(2, x))

    def test_linspace(self):
        self.assertAllClose(knp.linspace(0, 10, 5), np.linspace(0, 10, 5))
        self.assertAllClose(
            knp.linspace(0, 10, 5, endpoint=False),
            np.linspace(0, 10, 5, endpoint=False),
        )
        self.assertAllClose(knp.Linspace(num=5)(0, 10), np.linspace(0, 10, 5))
        self.assertAllClose(
            knp.Linspace(num=5, endpoint=False)(0, 10),
            np.linspace(0, 10, 5, endpoint=False),
        )
        self.assertAllClose(
            knp.Linspace(num=0, endpoint=False)(0, 10),
            np.linspace(0, 10, 0, endpoint=False),
        )

        start = np.zeros([2, 3, 4])
        stop = np.ones([2, 3, 4])
        self.assertAllClose(
            knp.linspace(start, stop, 5, retstep=True)[0],
            np.linspace(start, stop, 5, retstep=True)[0],
        )
        self.assertAllClose(
            backend.convert_to_numpy(
                knp.linspace(start, stop, 5, endpoint=False, retstep=True)[0]
            ),
            np.linspace(start, stop, 5, endpoint=False, retstep=True)[0],
        )
        self.assertAllClose(
            backend.convert_to_numpy(
                knp.linspace(
                    start, stop, 5, endpoint=False, retstep=True, dtype="int32"
                )[0]
            ),
            np.linspace(
                start, stop, 5, endpoint=False, retstep=True, dtype="int32"
            )[0],
        )

        self.assertAllClose(
            knp.Linspace(5, retstep=True)(start, stop)[0],
            np.linspace(start, stop, 5, retstep=True)[0],
        )
        self.assertAllClose(
            backend.convert_to_numpy(
                knp.Linspace(5, endpoint=False, retstep=True)(start, stop)[0]
            ),
            np.linspace(start, stop, 5, endpoint=False, retstep=True)[0],
        )
        self.assertAllClose(
            backend.convert_to_numpy(
                knp.Linspace(5, endpoint=False, retstep=True, dtype="int32")(
                    start, stop
                )[0]
            ),
            np.linspace(
                start, stop, 5, endpoint=False, retstep=True, dtype="int32"
            )[0],
        )

    def test_logical_and(self):
        x = np.array([[True, False], [True, True]])
        y = np.array([[False, False], [True, False]])
        self.assertAllClose(knp.logical_and(x, y), np.logical_and(x, y))
        self.assertAllClose(knp.logical_and(x, True), np.logical_and(x, True))
        self.assertAllClose(knp.logical_and(True, x), np.logical_and(True, x))

        self.assertAllClose(knp.LogicalAnd()(x, y), np.logical_and(x, y))
        self.assertAllClose(knp.LogicalAnd()(x, True), np.logical_and(x, True))
        self.assertAllClose(knp.LogicalAnd()(True, x), np.logical_and(True, x))

    def test_logical_or(self):
        x = np.array([[True, False], [True, True]])
        y = np.array([[False, False], [True, False]])
        self.assertAllClose(knp.logical_or(x, y), np.logical_or(x, y))
        self.assertAllClose(knp.logical_or(x, True), np.logical_or(x, True))
        self.assertAllClose(knp.logical_or(True, x), np.logical_or(True, x))

        self.assertAllClose(knp.LogicalOr()(x, y), np.logical_or(x, y))
        self.assertAllClose(knp.LogicalOr()(x, True), np.logical_or(x, True))
        self.assertAllClose(knp.LogicalOr()(True, x), np.logical_or(True, x))

    def test_logspace(self):
        self.assertAllClose(knp.logspace(0, 10, 5), np.logspace(0, 10, 5))
        self.assertAllClose(
            knp.logspace(0, 10, 5, endpoint=False),
            np.logspace(0, 10, 5, endpoint=False),
        )
        self.assertAllClose(knp.Logspace(num=5)(0, 10), np.logspace(0, 10, 5))
        self.assertAllClose(
            knp.Logspace(num=5, endpoint=False)(0, 10),
            np.logspace(0, 10, 5, endpoint=False),
        )

        start = np.zeros([2, 3, 4])
        stop = np.ones([2, 3, 4])

        self.assertAllClose(
            knp.logspace(start, stop, 5, base=10),
            np.logspace(start, stop, 5, base=10),
        )
        self.assertAllClose(
            knp.logspace(start, stop, 5, endpoint=False, base=10),
            np.logspace(start, stop, 5, endpoint=False, base=10),
        )

        self.assertAllClose(
            knp.Logspace(5, base=10)(start, stop),
            np.logspace(start, stop, 5, base=10),
        )
        self.assertAllClose(
            knp.Logspace(5, endpoint=False, base=10)(start, stop),
            np.logspace(start, stop, 5, endpoint=False, base=10),
        )

    def test_maximum(self):
        x = np.array([[1, 2], [3, 4]])
        y = np.array([[5, 6], [7, 8]])
        self.assertAllClose(knp.maximum(x, y), np.maximum(x, y))
        self.assertAllClose(knp.maximum(x, 1), np.maximum(x, 1))
        self.assertAllClose(knp.maximum(1, x), np.maximum(1, x))

        self.assertAllClose(knp.Maximum()(x, y), np.maximum(x, y))
        self.assertAllClose(knp.Maximum()(x, 1), np.maximum(x, 1))
        self.assertAllClose(knp.Maximum()(1, x), np.maximum(1, x))

    def test_minimum(self):
        x = np.array([[1, 2], [3, 4]])
        y = np.array([[5, 6], [7, 8]])
        self.assertAllClose(knp.minimum(x, y), np.minimum(x, y))
        self.assertAllClose(knp.minimum(x, 1), np.minimum(x, 1))
        self.assertAllClose(knp.minimum(1, x), np.minimum(1, x))

        self.assertAllClose(knp.Minimum()(x, y), np.minimum(x, y))
        self.assertAllClose(knp.Minimum()(x, 1), np.minimum(x, 1))
        self.assertAllClose(knp.Minimum()(1, x), np.minimum(1, x))

    def test_mod(self):
        x = np.array([[1, 2], [3, 4]])
        y = np.array([[5, 6], [7, 8]])
        self.assertAllClose(knp.mod(x, y), np.mod(x, y))
        self.assertAllClose(knp.mod(x, 1), np.mod(x, 1))
        self.assertAllClose(knp.mod(1, x), np.mod(1, x))

        self.assertAllClose(knp.Mod()(x, y), np.mod(x, y))
        self.assertAllClose(knp.Mod()(x, 1), np.mod(x, 1))
        self.assertAllClose(knp.Mod()(1, x), np.mod(1, x))

    def test_not_equal(self):
        x = np.array([[1, 2], [3, 4]])
        y = np.array([[5, 6], [7, 8]])
        self.assertAllClose(knp.not_equal(x, y), np.not_equal(x, y))
        self.assertAllClose(knp.not_equal(x, 1), np.not_equal(x, 1))
        self.assertAllClose(knp.not_equal(1, x), np.not_equal(1, x))

        self.assertAllClose(knp.NotEqual()(x, y), np.not_equal(x, y))
        self.assertAllClose(knp.NotEqual()(x, 1), np.not_equal(x, 1))
        self.assertAllClose(knp.NotEqual()(1, x), np.not_equal(1, x))

    def test_outer(self):
        x = np.array([1, 2, 3])
        y = np.array([4, 5, 6])
        self.assertAllClose(knp.outer(x, y), np.outer(x, y))
        self.assertAllClose(knp.Outer()(x, y), np.outer(x, y))

        x = np.ones([2, 3, 4])
        y = np.ones([2, 3, 4, 5, 6])
        self.assertAllClose(knp.outer(x, y), np.outer(x, y))
        self.assertAllClose(knp.Outer()(x, y), np.outer(x, y))

    def test_quantile(self):
        x = np.arange(24).reshape([2, 3, 4]).astype("float32")

        # q as scalar
        q = np.array(0.5, dtype="float32")
        self.assertAllClose(knp.quantile(x, q), np.quantile(x, q))
        self.assertAllClose(
            knp.quantile(x, q, keepdims=True), np.quantile(x, q, keepdims=True)
        )

        # q as 1D tensor
        q = np.array([0.5, 1.0], dtype="float32")
        self.assertAllClose(knp.quantile(x, q), np.quantile(x, q))
        self.assertAllClose(
            knp.quantile(x, q, keepdims=True), np.quantile(x, q, keepdims=True)
        )
        self.assertAllClose(
            knp.quantile(x, q, axis=1), np.quantile(x, q, axis=1)
        )
        self.assertAllClose(
            knp.quantile(x, q, axis=1, keepdims=True),
            np.quantile(x, q, axis=1, keepdims=True),
        )

        # multiple axes
        self.assertAllClose(
            knp.quantile(x, q, axis=(1, 2)), np.quantile(x, q, axis=(1, 2))
        )

        # test all supported methods
        q = np.array([0.501, 1.0], dtype="float32")
        for method in ["linear", "lower", "higher", "midpoint", "nearest"]:
            self.assertAllClose(
                knp.quantile(x, q, method=method),
                np.quantile(x, q, method=method),
            )
            self.assertAllClose(
                knp.quantile(x, q, axis=1, method=method),
                np.quantile(x, q, axis=1, method=method),
            )

    def test_take(self):
        x = np.arange(24).reshape([1, 2, 3, 4])
        indices = np.array([0, 1])
        self.assertAllClose(knp.take(x, indices), np.take(x, indices))
        self.assertAllClose(knp.take(x, 0), np.take(x, 0))
        self.assertAllClose(knp.take(x, 0, axis=1), np.take(x, 0, axis=1))

        self.assertAllClose(knp.Take()(x, indices), np.take(x, indices))
        self.assertAllClose(knp.Take()(x, 0), np.take(x, 0))
        self.assertAllClose(knp.Take(axis=1)(x, 0), np.take(x, 0, axis=1))

        # Test with multi-dimensional indices
        rng = np.random.default_rng(0)
        x = rng.standard_normal((2, 3, 4, 5))
        indices = rng.integers(0, 4, (6, 7))
        self.assertAllClose(
            knp.take(x, indices, axis=2), np.take(x, indices, axis=2)
        )

        # Test with negative axis
        self.assertAllClose(
            knp.take(x, indices, axis=-2), np.take(x, indices, axis=-2)
        )

        # Test with axis=None & x.ndim=2
        x = np.array(([1, 2], [3, 4]))
        indices = np.array([2, 3])
        self.assertAllClose(
            knp.take(x, indices, axis=None), np.take(x, indices, axis=None)
        )

        # Test with negative indices
        x = rng.standard_normal((2, 3, 4, 5))
        indices = rng.integers(-3, 0, (6, 7))
        self.assertAllClose(
            knp.take(x, indices, axis=2), np.take(x, indices, axis=2)
        )

    @parameterized.named_parameters(
        named_product(
            [
                {"testcase_name": "axis_none", "axis": None},
                {"testcase_name": "axis_0", "axis": 0},
                {"testcase_name": "axis_1", "axis": 1},
                {"testcase_name": "axis_minus1", "axis": -1},
            ],
            dtype=[
                "float16",
                "float32",
                "float64",
                "uint8",
                "int8",
                "int16",
                "int32",
            ],
        )
    )
    @pytest.mark.skipif(
        not backend.SUPPORTS_SPARSE_TENSORS,
        reason="Backend does not support sparse tensors.",
    )
    def test_take_sparse(self, dtype, axis):
        rng = np.random.default_rng(0)
        x = (4 * rng.standard_normal((3, 4, 5))).astype(dtype)

        if backend.backend() == "tensorflow":
            import tensorflow as tf

            indices = tf.SparseTensor([[0, 0], [1, 2]], [1, 2], (2, 3))
        elif backend.backend() == "jax":
            import jax.experimental.sparse as jax_sparse

            indices = jax_sparse.BCOO(([1, 2], [[0, 0], [1, 2]]), shape=(2, 3))

        self.assertAllClose(
            knp.take(x, indices, axis=axis),
            np.take(x, backend.convert_to_numpy(indices), axis=axis),
        )

    def test_take_along_axis(self):
        x = np.arange(24).reshape([1, 2, 3, 4])
        indices = np.ones([1, 4, 1, 1], dtype=np.int32)
        self.assertAllClose(
            knp.take_along_axis(x, indices, axis=1),
            np.take_along_axis(x, indices, axis=1),
        )
        self.assertAllClose(
            knp.TakeAlongAxis(axis=1)(x, indices),
            np.take_along_axis(x, indices, axis=1),
        )

        x = np.arange(12).reshape([1, 1, 3, 4])
        indices = np.ones([1, 4, 1, 1], dtype=np.int32)
        self.assertAllClose(
            knp.take_along_axis(x, indices, axis=2),
            np.take_along_axis(x, indices, axis=2),
        )
        self.assertAllClose(
            knp.TakeAlongAxis(axis=2)(x, indices),
            np.take_along_axis(x, indices, axis=2),
        )

        # Test with axis=None
        x = np.arange(12).reshape([1, 1, 3, 4])
        indices = np.array([1, 2, 3], dtype=np.int32)
        self.assertAllClose(
            knp.take_along_axis(x, indices, axis=None),
            np.take_along_axis(x, indices, axis=None),
        )
        self.assertAllClose(
            knp.TakeAlongAxis(axis=None)(x, indices),
            np.take_along_axis(x, indices, axis=None),
        )

        # Test with negative indices
        x = np.arange(12).reshape([1, 1, 3, 4])
        indices = np.full([1, 4, 1, 1], -1, dtype=np.int32)
        self.assertAllClose(
            knp.take_along_axis(x, indices, axis=2),
            np.take_along_axis(x, indices, axis=2),
        )
        self.assertAllClose(
            knp.TakeAlongAxis(axis=2)(x, indices),
            np.take_along_axis(x, indices, axis=2),
        )

    def test_tensordot(self):
        x = np.arange(24).reshape([1, 2, 3, 4]).astype("float32")
        y = np.arange(24).reshape([3, 4, 1, 2]).astype("float32")
        self.assertAllClose(
            knp.tensordot(x, y, axes=2), np.tensordot(x, y, axes=2)
        )
        self.assertAllClose(
            knp.tensordot(x, y, axes=([0, 1], [2, 3])),
            np.tensordot(x, y, axes=([0, 1], [2, 3])),
        )
        self.assertAllClose(
            knp.Tensordot(axes=2)(x, y),
            np.tensordot(x, y, axes=2),
        )
        self.assertAllClose(
            knp.Tensordot(axes=([0, 1], [2, 3]))(x, y),
            np.tensordot(x, y, axes=([0, 1], [2, 3])),
        )
        self.assertAllClose(
            knp.Tensordot(axes=[0, 2])(x, y),
            np.tensordot(x, y, axes=[0, 2]),
        )

    def test_vdot(self):
        x = np.array([1.0, 2.0, 3.0])
        y = np.array([4.0, 5.0, 6.0])
        self.assertAllClose(knp.vdot(x, y), np.vdot(x, y))
        self.assertAllClose(knp.Vdot()(x, y), np.vdot(x, y))

    def test_where(self):
        x = np.array([1, 2, 3])
        y = np.array([4, 5, 6])
        self.assertAllClose(knp.where(x > 1, x, y), np.where(x > 1, x, y))
        self.assertAllClose(knp.Where()(x > 1, x, y), np.where(x > 1, x, y))
        self.assertAllClose(knp.where(x > 1), np.where(x > 1))
        self.assertAllClose(knp.Where()(x > 1), np.where(x > 1))

        with self.assertRaisesRegexp(
            ValueError, "`x1` and `x2` either both should be `None`"
        ):
            knp.where(x > 1, x, None)

    def test_digitize(self):
        x = np.array([0.0, 1.0, 3.0, 1.6])
        bins = np.array([0.0, 3.0, 4.5, 7.0])
        self.assertAllClose(knp.digitize(x, bins), np.digitize(x, bins))
        self.assertAllClose(knp.Digitize()(x, bins), np.digitize(x, bins))
        self.assertTrue(
            standardize_dtype(knp.digitize(x, bins).dtype) == "int32"
        )
        self.assertTrue(
            standardize_dtype(knp.Digitize()(x, bins).dtype) == "int32"
        )

        x = np.array([0.2, 6.4, 3.0, 1.6])
        bins = np.array([0.0, 1.0, 2.5, 4.0, 10.0])
        self.assertAllClose(knp.digitize(x, bins), np.digitize(x, bins))
        self.assertAllClose(knp.Digitize()(x, bins), np.digitize(x, bins))
        self.assertTrue(
            standardize_dtype(knp.digitize(x, bins).dtype) == "int32"
        )
        self.assertTrue(
            standardize_dtype(knp.Digitize()(x, bins).dtype) == "int32"
        )

        x = np.array([1, 4, 10, 15])
        bins = np.array([4, 10, 14, 15])
        self.assertAllClose(knp.digitize(x, bins), np.digitize(x, bins))
        self.assertAllClose(knp.Digitize()(x, bins), np.digitize(x, bins))
        self.assertTrue(
            standardize_dtype(knp.digitize(x, bins).dtype) == "int32"
        )
        self.assertTrue(
            standardize_dtype(knp.Digitize()(x, bins).dtype) == "int32"
        )


class NumpyOneInputOpsCorrectnessTest(testing.TestCase, parameterized.TestCase):
    def test_mean(self):
        x = np.array([[1, 2, 3], [3, 2, 1]])
        self.assertAllClose(knp.mean(x), np.mean(x))
        self.assertAllClose(knp.mean(x, axis=()), np.mean(x, axis=()))
        self.assertAllClose(knp.mean(x, axis=1), np.mean(x, axis=1))
        self.assertAllClose(knp.mean(x, axis=(1,)), np.mean(x, axis=(1,)))
        self.assertAllClose(
            knp.mean(x, axis=1, keepdims=True),
            np.mean(x, axis=1, keepdims=True),
        )

        self.assertAllClose(knp.Mean()(x), np.mean(x))
        self.assertAllClose(knp.Mean(axis=1)(x), np.mean(x, axis=1))
        self.assertAllClose(
            knp.Mean(axis=1, keepdims=True)(x),
            np.mean(x, axis=1, keepdims=True),
        )

        # test overflow
        x = np.array([65504, 65504, 65504], dtype="float16")
        self.assertAllClose(knp.mean(x), np.mean(x))

    def test_all(self):
        x = np.array([[True, False, True], [True, True, True]])
        self.assertAllClose(knp.all(x), np.all(x))
        self.assertAllClose(knp.all(x, axis=()), np.all(x, axis=()))
        self.assertAllClose(knp.all(x, axis=1), np.all(x, axis=1))
        self.assertAllClose(knp.all(x, axis=(1,)), np.all(x, axis=(1,)))
        self.assertAllClose(
            knp.all(x, axis=1, keepdims=True),
            np.all(x, axis=1, keepdims=True),
        )

        self.assertAllClose(knp.All()(x), np.all(x))
        self.assertAllClose(knp.All(axis=1)(x), np.all(x, axis=1))
        self.assertAllClose(
            knp.All(axis=1, keepdims=True)(x),
            np.all(x, axis=1, keepdims=True),
        )

    def test_any(self):
        x = np.array([[True, False, True], [True, True, True]])
        self.assertAllClose(knp.any(x), np.any(x))
        self.assertAllClose(knp.any(x, axis=()), np.any(x, axis=()))
        self.assertAllClose(knp.any(x, axis=1), np.any(x, axis=1))
        self.assertAllClose(knp.any(x, axis=(1,)), np.any(x, axis=(1,)))
        self.assertAllClose(
            knp.any(x, axis=1, keepdims=True),
            np.any(x, axis=1, keepdims=True),
        )

        self.assertAllClose(knp.Any()(x), np.any(x))
        self.assertAllClose(knp.Any(axis=1)(x), np.any(x, axis=1))
        self.assertAllClose(
            knp.Any(axis=1, keepdims=True)(x),
            np.any(x, axis=1, keepdims=True),
        )

    def test_var(self):
        x = np.array([[1, 2, 3], [3, 2, 1]])
        self.assertAllClose(knp.var(x), np.var(x))
        self.assertAllClose(knp.var(x, axis=()), np.var(x, axis=()))
        self.assertAllClose(knp.var(x, axis=1), np.var(x, axis=1))
        self.assertAllClose(knp.var(x, axis=(1,)), np.var(x, axis=(1,)))
        self.assertAllClose(
            knp.var(x, axis=1, keepdims=True),
            np.var(x, axis=1, keepdims=True),
        )

        self.assertAllClose(knp.Var()(x), np.var(x))
        self.assertAllClose(knp.Var(axis=1)(x), np.var(x, axis=1))
        self.assertAllClose(
            knp.Var(axis=1, keepdims=True)(x),
            np.var(x, axis=1, keepdims=True),
        )

    def test_sum(self):
        x = np.array([[1, 2, 3], [3, 2, 1]])
        self.assertAllClose(knp.sum(x), np.sum(x))
        self.assertAllClose(knp.sum(x, axis=()), np.sum(x, axis=()))
        self.assertAllClose(knp.sum(x, axis=1), np.sum(x, axis=1))
        self.assertAllClose(knp.sum(x, axis=(1,)), np.sum(x, axis=(1,)))
        self.assertAllClose(
            knp.sum(x, axis=1, keepdims=True),
            np.sum(x, axis=1, keepdims=True),
        )

        self.assertAllClose(knp.Sum()(x), np.sum(x))
        self.assertAllClose(knp.Sum(axis=1)(x), np.sum(x, axis=1))
        self.assertAllClose(
            knp.Sum(axis=1, keepdims=True)(x),
            np.sum(x, axis=1, keepdims=True),
        )

    def test_amax(self):
        x = np.array([[1, 2, 3], [3, 2, 1]])
        self.assertAllClose(knp.amax(x), np.amax(x))
        self.assertAllClose(knp.amax(x, axis=()), np.amax(x, axis=()))
        self.assertAllClose(knp.amax(x, axis=1), np.amax(x, axis=1))
        self.assertAllClose(knp.amax(x, axis=(1,)), np.amax(x, axis=(1,)))
        self.assertAllClose(
            knp.amax(x, axis=1, keepdims=True),
            np.amax(x, axis=1, keepdims=True),
        )

        self.assertAllClose(knp.Amax()(x), np.amax(x))
        self.assertAllClose(knp.Amax(axis=1)(x), np.amax(x, axis=1))
        self.assertAllClose(
            knp.Amax(axis=1, keepdims=True)(x),
            np.amax(x, axis=1, keepdims=True),
        )

    def test_amin(self):
        x = np.array([[1, 2, 3], [3, 2, 1]])
        self.assertAllClose(knp.amin(x), np.amin(x))
        self.assertAllClose(knp.amin(x, axis=()), np.amin(x, axis=()))
        self.assertAllClose(knp.amin(x, axis=1), np.amin(x, axis=1))
        self.assertAllClose(knp.amin(x, axis=(1,)), np.amin(x, axis=(1,)))
        self.assertAllClose(
            knp.amin(x, axis=1, keepdims=True),
            np.amin(x, axis=1, keepdims=True),
        )

        self.assertAllClose(knp.Amin()(x), np.amin(x))
        self.assertAllClose(knp.Amin(axis=1)(x), np.amin(x, axis=1))
        self.assertAllClose(
            knp.Amin(axis=1, keepdims=True)(x),
            np.amin(x, axis=1, keepdims=True),
        )

    def test_square(self):
        x = np.array([[1, 2, 3], [3, 2, 1]])
        self.assertAllClose(knp.square(x), np.square(x))

        self.assertAllClose(knp.Square()(x), np.square(x))

    def test_negative(self):
        x = np.array([[1, 2, 3], [3, 2, 1]])
        self.assertAllClose(knp.negative(x), np.negative(x))

        self.assertAllClose(knp.Negative()(x), np.negative(x))

    def test_abs(self):
        x = np.array([[1, 2, 3], [3, 2, 1]])
        self.assertAllClose(knp.abs(x), np.abs(x))

        self.assertAllClose(knp.Abs()(x), np.abs(x))

    def test_absolute(self):
        x = np.array([[1, 2, 3], [3, 2, 1]])
        self.assertAllClose(knp.absolute(x), np.absolute(x))

        self.assertAllClose(knp.Absolute()(x), np.absolute(x))

    def test_squeeze(self):
        x = np.ones([1, 3, 1, 5])
        self.assertAllClose(knp.squeeze(x), np.squeeze(x))
        self.assertAllClose(knp.squeeze(x, axis=0), np.squeeze(x, axis=0))

        self.assertAllClose(knp.Squeeze()(x), np.squeeze(x))
        self.assertAllClose(knp.Squeeze(axis=0)(x), np.squeeze(x, axis=0))

        # Multiple axes
        x = np.ones([2, 1, 1, 1])
        self.assertAllClose(knp.squeeze(x, (1, 2)), np.squeeze(x, (1, 2)))
        self.assertAllClose(knp.squeeze(x, (-1, -2)), np.squeeze(x, (-1, -2)))
        self.assertAllClose(knp.squeeze(x, (1, 2, 3)), np.squeeze(x, (1, 2, 3)))
        self.assertAllClose(knp.squeeze(x, (-1, 1)), np.squeeze(x, (-1, 1)))

        self.assertAllClose(knp.Squeeze((1, 2))(x), np.squeeze(x, (1, 2)))
        self.assertAllClose(knp.Squeeze((-1, -2))(x), np.squeeze(x, (-1, -2)))
        self.assertAllClose(knp.Squeeze((1, 2, 3))(x), np.squeeze(x, (1, 2, 3)))
        self.assertAllClose(knp.Squeeze((-1, 1))(x), np.squeeze(x, (-1, 1)))

    def test_transpose(self):
        x = np.ones([1, 2, 3, 4, 5])
        self.assertAllClose(knp.transpose(x), np.transpose(x))
        self.assertAllClose(
            knp.transpose(x, axes=(1, 0, 3, 2, 4)),
            np.transpose(x, axes=(1, 0, 3, 2, 4)),
        )

        self.assertAllClose(knp.Transpose()(x), np.transpose(x))
        self.assertAllClose(
            knp.Transpose(axes=(1, 0, 3, 2, 4))(x),
            np.transpose(x, axes=(1, 0, 3, 2, 4)),
        )

    def test_arccos(self):
        x = np.array([[1, 0.5, -0.7], [0.9, 0.2, -1]])
        self.assertAllClose(knp.arccos(x), np.arccos(x))

        self.assertAllClose(knp.Arccos()(x), np.arccos(x))

    def test_arccosh(self):
        x = np.array([[1, 0.5, -0.7], [0.9, 0.2, -1]])
        self.assertAllClose(knp.arccosh(x), np.arccosh(x))

        self.assertAllClose(knp.Arccosh()(x), np.arccosh(x))

    def test_arcsin(self):
        x = np.array([[1, 0.5, -0.7], [0.9, 0.2, -1]])
        self.assertAllClose(knp.arcsin(x), np.arcsin(x))

        self.assertAllClose(knp.Arcsin()(x), np.arcsin(x))

    def test_arcsinh(self):
        x = np.array([[1, 0.5, -0.7], [0.9, 0.2, -1]])
        self.assertAllClose(knp.arcsinh(x), np.arcsinh(x))

        self.assertAllClose(knp.Arcsinh()(x), np.arcsinh(x))

    def test_arctan(self):
        x = np.array([[1, 0.5, -0.7], [0.9, 0.2, -1]])
        self.assertAllClose(knp.arctan(x), np.arctan(x))

        self.assertAllClose(knp.Arctan()(x), np.arctan(x))

    def test_arctanh(self):
        x = np.array([[1, 0.5, -0.7], [0.9, 0.2, -1]])
        self.assertAllClose(knp.arctanh(x), np.arctanh(x))

        self.assertAllClose(knp.Arctanh()(x), np.arctanh(x))

    def test_argmax(self):
        x = np.array([[1, 2, 3], [3, 2, 1]])
        self.assertAllClose(knp.argmax(x), np.argmax(x))
        self.assertAllClose(knp.argmax(x, axis=1), np.argmax(x, axis=1))
        self.assertAllClose(
            knp.argmax(x, keepdims=True), np.argmax(x, keepdims=True)
        )

        self.assertAllClose(knp.Argmax()(x), np.argmax(x))
        self.assertAllClose(knp.Argmax(axis=1)(x), np.argmax(x, axis=1))

        self.assertAllClose(knp.Argmax()(x), np.argmax(x))
        self.assertAllClose(
            knp.Argmax(keepdims=True)(x), np.argmax(x, keepdims=True)
        )

    def test_argmin(self):
        x = np.array([[1, 2, 3], [3, 2, 1]])
        self.assertAllClose(knp.argmin(x), np.argmin(x))
        self.assertAllClose(knp.argmin(x, axis=1), np.argmin(x, axis=1))
        self.assertAllClose(
            knp.argmin(x, keepdims=True), np.argmin(x, keepdims=True)
        )

        self.assertAllClose(knp.Argmin()(x), np.argmin(x))
        self.assertAllClose(knp.Argmin(axis=1)(x), np.argmin(x, axis=1))
        self.assertAllClose(
            knp.Argmin(keepdims=True)(x), np.argmin(x, keepdims=True)
        )

    def test_argsort(self):
        x = np.array([[1, 2, 3], [4, 5, 6]])
        self.assertAllClose(knp.argsort(x), np.argsort(x))
        self.assertAllClose(knp.argsort(x, axis=1), np.argsort(x, axis=1))
        self.assertAllClose(knp.argsort(x, axis=None), np.argsort(x, axis=None))

        self.assertAllClose(knp.Argsort()(x), np.argsort(x))
        self.assertAllClose(knp.Argsort(axis=1)(x), np.argsort(x, axis=1))
        self.assertAllClose(knp.Argsort(axis=None)(x), np.argsort(x, axis=None))

        x = np.array(1)  # rank == 0
        self.assertAllClose(knp.argsort(x), np.argsort(x))
        self.assertAllClose(knp.Argsort()(x), np.argsort(x))

    def test_array(self):
        x = np.array([[1, 2, 3], [3, 2, 1]])
        self.assertAllClose(knp.array(x), np.array(x))
        self.assertAllClose(knp.Array()(x), np.array(x))
        self.assertTrue(backend.is_tensor(knp.array(x)))
        self.assertTrue(backend.is_tensor(knp.Array()(x)))

        # Check dtype convertion.
        x = [[1, 0, 1], [1, 1, 0]]
        output = knp.array(x, dtype="int32")
        self.assertEqual(standardize_dtype(output.dtype), "int32")
        x = [[1, 0, 1], [1, 1, 0]]
        output = knp.array(x, dtype="float32")
        self.assertEqual(standardize_dtype(output.dtype), "float32")
        x = [[1, 0, 1], [1, 1, 0]]
        output = knp.array(x, dtype="bool")
        self.assertEqual(standardize_dtype(output.dtype), "bool")

    def test_average(self):
        x = np.array([[1, 2, 3], [3, 2, 1]])
        weights = np.ones([2, 3])
        weights_1d = np.ones([3])
        self.assertAllClose(knp.average(x), np.average(x))
        self.assertAllClose(knp.average(x, axis=()), np.average(x, axis=()))
        self.assertAllClose(knp.average(x, axis=1), np.average(x, axis=1))
        self.assertAllClose(knp.average(x, axis=(1,)), np.average(x, axis=(1,)))
        self.assertAllClose(
            knp.average(x, axis=1, weights=weights),
            np.average(x, axis=1, weights=weights),
        )
        self.assertAllClose(
            knp.average(x, axis=1, weights=weights_1d),
            np.average(x, axis=1, weights=weights_1d),
        )

        self.assertAllClose(knp.Average()(x), np.average(x))
        self.assertAllClose(knp.Average(axis=1)(x), np.average(x, axis=1))
        self.assertAllClose(
            knp.Average(axis=1)(x, weights=weights),
            np.average(x, axis=1, weights=weights),
        )
        self.assertAllClose(
            knp.Average(axis=1)(x, weights=weights_1d),
            np.average(x, axis=1, weights=weights_1d),
        )

    @parameterized.named_parameters(
        named_product(sparse_input=(False, True), sparse_arg=(False, True))
    )
    def test_bincount(self, sparse_input, sparse_arg):
        if (sparse_input or sparse_arg) and not backend.SUPPORTS_SPARSE_TENSORS:
            pytest.skip("Backend does not support sparse tensors")
        if testing.tensorflow_uses_gpu():
            self.skipTest("bincount does not work in tensorflow gpu")

        x = x_np = np.array([1, 1, 2, 3, 2, 4, 4, 6])
        weights = weights_np = np.array([0, 0, 3, 2, 1, 1, 4, 2])
        if sparse_input:
            indices = np.array([[1], [3], [5], [7], [9], [11], [13], [15]])

            if backend.backend() == "tensorflow":
                import tensorflow as tf

                x = tf.SparseTensor(indices, x, (16,))
                weights = tf.SparseTensor(indices, weights, (16,))
            elif backend.backend() == "jax":
                from jax.experimental import sparse as jax_sparse

                x = jax_sparse.BCOO((x, indices), shape=(16,))
                weights = jax_sparse.BCOO((weights, indices), shape=(16,))

        minlength = 3
        output = knp.bincount(
            x, weights=weights, minlength=minlength, sparse=sparse_arg
        )
        self.assertAllClose(
            output, np.bincount(x_np, weights=weights_np, minlength=minlength)
        )
        self.assertSparse(output, sparse_input or sparse_arg)
        output = knp.Bincount(
            weights=weights, minlength=minlength, sparse=sparse_arg
        )(x)
        self.assertAllClose(
            output, np.bincount(x_np, weights=weights_np, minlength=minlength)
        )
        self.assertSparse(output, sparse_input or sparse_arg)

        x = knp.expand_dims(x, 0)
        weights = knp.expand_dims(weights, 0)

        expected_output = np.array([[0, 0, 4, 2, 5, 0, 2]])
        output = knp.bincount(
            x, weights=weights, minlength=minlength, sparse=sparse_arg
        )
        self.assertAllClose(output, expected_output)
        self.assertSparse(output, sparse_input or sparse_arg)
        output = knp.Bincount(
            weights=weights, minlength=minlength, sparse=sparse_arg
        )(x)
        self.assertAllClose(output, expected_output)
        self.assertSparse(output, sparse_input or sparse_arg)

        # test with weights=None
        expected_output = np.array([[0, 2, 2, 1, 2, 0, 1]])
        output = knp.Bincount(
            weights=None, minlength=minlength, sparse=sparse_arg
        )(x)
        self.assertAllClose(output, expected_output)
        self.assertSparse(output, sparse_input or sparse_arg)

    def test_broadcast_to(self):
        x = np.array([[1, 2, 3], [3, 2, 1]])
        self.assertAllClose(
            knp.broadcast_to(x, [2, 2, 3]),
            np.broadcast_to(x, [2, 2, 3]),
        )

        self.assertAllClose(
            knp.BroadcastTo([2, 2, 3])(x),
            np.broadcast_to(x, [2, 2, 3]),
        )

    def test_ceil(self):
        x = np.array([[1.2, 2.1, -2.5], [2.4, -11.9, -5.5]])
        self.assertAllClose(knp.ceil(x), np.ceil(x))
        self.assertAllClose(knp.Ceil()(x), np.ceil(x))

    def test_clip(self):
        x = np.array([[1.2, 2.1, -2.5], [2.4, -11.9, -5.5]])
        self.assertAllClose(knp.clip(x, -2, 2), np.clip(x, -2, 2))
        self.assertAllClose(knp.clip(x, -2, 2), np.clip(x, -2, 2))

        self.assertAllClose(knp.Clip(0, 1)(x), np.clip(x, 0, 1))
        self.assertAllClose(knp.Clip(0, 1)(x), np.clip(x, 0, 1))

    def test_concatenate(self):
        x = np.array([[1, 2, 3], [3, 2, 1]])
        y = np.array([[4, 5, 6], [6, 5, 4]])
        z = np.array([[7, 8, 9], [9, 8, 7]])
        self.assertAllClose(
            knp.concatenate([x, y], axis=0),
            np.concatenate([x, y], axis=0),
        )
        self.assertAllClose(
            knp.concatenate([x, y, z], axis=0),
            np.concatenate([x, y, z], axis=0),
        )
        self.assertAllClose(
            knp.concatenate([x, y], axis=1),
            np.concatenate([x, y], axis=1),
        )

        self.assertAllClose(
            knp.Concatenate(axis=0)([x, y]),
            np.concatenate([x, y], axis=0),
        )
        self.assertAllClose(
            knp.Concatenate(axis=0)([x, y, z]),
            np.concatenate([x, y, z], axis=0),
        )
        self.assertAllClose(
            knp.Concatenate(axis=1)([x, y]),
            np.concatenate([x, y], axis=1),
        )

    @parameterized.named_parameters(
        [
            {"testcase_name": "axis_0", "axis": 0},
            {"testcase_name": "axis_1", "axis": 1},
        ]
    )
    @pytest.mark.skipif(
        not backend.SUPPORTS_SPARSE_TENSORS,
        reason="Backend does not support sparse tensors.",
    )
    def test_concatenate_sparse(self, axis):
        if backend.backend() == "tensorflow":
            import tensorflow as tf

            x = tf.SparseTensor([[0, 0], [1, 2]], [1.0, 2.0], (2, 3))
            y = tf.SparseTensor([[0, 0], [1, 1]], [4.0, 5.0], (2, 3))
        elif backend.backend() == "jax":
            import jax.experimental.sparse as jax_sparse

            x = jax_sparse.BCOO(([1.0, 2.0], [[0, 0], [1, 2]]), shape=(2, 3))
            y = jax_sparse.BCOO(([4.0, 5.0], [[0, 0], [1, 1]]), shape=(2, 3))

        x_np = backend.convert_to_numpy(x)
        y_np = backend.convert_to_numpy(y)
        z = np.random.rand(2, 3).astype("float32")

        self.assertAllClose(
            knp.concatenate([x, z], axis=axis),
            np.concatenate([x_np, z], axis=axis),
        )
        self.assertAllClose(
            knp.concatenate([z, x], axis=axis),
            np.concatenate([z, x_np], axis=axis),
        )
        self.assertAllClose(
            knp.concatenate([x, y], axis=axis),
            np.concatenate([x_np, y_np], axis=axis),
        )

        self.assertAllClose(
            knp.Concatenate(axis=axis)([x, z]),
            np.concatenate([x_np, z], axis=axis),
        )
        self.assertAllClose(
            knp.Concatenate(axis=axis)([z, x]),
            np.concatenate([z, x_np], axis=axis),
        )
        self.assertAllClose(
            knp.Concatenate(axis=axis)([x, y]),
            np.concatenate([x_np, y_np], axis=axis),
        )

        self.assertSparse(knp.concatenate([x, y], axis=axis))
        self.assertSparse(knp.Concatenate(axis=axis)([x, y]))

    def test_conjugate(self):
        x = np.array([[1 + 2j, 2 + 3j], [3 + 4j, 4 + 5j]])
        self.assertAllClose(knp.conjugate(x), np.conjugate(x))
        self.assertAllClose(knp.Conjugate()(x), np.conjugate(x))

    def test_conj(self):
        x = np.array([[1 + 2j, 2 + 3j], [3 + 4j, 4 + 5j]])
        self.assertAllClose(knp.conj(x), np.conj(x))
        self.assertAllClose(knp.Conj()(x), np.conj(x))

    def test_copy(self):
        x = np.array([[1, 2, 3], [3, 2, 1]])
        self.assertAllClose(knp.copy(x), np.copy(x))
        self.assertAllClose(knp.Copy()(x), np.copy(x))

    def test_cos(self):
        x = np.array([[1, 2, 3], [3, 2, 1]])
        self.assertAllClose(knp.cos(x), np.cos(x))
        self.assertAllClose(knp.Cos()(x), np.cos(x))

    def test_cosh(self):
        x = np.array([[1, 2, 3], [3, 2, 1]])
        self.assertAllClose(knp.cosh(x), np.cosh(x))
        self.assertAllClose(knp.Cosh()(x), np.cosh(x))

    def test_count_nonzero(self):
        x = np.array([[0, 2, 3], [3, 2, 0]])
        self.assertAllClose(knp.count_nonzero(x), np.count_nonzero(x))
        self.assertAllClose(
            knp.count_nonzero(x, axis=()), np.count_nonzero(x, axis=())
        )
        self.assertAllClose(
            knp.count_nonzero(x, axis=1),
            np.count_nonzero(x, axis=1),
        )
        self.assertAllClose(
            knp.count_nonzero(x, axis=(1,)),
            np.count_nonzero(x, axis=(1,)),
        )

        self.assertAllClose(
            knp.CountNonzero()(x),
            np.count_nonzero(x),
        )
        self.assertAllClose(
            knp.CountNonzero(axis=1)(x),
            np.count_nonzero(x, axis=1),
        )

    @parameterized.product(
        axis=[None, 0, 1, -1],
        dtype=[None, "int32", "float32"],
    )
    def test_cumprod(self, axis, dtype):
        x = np.array([[1, 2, 3], [3, 2, 1]])
        self.assertAllClose(
            knp.cumprod(x, axis=axis, dtype=dtype),
            np.cumprod(x, axis=axis, dtype=dtype or x.dtype),
        )
        self.assertAllClose(
            knp.Cumprod(axis=axis, dtype=dtype)(x),
            np.cumprod(x, axis=axis, dtype=dtype or x.dtype),
        )

    @parameterized.product(
        axis=[None, 0, 1, -1],
        dtype=[None, "int32", "float32"],
    )
    def test_cumsum(self, axis, dtype):
        x = np.array([[1, 2, 3], [3, 2, 1]])
        self.assertAllClose(
            knp.cumsum(x, axis=axis, dtype=dtype),
            np.cumsum(x, axis=axis, dtype=dtype or x.dtype),
        )
        self.assertAllClose(
            knp.Cumsum(axis=axis, dtype=dtype)(x),
            np.cumsum(x, axis=axis, dtype=dtype or x.dtype),
        )

    def test_diag(self):
        x = np.array([1, 2, 3])
        self.assertAllClose(knp.diag(x), np.diag(x))
        self.assertAllClose(knp.diag(x, k=1), np.diag(x, k=1))
        self.assertAllClose(knp.diag(x, k=-1), np.diag(x, k=-1))

        self.assertAllClose(knp.Diag()(x), np.diag(x))
        self.assertAllClose(knp.Diag(k=1)(x), np.diag(x, k=1))
        self.assertAllClose(knp.Diag(k=-1)(x), np.diag(x, k=-1))

        x = np.array([[1, 2, 3], [3, 2, 1]])
        self.assertAllClose(knp.diag(x), np.diag(x))
        self.assertAllClose(knp.diag(x, k=1), np.diag(x, k=1))
        self.assertAllClose(knp.diag(x, k=-1), np.diag(x, k=-1))

        self.assertAllClose(knp.Diag()(x), np.diag(x))
        self.assertAllClose(knp.Diag(k=1)(x), np.diag(x, k=1))
        self.assertAllClose(knp.Diag(k=-1)(x), np.diag(x, k=-1))

    def test_diagonal(self):
        x = np.array([[1, 2, 3], [3, 2, 1]])
        self.assertAllClose(knp.diagonal(x), np.diagonal(x))
        self.assertAllClose(
            knp.diagonal(x, offset=1),
            np.diagonal(x, offset=1),
        )
        self.assertAllClose(
            knp.diagonal(x, offset=-1), np.diagonal(x, offset=-1)
        )

        self.assertAllClose(knp.Diagonal()(x), np.diagonal(x))
        self.assertAllClose(knp.Diagonal(offset=1)(x), np.diagonal(x, offset=1))
        self.assertAllClose(
            knp.Diagonal(offset=-1)(x), np.diagonal(x, offset=-1)
        )

        x = np.ones([2, 3, 4, 5])
        self.assertAllClose(knp.diagonal(x), np.diagonal(x))
        self.assertAllClose(
            knp.diagonal(x, offset=1, axis1=2, axis2=3),
            np.diagonal(x, offset=1, axis1=2, axis2=3),
        )
        self.assertAllClose(
            knp.diagonal(x, offset=-1, axis1=2, axis2=3),
            np.diagonal(x, offset=-1, axis1=2, axis2=3),
        )

    def test_diff(self):
        x = np.array([1, 2, 4, 7, 0])
        self.assertAllClose(knp.diff(x), np.diff(x))
        self.assertAllClose(knp.diff(x, n=2), np.diff(x, n=2))
        self.assertAllClose(knp.diff(x, n=3), np.diff(x, n=3))

        x = np.array([[1, 3, 6, 10], [0, 5, 6, 8]])
        self.assertAllClose(knp.diff(x), np.diff(x))
        self.assertAllClose(knp.diff(x, axis=0), np.diff(x, axis=0))
        self.assertAllClose(knp.diff(x, n=2, axis=0), np.diff(x, n=2, axis=0))
        self.assertAllClose(knp.diff(x, n=2, axis=1), np.diff(x, n=2, axis=1))

        # Test n=0
        x = np.array([1, 2, 4, 7, 0])
        self.assertAllClose(knp.diff(x, n=0), np.diff(x, n=0))

    def test_dot(self):
        x = np.arange(24).reshape([2, 3, 4]).astype("float32")
        y = np.arange(12).reshape([4, 3]).astype("float32")
        z = np.arange(4).astype("float32")
        self.assertAllClose(knp.dot(x, y), np.dot(x, y))
        self.assertAllClose(knp.dot(x, z), np.dot(x, z))
        self.assertAllClose(knp.dot(x, 2), np.dot(x, 2))

        self.assertAllClose(knp.Dot()(x, y), np.dot(x, y))
        self.assertAllClose(knp.Dot()(x, z), np.dot(x, z))
        self.assertAllClose(knp.Dot()(x, 2), np.dot(x, 2))

    def test_exp(self):
        x = np.array([[1, 2, 3], [3, 2, 1]])
        self.assertAllClose(knp.exp(x), np.exp(x))
        self.assertAllClose(knp.Exp()(x), np.exp(x))

    def test_expand_dims(self):
        x = np.ones([2, 3, 4])
        self.assertAllClose(knp.expand_dims(x, 0), np.expand_dims(x, 0))
        self.assertAllClose(knp.expand_dims(x, 1), np.expand_dims(x, 1))
        self.assertAllClose(knp.expand_dims(x, -2), np.expand_dims(x, -2))

        self.assertAllClose(knp.ExpandDims(0)(x), np.expand_dims(x, 0))
        self.assertAllClose(knp.ExpandDims(1)(x), np.expand_dims(x, 1))
        self.assertAllClose(knp.ExpandDims(-2)(x), np.expand_dims(x, -2))

        # Multiple axes
        self.assertAllClose(
            knp.expand_dims(x, (1, 2)), np.expand_dims(x, (1, 2))
        )
        self.assertAllClose(
            knp.expand_dims(x, (-1, -2)), np.expand_dims(x, (-1, -2))
        )
        self.assertAllClose(
            knp.expand_dims(x, (-1, 1)), np.expand_dims(x, (-1, 1))
        )

        self.assertAllClose(
            knp.ExpandDims((1, 2))(x), np.expand_dims(x, (1, 2))
        )
        self.assertAllClose(
            knp.ExpandDims((-1, -2))(x), np.expand_dims(x, (-1, -2))
        )
        self.assertAllClose(
            knp.ExpandDims((-1, 1))(x), np.expand_dims(x, (-1, 1))
        )

    def test_expm1(self):
        x = np.array([[1, 2, 3], [3, 2, 1]])
        self.assertAllClose(knp.expm1(x), np.expm1(x))
        self.assertAllClose(knp.Expm1()(x), np.expm1(x))

    def test_flip(self):
        x = np.array([[1, 2, 3], [3, 2, 1]])
        self.assertAllClose(knp.flip(x), np.flip(x))
        self.assertAllClose(knp.flip(x, 0), np.flip(x, 0))
        self.assertAllClose(knp.flip(x, 1), np.flip(x, 1))

        self.assertAllClose(knp.Flip()(x), np.flip(x))
        self.assertAllClose(knp.Flip(0)(x), np.flip(x, 0))
        self.assertAllClose(knp.Flip(1)(x), np.flip(x, 1))

    def test_floor(self):
        x = np.array([[1.1, 2.2, -3.3], [3.3, 2.2, -1.1]])
        self.assertAllClose(knp.floor(x), np.floor(x))
        self.assertAllClose(knp.Floor()(x), np.floor(x))

    def test_hstack(self):
        x = np.array([[1, 2, 3], [3, 2, 1]])
        y = np.array([[4, 5, 6], [6, 5, 4]])
        self.assertAllClose(knp.hstack([x, y]), np.hstack([x, y]))
        self.assertAllClose(knp.Hstack()([x, y]), np.hstack([x, y]))

        x = np.ones([2, 3, 4])
        y = np.ones([2, 5, 4])
        self.assertAllClose(knp.hstack([x, y]), np.hstack([x, y]))
        self.assertAllClose(knp.Hstack()([x, y]), np.hstack([x, y]))

    def test_imag(self):
        x = np.array([[1 + 1j, 2 + 2j, 3 + 3j], [3 + 3j, 2 + 2j, 1 + 1j]])
        self.assertAllClose(knp.imag(x), np.imag(x))
        self.assertAllClose(knp.Imag()(x), np.imag(x))

    def test_isfinite(self):
        x = np.array([[1, 2, np.inf], [np.nan, np.nan, np.nan]])
        self.assertAllClose(knp.isfinite(x), np.isfinite(x))
        self.assertAllClose(knp.Isfinite()(x), np.isfinite(x))

    # TODO: fix and reenable
    def DISABLED_test_isinf(self):
        x = np.array([[1, 2, np.inf], [np.nan, np.nan, np.nan]])
        self.assertAllClose(knp.isinf(x), np.isinf(x))
        self.assertAllClose(knp.Isinf()(x), np.isinf(x))

    def test_isnan(self):
        x = np.array([[1, 2, np.inf], [np.nan, np.nan, np.nan]])
        self.assertAllClose(knp.isnan(x), np.isnan(x))
        self.assertAllClose(knp.Isnan()(x), np.isnan(x))

    def test_log(self):
        x = np.array([[1, 2, 3], [3, 2, 1]])
        self.assertAllClose(knp.log(x), np.log(x))
        self.assertAllClose(knp.Log()(x), np.log(x))

    def test_log10(self):
        x = np.array([[1, 2, 3], [3, 2, 1]])
        self.assertAllClose(knp.log10(x), np.log10(x))
        self.assertAllClose(knp.Log10()(x), np.log10(x))

    def test_log1p(self):
        x = np.array([[1, 2, 3], [3, 2, 1]])
        self.assertAllClose(knp.log1p(x), np.log1p(x))
        self.assertAllClose(knp.Log1p()(x), np.log1p(x))

    def test_log2(self):
        x = np.array([[1, 2, 3], [3, 2, 1]])
        self.assertAllClose(knp.log2(x), np.log2(x))
        self.assertAllClose(knp.Log2()(x), np.log2(x))

    def test_logaddexp(self):
        x = np.array([[1, 2, 3], [3, 2, 1]])
        y = np.array([[1, 2, 3], [3, 2, 1]])
        self.assertAllClose(knp.logaddexp(x, y), np.logaddexp(x, y))
        self.assertAllClose(knp.Logaddexp()(x, y), np.logaddexp(x, y))

    def test_logical_not(self):
        x = np.array([[True, False], [False, True]])
        self.assertAllClose(knp.logical_not(x), np.logical_not(x))
        self.assertAllClose(knp.LogicalNot()(x), np.logical_not(x))

    def test_max(self):
        x = np.array([[1, 2, 3], [3, 2, 1]])
        self.assertAllClose(knp.max(x), np.max(x))
        self.assertAllClose(knp.Max()(x), np.max(x))

        self.assertAllClose(knp.max(x, 0), np.max(x, 0))
        self.assertAllClose(knp.Max(0)(x), np.max(x, 0))

        self.assertAllClose(knp.max(x, 1), np.max(x, 1))
        self.assertAllClose(knp.Max(1)(x), np.max(x, 1))

        # test max with initial
        self.assertAllClose(knp.max(x, initial=4), 4)

        # test empty tensor
        x = np.array([[]])
        self.assertAllClose(knp.max(x, initial=1), np.max(x, initial=1))
        self.assertAllClose(
            knp.max(x, initial=1, keepdims=True),
            np.max(x, initial=1, keepdims=True),
        )

    def test_min(self):
        x = np.array([[1, 2, 3], [3, 2, 1]])
        self.assertAllClose(knp.min(x), np.min(x))
        self.assertAllClose(knp.Min()(x), np.min(x))

        self.assertAllClose(knp.min(x, axis=(0, 1)), np.min(x, (0, 1)))
        self.assertAllClose(knp.Min((0, 1))(x), np.min(x, (0, 1)))

        self.assertAllClose(knp.min(x, axis=()), np.min(x, axis=()))
        self.assertAllClose(knp.Min(())(x), np.min(x, axis=()))

        self.assertAllClose(knp.min(x, 0), np.min(x, 0))
        self.assertAllClose(knp.Min(0)(x), np.min(x, 0))

        self.assertAllClose(knp.min(x, 1), np.min(x, 1))
        self.assertAllClose(knp.Min(1)(x), np.min(x, 1))

        # test min with initial
        self.assertAllClose(knp.min(x, initial=0), 0)

        # test empty tensor
        x = np.array([[]])
        self.assertAllClose(knp.min(x, initial=1), np.min(x, initial=1))
        self.assertAllClose(
            knp.min(x, initial=1, keepdims=True),
            np.min(x, initial=1, keepdims=True),
        )

    def test_median(self):
        x = np.array([[1, 2, 3], [3, 2, 1]]).astype("float32")
        self.assertAllClose(knp.median(x), np.median(x))
        self.assertAllClose(
            knp.median(x, keepdims=True), np.median(x, keepdims=True)
        )
        self.assertAllClose(knp.median(x, axis=1), np.median(x, axis=1))
        self.assertAllClose(knp.median(x, axis=(1,)), np.median(x, axis=(1,)))
        self.assertAllClose(
            knp.median(x, axis=1, keepdims=True),
            np.median(x, axis=1, keepdims=True),
        )

        self.assertAllClose(knp.Median()(x), np.median(x))
        self.assertAllClose(knp.Median(axis=1)(x), np.median(x, axis=1))
        self.assertAllClose(
            knp.Median(axis=1, keepdims=True)(x),
            np.median(x, axis=1, keepdims=True),
        )

    def test_meshgrid(self):
        x = np.array([1, 2, 3])
        y = np.array([4, 5, 6])
        z = np.array([7, 8, 9])
        self.assertAllClose(knp.meshgrid(x, y), np.meshgrid(x, y))
        self.assertAllClose(knp.meshgrid(x, z), np.meshgrid(x, z))
        self.assertAllClose(
            knp.meshgrid(x, y, z, indexing="ij"),
            np.meshgrid(x, y, z, indexing="ij"),
        )
        self.assertAllClose(knp.Meshgrid()(x, y), np.meshgrid(x, y))
        self.assertAllClose(knp.Meshgrid()(x, z), np.meshgrid(x, z))
        self.assertAllClose(
            knp.Meshgrid(indexing="ij")(x, y, z),
            np.meshgrid(x, y, z, indexing="ij"),
        )

        if backend.backend() == "tensorflow":
            # Arguments to `jax.numpy.meshgrid` must be 1D now.
            x = np.ones([1, 2, 3])
            y = np.ones([4, 5, 6, 6])
            z = np.ones([7, 8])
            self.assertAllClose(knp.meshgrid(x, y), np.meshgrid(x, y))
            self.assertAllClose(knp.meshgrid(x, z), np.meshgrid(x, z))
            self.assertAllClose(
                knp.meshgrid(x, y, z, indexing="ij"),
                np.meshgrid(x, y, z, indexing="ij"),
            )
            self.assertAllClose(knp.Meshgrid()(x, y), np.meshgrid(x, y))
            self.assertAllClose(knp.Meshgrid()(x, z), np.meshgrid(x, z))
            self.assertAllClose(
                knp.Meshgrid(indexing="ij")(x, y, z),
                np.meshgrid(x, y, z, indexing="ij"),
            )

    def test_moveaxis(self):
        x = np.array([[[0, 1], [2, 3]], [[4, 5], [6, 7]]])
        self.assertAllClose(knp.moveaxis(x, 0, -1), np.moveaxis(x, 0, -1))
        self.assertAllClose(knp.moveaxis(x, -1, 0), np.moveaxis(x, -1, 0))
        self.assertAllClose(
            knp.moveaxis(x, (0, 1), (1, 0)),
            np.moveaxis(x, (0, 1), (1, 0)),
        )
        self.assertAllClose(
            knp.moveaxis(x, [0, 1, 2], [2, 0, 1]),
            np.moveaxis(x, [0, 1, 2], [2, 0, 1]),
        )
        self.assertAllClose(knp.Moveaxis(-1, 0)(x), np.moveaxis(x, -1, 0))
        self.assertAllClose(
            knp.Moveaxis((0, 1), (1, 0))(x),
            np.moveaxis(x, (0, 1), (1, 0)),
        )

        self.assertAllClose(
            knp.Moveaxis([0, 1, 2], [2, 0, 1])(x),
            np.moveaxis(x, [0, 1, 2], [2, 0, 1]),
        )

    def test_ndim(self):
        x = np.array([1, 2, 3])
        self.assertEqual(knp.ndim(x), np.ndim(x))
        self.assertEqual(knp.Ndim()(x), np.ndim(x))

    def test_nonzero(self):
        x = np.array([[1, 2, 3], [3, 2, 1]])
        self.assertAllClose(knp.nonzero(x), np.nonzero(x))
        self.assertAllClose(knp.Nonzero()(x), np.nonzero(x))

    def test_ones_like(self):
        x = np.array([[1, 2, 3], [3, 2, 1]])
        self.assertAllClose(knp.ones_like(x), np.ones_like(x))
        self.assertAllClose(knp.OnesLike()(x), np.ones_like(x))

    @parameterized.named_parameters(
        named_product(
            dtype=[
                "float16",
                "float32",
                "float64",
                "uint8",
                "int8",
                "int16",
                "int32",
            ],
            mode=["constant", "reflect", "symmetric"],
            constant_values=[None, 0, 2],
        )
    )
    def test_pad(self, dtype, mode, constant_values):
        # 2D
        x = np.ones([2, 3], dtype=dtype)
        pad_width = ((1, 1), (1, 1))

        if mode != "constant":
            if constant_values is not None:
                with self.assertRaisesRegex(
                    ValueError,
                    "Argument `constant_values` can only be "
                    "provided when `mode == 'constant'`",
                ):
                    knp.pad(
                        x, pad_width, mode=mode, constant_values=constant_values
                    )
                return
            # constant_values is None
            kwargs = {}
        else:
            # mode is constant
            kwargs = {"constant_values": constant_values or 0}

        self.assertAllClose(
            knp.pad(x, pad_width, mode=mode, constant_values=constant_values),
            np.pad(x, pad_width, mode=mode, **kwargs),
        )
        self.assertAllClose(
            knp.Pad(pad_width, mode=mode)(x, constant_values=constant_values),
            np.pad(x, pad_width, mode=mode, **kwargs),
        )

        # 5D (pad last 3D)
        x = np.ones([2, 3, 4, 5, 6], dtype=dtype)
        pad_width = ((0, 0), (0, 0), (2, 3), (1, 1), (1, 1))
        self.assertAllClose(
            knp.pad(x, pad_width, mode=mode, constant_values=constant_values),
            np.pad(x, pad_width, mode=mode, **kwargs),
        )
        self.assertAllClose(
            knp.Pad(pad_width, mode=mode)(x, constant_values=constant_values),
            np.pad(x, pad_width, mode=mode, **kwargs),
        )

        # 5D (pad arbitrary dimensions)
        if backend.backend() == "torch" and mode != "constant":
            self.skipTest(
                "reflect and symmetric padding for arbitary dimensions are not "
                "supported by torch"
            )
        x = np.ones([2, 3, 4, 5, 6], dtype=dtype)
        pad_width = ((1, 1), (2, 1), (3, 2), (4, 3), (5, 4))
        self.assertAllClose(
            knp.pad(x, pad_width, mode=mode, constant_values=constant_values),
            np.pad(x, pad_width, mode=mode, **kwargs),
        )
        self.assertAllClose(
            knp.Pad(pad_width, mode=mode)(x, constant_values=constant_values),
            np.pad(x, pad_width, mode=mode, **kwargs),
        )

    def test_prod(self):
        x = np.array([[1, 2, 3], [3, 2, 1]])
        self.assertAllClose(knp.prod(x), np.prod(x))
        self.assertAllClose(knp.prod(x, axis=()), np.prod(x, axis=()))
        self.assertAllClose(knp.prod(x, axis=1), np.prod(x, axis=1))
        self.assertAllClose(knp.prod(x, axis=(1,)), np.prod(x, axis=(1,)))
        self.assertAllClose(
            knp.prod(x, axis=1, keepdims=True),
            np.prod(x, axis=1, keepdims=True),
        )

        self.assertAllClose(knp.Prod()(x), np.prod(x))
        self.assertAllClose(knp.Prod(axis=1)(x), np.prod(x, axis=1))
        self.assertAllClose(
            knp.Prod(axis=1, keepdims=True)(x),
            np.prod(x, axis=1, keepdims=True),
        )

    def test_ravel(self):
        x = np.array([[1, 2, 3], [3, 2, 1]])
        self.assertAllClose(knp.ravel(x), np.ravel(x))
        self.assertAllClose(knp.Ravel()(x), np.ravel(x))

    def test_real(self):
        x = np.array([[1, 2, 3 - 3j], [3, 2, 1 + 5j]])
        self.assertAllClose(knp.real(x), np.real(x))
        self.assertAllClose(knp.Real()(x), np.real(x))

    def test_reciprocal(self):
        x = np.array([[1.0, 2.0, 3.0], [3.0, 2.0, 1.0]])
        self.assertAllClose(knp.reciprocal(x), np.reciprocal(x))
        self.assertAllClose(knp.Reciprocal()(x), np.reciprocal(x))

    def test_repeat(self):
        x = np.array([[1, 2], [3, 4]])
        self.assertAllClose(knp.repeat(x, 2), np.repeat(x, 2))
        self.assertAllClose(knp.repeat(x, 3, axis=1), np.repeat(x, 3, axis=1))
        self.assertAllClose(
            knp.repeat(x, np.array([1, 2]), axis=-1),
            np.repeat(x, np.array([1, 2]), axis=-1),
        )
        self.assertAllClose(knp.Repeat(2)(x), np.repeat(x, 2))
        self.assertAllClose(knp.Repeat(3, axis=1)(x), np.repeat(x, 3, axis=1))
        self.assertAllClose(
            knp.Repeat(np.array([1, 2]), axis=0)(x),
            np.repeat(x, np.array([1, 2]), axis=0),
        )

    def test_reshape(self):
        x = np.array([[1, 2, 3], [3, 2, 1]])
        self.assertAllClose(knp.reshape(x, [3, 2]), np.reshape(x, [3, 2]))
        self.assertAllClose(knp.Reshape([3, 2])(x), np.reshape(x, [3, 2]))
        self.assertAllClose(knp.Reshape(-1)(x), np.reshape(x, -1))

    def test_roll(self):
        x = np.array([[1, 2, 3], [3, 2, 1]])
        self.assertAllClose(knp.roll(x, 1), np.roll(x, 1))
        self.assertAllClose(knp.roll(x, 1, axis=1), np.roll(x, 1, axis=1))
        self.assertAllClose(knp.roll(x, -1, axis=0), np.roll(x, -1, axis=0))
        self.assertAllClose(knp.Roll(1)(x), np.roll(x, 1))
        self.assertAllClose(knp.Roll(1, axis=1)(x), np.roll(x, 1, axis=1))
        self.assertAllClose(knp.Roll(-1, axis=0)(x), np.roll(x, -1, axis=0))

    def test_round(self):
        x = np.array([[1.1, 2.5, 3.9], [3.2, 2.3, 1.8]])
        self.assertAllClose(knp.round(x), np.round(x))
        self.assertAllClose(knp.Round()(x), np.round(x))

        # Test with decimal=1
        self.assertAllClose(knp.round(x, decimals=1), np.round(x, decimals=1))
        self.assertAllClose(knp.Round(decimals=1)(x), np.round(x, decimals=1))

        # Test with integers
        x = np.array([[1, 2, 3], [3, 2, 1]], dtype="int32")
        self.assertAllClose(knp.round(x, decimals=1), np.round(x, decimals=1))
        self.assertAllClose(knp.Round(decimals=1)(x), np.round(x, decimals=1))

        # Test with integers and decimal < 0
        x = np.array([[123, 234, 345], [345, 234, 123]], dtype="int32")
        self.assertAllClose(knp.round(x, decimals=-1), np.round(x, decimals=-1))
        self.assertAllClose(knp.Round(decimals=-1)(x), np.round(x, decimals=-1))

    def test_sign(self):
        x = np.array([[1, -2, 3], [-3, 2, -1]])
        self.assertAllClose(knp.sign(x), np.sign(x))
        self.assertAllClose(knp.Sign()(x), np.sign(x))

    def test_sin(self):
        x = np.array([[1, -2, 3], [-3, 2, -1]])
        self.assertAllClose(knp.sin(x), np.sin(x))
        self.assertAllClose(knp.Sin()(x), np.sin(x))

    def test_sinh(self):
        x = np.array([[1, -2, 3], [-3, 2, -1]])
        self.assertAllClose(knp.sinh(x), np.sinh(x))
        self.assertAllClose(knp.Sinh()(x), np.sinh(x))

    def test_size(self):
        x = np.array([[1, 2, 3], [3, 2, 1]])
        self.assertAllClose(knp.size(x), np.size(x))
        self.assertAllClose(knp.Size()(x), np.size(x))

    def test_sort(self):
        x = np.array([[1, 2, 3], [3, 2, 1]])
        self.assertAllClose(knp.sort(x), np.sort(x))
        self.assertAllClose(knp.Sort()(x), np.sort(x))
        self.assertAllClose(knp.sort(x, axis=0), np.sort(x, axis=0))
        self.assertAllClose(knp.Sort(axis=0)(x), np.sort(x, axis=0))

    def test_split(self):
        x = np.array([[1, 2, 3], [3, 2, 1]])
        self.assertAllClose(knp.split(x, 2), np.split(x, 2))
        self.assertAllClose(knp.Split(2)(x), np.split(x, 2))
        self.assertAllClose(
            knp.split(x, [1, 2], axis=1),
            np.split(x, [1, 2], axis=1),
        )
        self.assertAllClose(
            knp.Split([1, 2], axis=1)(x),
            np.split(x, [1, 2], axis=1),
        )

        # test invalid indices_or_sections
        with self.assertRaises(Exception):
            knp.split(x, 3)

        # test zero dimension
        x = np.ones(shape=(0,))
        self.assertEqual(len(knp.split(x, 2)), 2)
        self.assertEqual(len(knp.Split(2)(x)), 2)

        # test indices_or_sections as tensor
        x = knp.array([[1, 2, 3], [3, 2, 1]])
        indices_or_sections = knp.array([1, 2])
        x_np = np.array([[1, 2, 3], [3, 2, 1]])
        indices_or_sections_np = np.array([1, 2])
        self.assertAllClose(
            knp.split(x, indices_or_sections, axis=1),
            np.split(x_np, indices_or_sections_np, axis=1),
        )

    @pytest.mark.skipif(
        backend.backend() != "tensorflow",
        reason="Only test tensorflow backend",
    )
    def test_split_with_jit_in_tf(self):
        import tensorflow as tf

        x = knp.array([[1, 2, 3], [3, 2, 1]])
        indices = knp.array([1, 2])
        x_np = np.array([[1, 2, 3], [3, 2, 1]])
        indices_np = np.array([1, 2])

        @tf.function(jit_compile=True)
        def fn(x, indices, axis):
            return knp.split(x, indices, axis=axis)

        self.assertAllClose(
            fn(x, indices, axis=1),
            np.split(x_np, indices_np, axis=1),
        )

    def test_sqrt(self):
        x = np.array([[1, 4, 9], [16, 25, 36]], dtype="float32")
        ref_y = np.sqrt(x)
        y = knp.sqrt(x)
        self.assertEqual(standardize_dtype(y.dtype), "float32")
        self.assertAllClose(y, ref_y)
        y = knp.Sqrt()(x)
        self.assertEqual(standardize_dtype(y.dtype), "float32")
        self.assertAllClose(y, ref_y)

    @pytest.mark.skipif(
        backend.backend() == "jax", reason="JAX does not support float64."
    )
    def test_sqrt_float64(self):
        x = np.array([[1, 4, 9], [16, 25, 36]], dtype="float64")
        ref_y = np.sqrt(x)
        y = knp.sqrt(x)
        self.assertEqual(standardize_dtype(y.dtype), "float64")
        self.assertAllClose(y, ref_y)
        y = knp.Sqrt()(x)
        self.assertEqual(standardize_dtype(y.dtype), "float64")
        self.assertAllClose(y, ref_y)

    def test_sqrt_int32(self):
        x = np.array([[1, 4, 9], [16, 25, 36]], dtype="int32")
        ref_y = np.sqrt(x)
        y = knp.sqrt(x)
        self.assertEqual(standardize_dtype(y.dtype), "float32")
        self.assertAllClose(y, ref_y)
        y = knp.Sqrt()(x)
        self.assertEqual(standardize_dtype(y.dtype), "float32")
        self.assertAllClose(y, ref_y)

    def test_stack(self):
        x = np.array([[1, 2, 3], [3, 2, 1]])
        y = np.array([[4, 5, 6], [6, 5, 4]])
        self.assertAllClose(knp.stack([x, y]), np.stack([x, y]))
        self.assertAllClose(knp.stack([x, y], axis=1), np.stack([x, y], axis=1))
        self.assertAllClose(knp.Stack()([x, y]), np.stack([x, y]))
        self.assertAllClose(knp.Stack(axis=1)([x, y]), np.stack([x, y], axis=1))

    def test_std(self):
        x = np.array([[1, 2, 3], [3, 2, 1]])
        self.assertAllClose(knp.std(x), np.std(x))
        self.assertAllClose(knp.std(x, axis=1), np.std(x, axis=1))
        self.assertAllClose(
            knp.std(x, axis=1, keepdims=True),
            np.std(x, axis=1, keepdims=True),
        )

        self.assertAllClose(knp.Std()(x), np.std(x))
        self.assertAllClose(knp.Std(axis=1)(x), np.std(x, axis=1))
        self.assertAllClose(
            knp.Std(axis=1, keepdims=True)(x),
            np.std(x, axis=1, keepdims=True),
        )

    def test_swapaxes(self):
        x = np.arange(24).reshape([1, 2, 3, 4])
        self.assertAllClose(
            knp.swapaxes(x, 0, 1),
            np.swapaxes(x, 0, 1),
        )
        self.assertAllClose(
            knp.Swapaxes(0, 1)(x),
            np.swapaxes(x, 0, 1),
        )

    def test_tan(self):
        x = np.array([[1, -2, 3], [-3, 2, -1]])
        self.assertAllClose(knp.tan(x), np.tan(x))
        self.assertAllClose(knp.Tan()(x), np.tan(x))

    def test_tanh(self):
        x = np.array([[1, -2, 3], [-3, 2, -1]])
        self.assertAllClose(knp.tanh(x), np.tanh(x))
        self.assertAllClose(knp.Tanh()(x), np.tanh(x))

    def test_tile(self):
        x = np.array([[1, 2, 3], [3, 2, 1]])
        self.assertAllClose(knp.tile(x, [2, 3]), np.tile(x, [2, 3]))
        self.assertAllClose(knp.Tile([2, 3])(x), np.tile(x, [2, 3]))

        # If repeats.ndim > x.ndim
        self.assertAllClose(knp.tile(x, [2, 3, 4]), np.tile(x, [2, 3, 4]))
        self.assertAllClose(knp.Tile([2, 3, 4])(x), np.tile(x, [2, 3, 4]))

        # If repeats.ndim < x.ndim
        self.assertAllClose(knp.tile(x, [2]), np.tile(x, [2]))
        self.assertAllClose(knp.Tile([2])(x), np.tile(x, [2]))

    def test_trace(self):
        x = np.arange(24).reshape([1, 2, 3, 4])
        self.assertAllClose(knp.trace(x), np.trace(x))
        self.assertAllClose(
            knp.trace(x, axis1=2, axis2=3),
            np.trace(x, axis1=2, axis2=3),
        )
        self.assertAllClose(
            knp.Trace(axis1=2, axis2=3)(x),
            np.trace(x, axis1=2, axis2=3),
        )

    def test_tril(self):
        x = np.arange(24).reshape([1, 2, 3, 4])
        self.assertAllClose(knp.tril(x), np.tril(x))
        self.assertAllClose(knp.tril(x, -1), np.tril(x, -1))
        self.assertAllClose(knp.Tril(-1)(x), np.tril(x, -1))

        x = np.ones([5, 5])
        self.assertAllClose(knp.tril(x), np.tril(x))
        self.assertAllClose(knp.tril(x, -1), np.tril(x, -1))
        self.assertAllClose(knp.Tril(-1)(x), np.tril(x, -1))

    def test_tril_in_layer(self):
        # https://github.com/keras-team/keras/issues/18890
        x = keras.Input((None, 3))
        y1 = keras.layers.Lambda(
            lambda x: keras.ops.tril(
                keras.ops.ones((keras.ops.shape(x)[1], keras.ops.shape(x)[1]))
            )
        )(x)
        y2 = keras.layers.Lambda(
            lambda x: keras.ops.tril(
                keras.ops.ones((keras.ops.shape(x)[1], keras.ops.shape(x)[1])),
                k=-1,
            )
        )(x)
        model = keras.Model(x, [y1, y2])

        result = model(np.ones((1, 2, 3), "float32"))
        self.assertAllClose(
            result, [np.tril(np.ones((2, 2))), np.tril(np.ones((2, 2)), k=-1)]
        )

    def test_triu(self):
        x = np.arange(24).reshape([1, 2, 3, 4])
        self.assertAllClose(knp.triu(x), np.triu(x))
        self.assertAllClose(knp.triu(x, -1), np.triu(x, -1))
        self.assertAllClose(knp.Triu(-1)(x), np.triu(x, -1))

        x = np.ones([5, 5])
        self.assertAllClose(knp.triu(x), np.triu(x))
        self.assertAllClose(knp.triu(x, -1), np.triu(x, -1))
        self.assertAllClose(knp.Triu(-1)(x), np.triu(x, -1))

    def test_triu_in_layer(self):
        # https://github.com/keras-team/keras/issues/18890
        x = keras.Input((None, 3))
        y1 = keras.layers.Lambda(
            lambda x: keras.ops.triu(
                keras.ops.ones((keras.ops.shape(x)[1], keras.ops.shape(x)[1]))
            )
        )(x)
        y2 = keras.layers.Lambda(
            lambda x: keras.ops.triu(
                keras.ops.ones((keras.ops.shape(x)[1], keras.ops.shape(x)[1])),
                k=-1,
            )
        )(x)
        model = keras.Model(x, [y1, y2])

        result = model(np.ones((1, 2, 3), "float32"))
        self.assertAllClose(
            result, [np.triu(np.ones((2, 2))), np.triu(np.ones((2, 2)), k=-1)]
        )

    def test_vstack(self):
        x = np.array([[1, 2, 3], [3, 2, 1]])
        y = np.array([[4, 5, 6], [6, 5, 4]])
        self.assertAllClose(knp.vstack([x, y]), np.vstack([x, y]))
        self.assertAllClose(knp.Vstack()([x, y]), np.vstack([x, y]))

    def test_floor_divide(self):
        x = np.array([[1, 2, 3], [3, 2, 1]])
        y = np.array([[4, 5, 6], [3, 2, 1]])
        z = np.array([[[1, 2, 3], [3, 2, 1]]])
        self.assertAllClose(knp.floor_divide(x, y), np.floor_divide(x, y))
        self.assertAllClose(knp.floor_divide(x, z), np.floor_divide(x, z))

        self.assertAllClose(knp.FloorDivide()(x, y), np.floor_divide(x, y))
        self.assertAllClose(knp.FloorDivide()(x, z), np.floor_divide(x, z))

    def test_xor(self):
        x = np.array([[True, False], [True, True]])
        y = np.array([[False, False], [True, False]])
        self.assertAllClose(knp.logical_xor(x, y), np.logical_xor(x, y))
        self.assertAllClose(knp.logical_xor(x, True), np.logical_xor(x, True))
        self.assertAllClose(knp.logical_xor(True, x), np.logical_xor(True, x))

        self.assertAllClose(knp.LogicalXor()(x, y), np.logical_xor(x, y))
        self.assertAllClose(knp.LogicalXor()(x, True), np.logical_xor(x, True))
        self.assertAllClose(knp.LogicalXor()(True, x), np.logical_xor(True, x))

    def test_correlate(self):
        x = np.array([1, 2, 3])
        y = np.array([0, 1, 0.5])
        self.assertAllClose(knp.correlate(x, y), np.correlate(x, y))
        self.assertAllClose(
            knp.correlate(x, y, mode="same"), np.correlate(x, y, mode="same")
        )
        self.assertAllClose(
            knp.correlate(x, y, mode="full"), np.correlate(x, y, mode="full")
        )

        self.assertAllClose(knp.Correlate()(x, y), np.correlate(x, y))
        self.assertAllClose(
            knp.Correlate(mode="same")(x, y), np.correlate(x, y, mode="same")
        )
        self.assertAllClose(
            knp.Correlate(mode="full")(x, y), np.correlate(x, y, mode="full")
        )

    def test_correlate_different_size(self):
        x = np.array([1, 2, 3, 4, 5, 6])
        y = np.array([0, 1, 0.5])
        self.assertAllClose(knp.correlate(x, y), np.correlate(x, y))
        self.assertAllClose(
            knp.correlate(x, y, mode="same"), np.correlate(x, y, mode="same")
        )
        self.assertAllClose(
            knp.correlate(x, y, mode="full"), np.correlate(x, y, mode="full")
        )

        self.assertAllClose(knp.Correlate()(x, y), np.correlate(x, y))
        self.assertAllClose(
            knp.Correlate(mode="same")(x, y), np.correlate(x, y, mode="same")
        )
        self.assertAllClose(
            knp.Correlate(mode="full")(x, y), np.correlate(x, y, mode="full")
        )

    def test_select(self):
        x = np.arange(6)
        condlist = [x < 3, x > 3]
        choicelist = [x, x**2]
        y = knp.select(condlist, choicelist, 42)
        self.assertAllClose(y, [0, 1, 2, 42, 16, 25])

        x = backend.KerasTensor((6,))
        condlist = [x < 3, x > 3]
        choicelist = [x, x**2]
        y = knp.select(condlist, choicelist, 42)
        self.assertEqual(y.shape, (6,))

<<<<<<< HEAD
    def test_argpartition(self):
        x = np.array([3, 4, 2, 1])
        self.assertAllClose(knp.argpartition(x, 2), np.argpartition(x, 2))
        self.assertAllClose(knp.Argpartition(2)(x), np.argpartition(x, 2))

        x = np.array([[3, 4, 2], [1, 3, 1]])
        self.assertAllClose(knp.argpartition(x, 1), np.argpartition(x, 1))
        self.assertAllClose(knp.Argpartition(1)(x), np.argpartition(x, 1))

        x = np.array([[[3, 4], [2, 3]], [[1, 2], [0, 1]]])
        self.assertAllClose(knp.argpartition(x, 1), np.argpartition(x, 1))
        self.assertAllClose(knp.Argpartition(1)(x), np.argpartition(x, 1))
=======
    def test_nan_to_num(self):
        x = knp.array([1.0, np.nan, np.inf, -np.inf])
        self.assertAllClose(
            knp.nan_to_num(x), [1.0, 0.0, 3.402823e38, -3.402823e38]
        )
        self.assertAllClose(
            knp.NanToNum()(x), [1.0, 0.0, 3.402823e38, -3.402823e38]
        )
        self.assertAllClose(
            knp.nan_to_num(x, nan=2, posinf=3, neginf=4), [1.0, 2.0, 3.0, 4.0]
        )
        self.assertAllClose(
            knp.NanToNum(nan=2, posinf=3, neginf=4)(x), [1.0, 2.0, 3.0, 4.0]
        )

        x = backend.KerasTensor((3, 4))
        self.assertEqual(
            knp.NanToNum(nan=2, posinf=3, neginf=4)(x).shape, (3, 4)
        )

    def test_vectorize(self):
        # Basic functionality
        def myfunc(a, b):
            return a + b

        vfunc = np.vectorize(myfunc)
        y = vfunc([1, 2, 3, 4], 2)
        self.assertAllClose(y, [3, 4, 5, 6])

        # Test signature arg
        vfunc = knp.vectorize(knp.trace, signature="(d,d)->()")
        out = vfunc(np.eye(4))
        self.assertAllClose(
            out, np.vectorize(np.trace, signature="(d,d)->()")(np.eye(4))
        )

        vfunc = knp.vectorize(knp.diag, signature="(d,d)->(d)")
        out = vfunc(np.eye(4))
        self.assertAllClose(
            out, np.vectorize(np.diag, signature="(d,d)->(d)")(np.eye(4))
        )
>>>>>>> 99fdbf78


class NumpyArrayCreateOpsCorrectnessTest(testing.TestCase):
    def test_ones(self):
        self.assertAllClose(knp.ones([2, 3]), np.ones([2, 3]))
        self.assertAllClose(knp.Ones()([2, 3]), np.ones([2, 3]))

    def test_zeros(self):
        self.assertAllClose(knp.zeros([2, 3]), np.zeros([2, 3]))
        self.assertAllClose(knp.Zeros()([2, 3]), np.zeros([2, 3]))

    def test_eye(self):
        self.assertAllClose(knp.eye(3), np.eye(3))
        self.assertAllClose(knp.eye(3, 4), np.eye(3, 4))
        self.assertAllClose(knp.eye(3, 4, 1), np.eye(3, 4, 1))

        self.assertAllClose(knp.Eye()(3), np.eye(3))
        self.assertAllClose(knp.Eye()(3, 4), np.eye(3, 4))
        self.assertAllClose(knp.Eye(k=1)(3, 4), np.eye(3, 4, k=1))

        # Test k >= N
        self.assertAllClose(knp.Eye(k=3)(3), np.eye(3, k=3))

        # Test k > 0 and N >= M
        self.assertAllClose(knp.Eye(k=1)(3), np.eye(3, k=1))

        # Test k > 0 and N < M and N + k > M
        self.assertAllClose(knp.Eye(k=2)(3, 4), np.eye(3, 4, k=2))

        # Test k < 0 and M >= N
        self.assertAllClose(knp.Eye(k=-1)(3), np.eye(3, k=-1))

        # Test k < 0 and M < N and M - k > N
        self.assertAllClose(knp.Eye(k=-2)(4, 3), np.eye(4, 3, k=-2))

    def test_arange(self):
        self.assertAllClose(knp.arange(3), np.arange(3))
        self.assertAllClose(knp.arange(3, 7), np.arange(3, 7))
        self.assertAllClose(knp.arange(3, 7, 2), np.arange(3, 7, 2))

        self.assertAllClose(knp.Arange()(3), np.arange(3))
        self.assertAllClose(knp.Arange()(3, 7), np.arange(3, 7))
        self.assertAllClose(knp.Arange()(3, 7, 2), np.arange(3, 7, 2))

        self.assertEqual(standardize_dtype(knp.arange(3).dtype), "int32")
        with warnings.catch_warnings(record=True) as record:
            knp.arange(3, dtype="int")
        self.assertEqual(len(record), 0)

    def test_full(self):
        self.assertAllClose(knp.full([2, 3], 0), np.full([2, 3], 0))
        self.assertAllClose(knp.full([2, 3], 0.1), np.full([2, 3], 0.1))
        self.assertAllClose(
            knp.full([2, 3], np.array([1, 4, 5])),
            np.full([2, 3], np.array([1, 4, 5])),
        )

        self.assertAllClose(knp.Full()([2, 3], 0), np.full([2, 3], 0))
        self.assertAllClose(knp.Full()([2, 3], 0.1), np.full([2, 3], 0.1))
        self.assertAllClose(
            knp.Full()([2, 3], np.array([1, 4, 5])),
            np.full([2, 3], np.array([1, 4, 5])),
        )

    def test_identity(self):
        self.assertAllClose(knp.identity(3), np.identity(3))
        self.assertAllClose(knp.Identity()(3), np.identity(3))

    def test_tri(self):
        self.assertAllClose(knp.tri(3), np.tri(3))
        self.assertAllClose(knp.tri(3, 4), np.tri(3, 4))
        self.assertAllClose(knp.tri(3, 4, 1), np.tri(3, 4, 1))

        self.assertAllClose(knp.Tri()(3), np.tri(3))
        self.assertAllClose(knp.Tri()(3, 4), np.tri(3, 4))
        self.assertAllClose(knp.Tri(k=1)(3, 4), np.tri(3, 4, 1))

        # Test k < 0
        self.assertAllClose(knp.Tri(k=-1)(3), np.tri(3, k=-1))

        # Test -k-1 > N
        self.assertAllClose(knp.Tri(k=-5)(3), np.tri(3, k=-5))

        # Test k > M
        self.assertAllClose(knp.Tri(k=4)(3), np.tri(3, k=4))


def create_sparse_tensor(x, indices_from=None, start=0, delta=2):
    if indices_from is not None:
        indices = indices_from.indices
    else:
        size = math.prod(x.shape)
        flat_indices = np.arange(start, size, delta)
        indices = np.stack(np.where(np.ones_like(x)), axis=1)[flat_indices]

    if backend.backend() == "tensorflow":
        import tensorflow as tf

        return tf.SparseTensor(indices, tf.gather_nd(x, indices), x.shape)
    elif backend.backend() == "jax":
        import jax
        import jax.experimental.sparse as jax_sparse

        values = x[tuple(jax.numpy.moveaxis(indices, -1, 0))]
        return jax_sparse.BCOO((values, indices), shape=x.shape)


def create_indexed_slices(x, indices_from=None, start=0, delta=2):
    indices = np.arange(start, x.shape[0], delta)

    if backend.backend() == "tensorflow":
        import tensorflow as tf

        if indices_from is not None:
            indices = indices_from.indices
        return tf.IndexedSlices(tf.gather(x, indices), indices, x.shape)
    elif backend.backend() == "jax":
        import jax
        import jax.experimental.sparse as jax_sparse

        if indices_from is not None:
            indices = indices_from.indices
        else:
            indices = jax.numpy.expand_dims(indices, axis=1)
        values = jax.numpy.take(x, jax.numpy.squeeze(indices, axis=1), axis=0)
        return jax_sparse.BCOO((values, indices), shape=x.shape)


def get_sparseness_combinations(dense_to_sparse_fn):
    x = np.array([[1, 2, 3], [3, 2, 1]])
    y = np.array([[4, 5, 6], [3, 2, 1]])
    scalar = backend.convert_to_tensor(2)
    x_sp = dense_to_sparse_fn(x)
    y_sp = dense_to_sparse_fn(y, indices_from=x_sp)
    x_sp_sup = dense_to_sparse_fn(x, start=0, delta=1)
    y_sp_dis = dense_to_sparse_fn(y, start=1)
    y_sp_sup = dense_to_sparse_fn(y, start=0, delta=1)
    x = backend.convert_to_tensor(x)
    y = backend.convert_to_tensor(y)
    return [
        {"testcase_name": "sparse_dense", "x": x_sp, "y": y},
        {"testcase_name": "dense_sparse", "x": x, "y": y_sp},
        {"testcase_name": "sparse_scalar", "x": x_sp, "y": scalar},
        {"testcase_name": "scalar_sparse", "x": scalar, "y": y_sp},
        {"testcase_name": "sparse_sparse_same", "x": x_sp, "y": y_sp},
        {"testcase_name": "sparse_sparse_disjoint", "x": x_sp, "y": y_sp_dis},
        {"testcase_name": "sparse_sparse_superset", "x": x_sp, "y": y_sp_sup},
        {"testcase_name": "sparse_sparse_subset", "x": x_sp_sup, "y": y_sp},
    ]


def sparseness(x):
    if isinstance(x, KerasTensor):
        return "sparse" if x.sparse else "dense"
    elif x.__class__.__name__ == "BCOO":
        if x.n_dense > 0:
            return "slices"
        else:
            return "sparse"
    elif x.__class__.__name__ == "SparseTensor":
        return "sparse"
    elif x.__class__.__name__ == "IndexedSlices":
        return "slices"
    elif not hasattr(x, "shape") or not x.shape:
        return "scalar"
    else:
        return "dense"


def union_sparseness(x1, x2):
    x1_sparseness = sparseness(x1)
    x2_sparseness = sparseness(x2)
    if any(s in ("scalar", "dense") for s in (x1_sparseness, x2_sparseness)):
        return "dense"
    if x1_sparseness != x2_sparseness:
        raise ValueError(f"Illegal combination of operands: {x1} {x2}")
    return x1_sparseness


def intersection_sparseness(x1, x2):
    x1_sparseness = sparseness(x1)
    x2_sparseness = sparseness(x2)
    if x1_sparseness == "scalar":
        return x2_sparseness
    if x2_sparseness in ("scalar", "dense"):
        return x1_sparseness
    if x1_sparseness == "dense":
        return x2_sparseness
    if x1_sparseness != x2_sparseness:
        raise ValueError(f"Illegal combination of operands: {x1} {x2}")
    return x1_sparseness


def division_sparseness(x1, x2):
    x1_sparseness = sparseness(x1)
    x2_sparseness = sparseness(x2)
    if x2_sparseness in ("sparse", "slices"):
        return "dense"
    return "dense" if x1_sparseness == "scalar" else x1_sparseness


def snake_to_pascal_case(name):
    return "".join(w.capitalize() for w in name.split("_"))


@pytest.mark.skipif(
    not backend.SUPPORTS_SPARSE_TENSORS,
    reason="Backend does not support sparse tensors.",
)
class SparseTest(testing.TestCase, parameterized.TestCase):
    DTYPES = ["int32", "float32"]
    DENSIFYING_UNARY_OPS = [
        "arccos",
        "arccosh",
        "cos",
        "cosh",
        "exp",
        "isfinite",
        "log",
        "log10",
        "log2",
        "reciprocal",
    ]
    DENSIFYING_UNARY_OPS_TESTS = [
        {
            "testcase_name": op,
            "op_function": getattr(knp, op),
            "op_class": getattr(knp, op.capitalize()),
            "np_op": getattr(np, op),
        }
        for op in DENSIFYING_UNARY_OPS
    ]
    ELEMENTWISE_UNARY_OPS = [
        "abs",
        "absolute",
        "arcsin",
        "arcsinh",
        "arctan",
        "arctanh",
        "ceil",
        "conj",
        "conjugate",
        "copy",
        "expm1",
        "floor",
        "imag",
        "log1p",
        "negative",
        "real",
        "round",
        "sign",
        "sin",
        "sinh",
        "sqrt",
        "square",
        "tan",
        "tanh",
    ]
    ELEMENTWISE_UNARY_OPS_TESTS = [
        {
            "testcase_name": op,
            "op_function": getattr(knp, op),
            "op_class": getattr(knp, snake_to_pascal_case(op)),
            "np_op": getattr(np, op),
        }
        for op in ELEMENTWISE_UNARY_OPS
    ]
    OTHER_UNARY_OPS_ARGS = [
        ("digitize", "", {}, {"bins": np.array([0.1, 0.2, 1.0])}, (4, 2, 3)),
        ("mean", "none", {"axis": None}, {}, (4, 2, 3)),
        ("mean", "none_k", {"axis": None, "keepdims": True}, {}, (4, 2, 3)),
        ("mean", "empty", {"axis": ()}, {}, (4, 2, 3)),
        ("mean", "empty_k", {"axis": (), "keepdims": True}, {}, (4, 2, 3)),
        ("mean", "0", {"axis": 0}, {}, (4, 2, 3)),
        ("mean", "0_k", {"axis": 0, "keepdims": True}, {}, (4, 2, 3)),
        ("mean", "1", {"axis": 1}, {}, (4, 2, 3)),
        ("mean", "1_k", {"axis": 1, "keepdims": True}, {}, (4, 2, 3)),
        ("mean", "01", {"axis": (0, 1)}, {}, (4, 2, 3)),
        ("mean", "01_k", {"axis": (0, 1), "keepdims": True}, {}, (4, 2, 3)),
        ("mean", "02", {"axis": (1, 2)}, {}, (4, 2, 3)),
        ("mean", "02_k", {"axis": (1, 2), "keepdims": True}, {}, (4, 2, 3)),
        ("mean", "all", {"axis": (0, 1, 2)}, {}, (4, 2, 3)),
        ("mean", "all_k", {"axis": (0, 1, 2), "keepdims": True}, {}, (4, 2, 3)),
        ("sum", "none", {"axis": None}, {}, (4, 2, 3)),
        ("sum", "none_k", {"axis": None, "keepdims": True}, {}, (4, 2, 3)),
        ("sum", "empty", {"axis": ()}, {}, (4, 2, 3)),
        ("sum", "empty_k", {"axis": (), "keepdims": True}, {}, (4, 2, 3)),
        ("sum", "0", {"axis": 0}, {}, (4, 2, 3)),
        ("sum", "0_k", {"axis": 0, "keepdims": True}, {}, (4, 2, 3)),
        ("sum", "1", {"axis": 1}, {}, (4, 2, 3)),
        ("sum", "1_k", {"axis": 1, "keepdims": True}, {}, (4, 2, 3)),
        ("sum", "01", {"axis": (0, 1)}, {}, (4, 2, 3)),
        ("sum", "01_k", {"axis": (0, 1), "keepdims": True}, {}, (4, 2, 3)),
        ("sum", "02", {"axis": (1, 2)}, {}, (4, 2, 3)),
        ("sum", "02_k", {"axis": (1, 2), "keepdims": True}, {}, (4, 2, 3)),
        ("sum", "all", {"axis": (0, 1, 2)}, {}, (4, 2, 3)),
        ("sum", "all_k", {"axis": (0, 1, 2), "keepdims": True}, {}, (4, 2, 3)),
        ("expand_dims", "zero", {"axis": 0}, {}, (2, 3)),
        ("expand_dims", "one", {"axis": 1}, {}, (2, 3)),
        ("expand_dims", "minus_two", {"axis": -2}, {}, (2, 3)),
        ("reshape", "basic", {"newshape": (4, 3, 2)}, {}, (4, 2, 3)),
        ("reshape", "minus_one", {"newshape": (4, 3, -1)}, {}, (4, 2, 3)),
        ("reshape", "fewer_dims", {"newshape": (4, 6)}, {}, (4, 2, 3)),
        ("squeeze", "no_axis_no_op", {}, {}, (2, 3)),
        ("squeeze", "one", {"axis": 1}, {}, (2, 1, 3)),
        ("squeeze", "minus_two", {"axis": -2}, {}, (2, 1, 3)),
        ("squeeze", "no_axis", {}, {}, (2, 1, 3)),
        ("transpose", "no_axes", {}, {}, (1, 2, 3, 4)),
        ("transpose", "axes", {"axes": (0, 3, 2, 1)}, {}, (1, 2, 3, 4)),
    ]
    OTHER_UNARY_OPS_TESTS = [
        {
            "testcase_name": "_".join([op, testcase_name]),
            "op_function": getattr(knp, op),
            "op_class": getattr(knp, snake_to_pascal_case(op)),
            "np_op": getattr(np, op),
            "init_kwargs": init_kwargs,
            "op_kwargs": op_kwargs,
            "input_shape": input_shape,
        }
        for op, testcase_name, init_kwargs, op_kwargs, input_shape in (
            OTHER_UNARY_OPS_ARGS
        )
    ]

    BINARY_OPS = [
        ("add", union_sparseness),
        ("subtract", union_sparseness),
        ("maximum", union_sparseness),
        ("minimum", union_sparseness),
        ("multiply", intersection_sparseness),
        ("divide", division_sparseness),
        ("true_divide", division_sparseness),
    ]
    BINARY_OPS_TESTS = [
        {
            "testcase_name": op,
            "op_function": getattr(knp, op),
            "op_class": getattr(knp, snake_to_pascal_case(op)),
            "np_op": getattr(np, op),
            "op_sparseness": op_sparseness,
        }
        for op, op_sparseness in BINARY_OPS
    ]

    def assertSameSparseness(self, x, y):
        self.assertEquals(sparseness(x), sparseness(y))

    def assertSparseness(self, x, expected_sparseness):
        self.assertEquals(sparseness(x), expected_sparseness)

    @parameterized.named_parameters(ELEMENTWISE_UNARY_OPS_TESTS)
    def test_elementwise_unary_symbolic_static_shape(
        self, op_function, op_class, np_op
    ):
        x = KerasTensor([2, 3], sparse=True)
        self.assertEqual(op_function(x).shape, (2, 3))
        self.assertTrue(op_function(x).sparse)
        self.assertEqual(op_class()(x).shape, (2, 3))
        self.assertTrue(op_class()(x).sparse)

    @parameterized.named_parameters(ELEMENTWISE_UNARY_OPS_TESTS)
    def test_elementwise_unary_symbolic_dynamic_shape(
        self, op_function, op_class, np_op
    ):
        x = KerasTensor([None, 3], sparse=True)
        self.assertEqual(op_function(x).shape, (None, 3))
        self.assertTrue(op_function(x).sparse)
        self.assertEqual(op_class()(x).shape, (None, 3))
        self.assertTrue(op_class()(x).sparse)

    @parameterized.named_parameters(OTHER_UNARY_OPS_TESTS)
    def test_other_unary_symbolic_static_shape(
        self, op_function, op_class, np_op, init_kwargs, op_kwargs, input_shape
    ):
        expected_shape = op_function(
            KerasTensor(input_shape), **init_kwargs, **op_kwargs
        ).shape
        x = KerasTensor(input_shape, sparse=True)
        self.assertEqual(
            op_function(x, **init_kwargs, **op_kwargs).shape, expected_shape
        )
        self.assertTrue(op_function(x, **init_kwargs, **op_kwargs).sparse)
        self.assertEqual(
            op_class(**init_kwargs)(x, **op_kwargs).shape, expected_shape
        )
        self.assertTrue(op_class(**init_kwargs)(x, **op_kwargs).sparse)

    @parameterized.named_parameters(OTHER_UNARY_OPS_TESTS)
    def test_other_unary_symbolic_dynamic_shape(
        self, op_function, op_class, np_op, init_kwargs, op_kwargs, input_shape
    ):
        input_shape = (None,) + input_shape[1:]
        expected_shape = op_function(
            KerasTensor(input_shape), **init_kwargs, **op_kwargs
        ).shape
        x = KerasTensor(input_shape, sparse=True)
        self.assertEqual(
            op_function(x, **init_kwargs, **op_kwargs).shape, expected_shape
        )
        self.assertTrue(op_function(x, **init_kwargs, **op_kwargs).sparse)
        self.assertEqual(
            op_class(**init_kwargs)(x, **op_kwargs).shape, expected_shape
        )
        self.assertTrue(op_class(**init_kwargs)(x, **op_kwargs).sparse)

    @parameterized.named_parameters(DENSIFYING_UNARY_OPS_TESTS)
    def test_densifying_unary_sparse_correctness(
        self, op_function, op_class, np_op
    ):
        x = np.array([[1, 0.5, -0.7], [0.9, 0.2, -1]])
        x = create_sparse_tensor(x)
        x_np = backend.convert_to_numpy(x)

        self.assertAllClose(op_function(x), np_op(x_np))
        self.assertAllClose(op_class()(x), np_op(x_np))

    @parameterized.named_parameters(DENSIFYING_UNARY_OPS_TESTS)
    def test_densifying_unary_indexed_slices_correctness(
        self, op_function, op_class, np_op
    ):
        x = np.array([[1, 0.5, -0.7], [0.9, 0.2, -1]])
        x = create_indexed_slices(x)
        x_np = backend.convert_to_numpy(x)

        self.assertAllClose(op_function(x), np_op(x_np))
        self.assertAllClose(op_class()(x), np_op(x_np))

    @parameterized.named_parameters(ELEMENTWISE_UNARY_OPS_TESTS)
    def test_elementwise_unary_sparse_correctness(
        self, op_function, op_class, np_op
    ):
        if op_function.__name__ in ("conj", "conjugate", "imag", "real"):
            x = np.array([[1 + 1j, 2 + 2j, 3 + 3j], [3 + 3j, 2 + 2j, 1 + 1j]])
        else:
            x = np.array([[1, 0.5, -0.7], [0.9, 0.2, -1]])
        x = create_sparse_tensor(x)
        x_np = backend.convert_to_numpy(x)

        self.assertAllClose(op_function(x), np_op(x_np))
        self.assertSameSparseness(op_function(x), x)
        self.assertAllClose(op_class()(x), np_op(x_np))
        self.assertSameSparseness(op_class()(x), x)

    @parameterized.named_parameters(ELEMENTWISE_UNARY_OPS_TESTS)
    def test_elementwise_unary_indexed_slices_correctness(
        self, op_function, op_class, np_op
    ):
        if op_function.__name__ in ("conj", "conjugate", "imag", "real"):
            x = np.array([[1 + 1j, 2 + 2j, 3 + 3j], [3 + 3j, 2 + 2j, 1 + 1j]])
        else:
            x = np.array([[1, 0.5, -0.7], [0.9, 0.2, -1]])
        x = create_indexed_slices(x)
        x_np = backend.convert_to_numpy(x)

        self.assertAllClose(op_function(x), np_op(x_np))
        self.assertSameSparseness(op_function(x), x)
        self.assertAllClose(op_class()(x), np_op(x_np))
        self.assertSameSparseness(op_class()(x), x)

    @parameterized.named_parameters(OTHER_UNARY_OPS_TESTS)
    def test_other_unary_sparse_correctness(
        self, op_function, op_class, np_op, init_kwargs, op_kwargs, input_shape
    ):
        x = np.random.random(input_shape)
        if op_function is knp.mean:
            x = create_indexed_slices(x)
        else:
            x = create_sparse_tensor(x)
        x_np = backend.convert_to_numpy(x)

        self.assertAllClose(
            op_function(x, **init_kwargs, **op_kwargs),
            np_op(x_np, **init_kwargs, **op_kwargs),
        )
        self.assertAllClose(
            op_class(**init_kwargs)(x, **op_kwargs),
            np_op(x_np, **init_kwargs, **op_kwargs),
        )
        # Reduction operations have complex and backend dependent rules about
        # when the result is sparse and it is dense.
        if op_function is not knp.mean:
            self.assertSameSparseness(
                op_function(x, **init_kwargs, **op_kwargs), x
            )
            self.assertSameSparseness(
                op_class(**init_kwargs)(x, **op_kwargs), x
            )

    @parameterized.named_parameters(
        named_product(
            BINARY_OPS_TESTS, x_sparse=[True, False], y_sparse=[True, False]
        )
    )
    def test_binary_symbolic_static_shape(
        self, x_sparse, y_sparse, op_function, op_class, np_op, op_sparseness
    ):
        x = KerasTensor([2, 3], sparse=x_sparse)
        y = KerasTensor([2, 3], sparse=y_sparse)
        self.assertEqual(op_function(x, y).shape, (2, 3))
        self.assertSparseness(op_function(x, y), op_sparseness(x, y))
        self.assertEqual(op_class()(x, y).shape, (2, 3))
        self.assertSparseness(op_class()(x, y), op_sparseness(x, y))

    @parameterized.named_parameters(
        named_product(
            BINARY_OPS_TESTS, x_sparse=[True, False], y_sparse=[True, False]
        )
    )
    def test_binary_symbolic_dynamic_shape(
        self, x_sparse, y_sparse, op_function, op_class, np_op, op_sparseness
    ):
        x = KerasTensor([None, 3], sparse=x_sparse)
        y = KerasTensor([2, None], sparse=y_sparse)
        self.assertEqual(op_function(x, y).shape, (2, 3))
        self.assertSparseness(op_function(x, y), op_sparseness(x, y))
        self.assertEqual(op_class()(x, y).shape, (2, 3))
        self.assertSparseness(op_class()(x, y), op_sparseness(x, y))

    @parameterized.named_parameters(
        named_product(
            BINARY_OPS_TESTS,
            get_sparseness_combinations(create_sparse_tensor),
            dtype=DTYPES,
        )
    )
    def test_binary_correctness_sparse_tensor(
        self, x, y, op_function, op_class, np_op, op_sparseness, dtype
    ):
        x = backend.cast(x, dtype)
        y = backend.cast(y, dtype)
        expected_result = np_op(
            backend.convert_to_numpy(x), backend.convert_to_numpy(y)
        )

        self.assertAllClose(op_function(x, y), expected_result)
        self.assertSparseness(op_function(x, y), op_sparseness(x, y))
        self.assertAllClose(op_class()(x, y), expected_result)
        self.assertSparseness(op_class()(x, y), op_sparseness(x, y))

    @parameterized.named_parameters(
        named_product(
            BINARY_OPS_TESTS,
            get_sparseness_combinations(create_indexed_slices),
            dtype=DTYPES,
        )
    )
    def test_binary_correctness_indexed_slices(
        self, x, y, op_function, op_class, np_op, op_sparseness, dtype
    ):
        x = backend.cast(x, dtype)
        y = backend.cast(y, dtype)
        expected_result = np_op(
            backend.convert_to_numpy(x), backend.convert_to_numpy(y)
        )

        self.assertAllClose(op_function(x, y), expected_result)
        self.assertSparseness(op_function(x, y), op_sparseness(x, y))
        self.assertAllClose(op_class()(x, y), expected_result)
        self.assertSparseness(op_class()(x, y), op_sparseness(x, y))

    @parameterized.named_parameters(
        named_product(
            sparse_type=["sparse_tensor", "indexed_slices"],
            dtype=["int32", "float32"],
        )
    )
    def test_divide_with_zeros_nans(self, sparse_type, dtype):
        x = backend.convert_to_tensor([[0, 2, 3], [3, 2, 1]], dtype=dtype)
        if sparse_type == "indexed_slices":
            x = create_indexed_slices(x, start=0, delta=2)
        else:
            x = create_sparse_tensor(x, start=0, delta=2)
        if dtype.startswith("int"):
            y = [[0, 0, 3], [0, 0, 1]]
        else:
            y = [[np.nan, np.nan, 3], [0, 0, 1]]
        y = backend.convert_to_tensor(y, dtype=dtype)
        expected_result = np.divide(
            backend.convert_to_numpy(x), backend.convert_to_numpy(y)
        )

        self.assertAllClose(knp.divide(x, y), expected_result)
        self.assertAllClose(knp.Divide()(x, y), expected_result)


class NumpyDtypeTest(testing.TestCase, parameterized.TestCase):
    """Test the dtype to verify that the behavior matches JAX."""

    # TODO: Using uint64 will lead to weak type promotion (`float`),
    # resulting in different behavior between JAX and Keras. Currently, we
    # are skipping the test for uint64
    ALL_DTYPES = [
        x for x in dtypes.ALLOWED_DTYPES if x not in ["string", "uint64"]
    ] + [None]
    INT_DTYPES = [x for x in dtypes.INT_TYPES if x != "uint64"]
    FLOAT_DTYPES = dtypes.FLOAT_TYPES

    if backend.backend() == "torch":
        # TODO: torch doesn't support uint16, uint32 and uint64
        ALL_DTYPES = [
            x for x in ALL_DTYPES if x not in ["uint16", "uint32", "uint64"]
        ]
        INT_DTYPES = [
            x for x in INT_DTYPES if x not in ["uint16", "uint32", "uint64"]
        ]
    # Remove float8 dtypes for the following tests
    ALL_DTYPES = [x for x in ALL_DTYPES if x not in dtypes.FLOAT8_TYPES]

    def setUp(self):
        from jax.experimental import enable_x64

        self.jax_enable_x64 = enable_x64()
        self.jax_enable_x64.__enter__()
        return super().setUp()

    def tearDown(self) -> None:
        self.jax_enable_x64.__exit__(None, None, None)
        return super().tearDown()

    @parameterized.named_parameters(
        named_product(dtypes=itertools.combinations(ALL_DTYPES, 2))
    )
    def test_add(self, dtypes):
        import jax.numpy as jnp

        dtype1, dtype2 = dtypes
        x1 = knp.ones((1,), dtype=dtype1)
        x2 = knp.ones((1,), dtype=dtype2)
        x1_jax = jnp.ones((1,), dtype=dtype1)
        x2_jax = jnp.ones((1,), dtype=dtype2)
        expected_dtype = standardize_dtype(jnp.add(x1_jax, x2_jax).dtype)

        self.assertEqual(
            standardize_dtype(knp.add(x1, x2).dtype),
            expected_dtype,
        )
        self.assertEqual(
            standardize_dtype(knp.Add().symbolic_call(x1, x2).dtype),
            expected_dtype,
        )

    @parameterized.named_parameters(named_product(dtype=ALL_DTYPES))
    def test_add_python_types(self, dtype):
        import jax.experimental
        import jax.numpy as jnp

        # We have to disable x64 for jax since jnp.add doesn't respect
        # JAX_DEFAULT_DTYPE_BITS=32 in `./conftest.py`. We also need to downcast
        # the expected dtype from 64 bit to 32 bit when using jax backend.
        with jax.experimental.disable_x64():
            x = knp.ones((1,), dtype=dtype)
            x_jax = jnp.ones((1,), dtype=dtype)

            # python int
            expected_dtype = standardize_dtype(jnp.add(x_jax, 1).dtype)
            if dtype == "float64":
                expected_dtype = "float64"
            elif dtype == "int64":
                expected_dtype = "int64"
            if backend.backend() == "jax":
                expected_dtype = expected_dtype.replace("64", "32")

            self.assertEqual(
                standardize_dtype(knp.add(x, 1).dtype), expected_dtype
            )
            self.assertEqual(
                knp.Add().symbolic_call(x, 1).dtype, expected_dtype
            )

            # python float
            expected_dtype = standardize_dtype(jnp.add(x_jax, 1.0).dtype)
            if dtype == "float64":
                expected_dtype = "float64"
            if backend.backend() == "jax":
                expected_dtype = expected_dtype.replace("64", "32")

            self.assertEqual(
                standardize_dtype(knp.add(x, 1.0).dtype), expected_dtype
            )
            self.assertEqual(
                knp.Add().symbolic_call(x, 1.0).dtype, expected_dtype
            )

    @parameterized.named_parameters(named_product(dtype=INT_DTYPES))
    def test_bincount(self, dtype):
        import jax.numpy as jnp

        if backend.backend() == "tensorflow":
            import tensorflow as tf

            if tf.test.is_gpu_available():
                self.skipTest("bincount does not work in tensorflow gpu")

        x = np.array([1, 1, 2, 3, 2, 4, 4, 5], dtype=dtype)
        weights = np.array([0, 0, 3, 2, 1, 1, 4, 2], dtype=dtype)
        minlength = 3
        self.assertEqual(
            standardize_dtype(
                knp.bincount(x, weights=weights, minlength=minlength).dtype
            ),
            standardize_dtype(
                jnp.bincount(x, weights=weights, minlength=minlength).dtype
            ),
        )
        self.assertEqual(
            knp.Bincount(weights=weights, minlength=minlength)
            .symbolic_call(x)
            .dtype,
            standardize_dtype(
                jnp.bincount(x, weights=weights, minlength=minlength).dtype
            ),
        )

        # test float32 weights
        weights = np.array([0, 0, 3, 2, 1, 1, 4, 2], dtype="float32")
        self.assertEqual(
            standardize_dtype(knp.bincount(x, weights=weights).dtype),
            standardize_dtype(jnp.bincount(x, weights=weights).dtype),
        )
        self.assertEqual(
            knp.Bincount(weights=weights).symbolic_call(x).dtype,
            standardize_dtype(jnp.bincount(x, weights=weights).dtype),
        )

        # test float16 weights
        weights = np.array([0, 0, 3, 2, 1, 1, 4, 2], dtype="float16")
        self.assertEqual(
            standardize_dtype(knp.bincount(x, weights=weights).dtype),
            standardize_dtype(jnp.bincount(x, weights=weights).dtype),
        )
        self.assertEqual(
            knp.Bincount(weights=weights).symbolic_call(x).dtype,
            standardize_dtype(jnp.bincount(x, weights=weights).dtype),
        )

        # test weights=None
        self.assertEqual(
            standardize_dtype(knp.bincount(x).dtype),
            standardize_dtype(jnp.bincount(x).dtype),
        )
        self.assertEqual(
            knp.Bincount().symbolic_call(x).dtype,
            standardize_dtype(jnp.bincount(x).dtype),
        )

    @parameterized.named_parameters(
        named_product(dtypes=itertools.combinations(ALL_DTYPES, 2))
    )
    def test_subtract(self, dtypes):
        import jax.numpy as jnp

        dtype1, dtype2 = dtypes
        if dtype1 == "bool" and dtype2 == "bool":
            self.skipTest("subtract does not support bool")

        x1 = knp.ones((1,), dtype=dtype1)
        x2 = knp.ones((1,), dtype=dtype2)
        x1_jax = jnp.ones((1,), dtype=dtype1)
        x2_jax = jnp.ones((1,), dtype=dtype2)
        expected_dtype = standardize_dtype(jnp.subtract(x1_jax, x2_jax).dtype)

        self.assertEqual(
            standardize_dtype(knp.subtract(x1, x2).dtype), expected_dtype
        )
        self.assertEqual(
            knp.Subtract().symbolic_call(x1, x2).dtype, expected_dtype
        )

    @parameterized.named_parameters(named_product(dtype=ALL_DTYPES))
    def test_subtract_python_types(self, dtype):
        import jax.experimental
        import jax.numpy as jnp

        # We have to disable x64 for jax since jnp.subtract doesn't respect
        # JAX_DEFAULT_DTYPE_BITS=32 in `./conftest.py`. We also need to downcast
        # the expected dtype from 64 bit to 32 bit when using jax backend.
        with jax.experimental.disable_x64():
            x = knp.ones((1,), dtype=dtype)
            x_jax = jnp.ones((1,), dtype=dtype)

            # python int
            expected_dtype = standardize_dtype(jnp.subtract(x_jax, 1).dtype)
            if dtype == "float64":
                expected_dtype = "float64"
            elif dtype == "int64":
                expected_dtype = "int64"
            if backend.backend() == "jax":
                expected_dtype = expected_dtype.replace("64", "32")

            self.assertEqual(
                standardize_dtype(knp.subtract(x, 1).dtype), expected_dtype
            )
            self.assertEqual(
                knp.Subtract().symbolic_call(x, 1).dtype, expected_dtype
            )

            # python float
            expected_dtype = standardize_dtype(jnp.subtract(x_jax, 1.0).dtype)
            if dtype == "float64":
                expected_dtype = "float64"
            if backend.backend() == "jax":
                expected_dtype = expected_dtype.replace("64", "32")

            self.assertEqual(
                standardize_dtype(knp.subtract(x, 1.0).dtype), expected_dtype
            )
            self.assertEqual(
                knp.Subtract().symbolic_call(x, 1.0).dtype, expected_dtype
            )

    @parameterized.named_parameters(
        named_product(
            dtypes=list(itertools.combinations(ALL_DTYPES, 2))
            + [("int8", "int8")]
        )
    )
    def test_matmul(self, dtypes):
        import jax.numpy as jnp

        dtype1, dtype2 = dtypes
        # The shape of the matrix needs to meet the requirements of
        # torch._int_mm to test hardware-accelerated matmul
        x1 = knp.ones((17, 16), dtype=dtype1)
        x2 = knp.ones((16, 8), dtype=dtype2)
        x1_jax = jnp.ones((17, 16), dtype=dtype1)
        x2_jax = jnp.ones((16, 8), dtype=dtype2)
        if dtype1 == "int8" and dtype2 == "int8":
            preferred_element_type = "int32"
        else:
            preferred_element_type = None
        expected_dtype = standardize_dtype(
            jnp.matmul(
                x1_jax, x2_jax, preferred_element_type=preferred_element_type
            ).dtype
        )

        self.assertEqual(
            standardize_dtype(knp.matmul(x1, x2).dtype), expected_dtype
        )
        self.assertEqual(
            knp.Matmul().symbolic_call(x1, x2).dtype, expected_dtype
        )

    @parameterized.named_parameters(
        named_product(dtypes=itertools.combinations(ALL_DTYPES, 2))
    )
    def test_multiply(self, dtypes):
        import jax.numpy as jnp

        dtype1, dtype2 = dtypes
        x1 = knp.ones((1,), dtype=dtype1)
        x2 = knp.ones((1,), dtype=dtype2)
        x1_jax = jnp.ones((1,), dtype=dtype1)
        x2_jax = jnp.ones((1,), dtype=dtype2)
        expected_dtype = standardize_dtype(jnp.multiply(x1_jax, x2_jax).dtype)

        self.assertEqual(
            standardize_dtype(knp.multiply(x1, x2).dtype), expected_dtype
        )
        self.assertEqual(
            knp.Multiply().symbolic_call(x1, x2).dtype, expected_dtype
        )

    @parameterized.named_parameters(named_product(dtype=ALL_DTYPES))
    def test_multiply_python_types(self, dtype):
        import jax.experimental
        import jax.numpy as jnp

        # We have to disable x64 for jax since jnp.multiply doesn't respect
        # JAX_DEFAULT_DTYPE_BITS=32 in `./conftest.py`. We also need to downcast
        # the expected dtype from 64 bit to 32 bit when using jax backend.
        with jax.experimental.disable_x64():
            x = knp.ones((1,), dtype=dtype)
            x_jax = jnp.ones((1,), dtype=dtype)

            # python int
            expected_dtype = standardize_dtype(jnp.multiply(x_jax, 1).dtype)
            if dtype == "float64":
                expected_dtype = "float64"
            elif dtype == "int64":
                expected_dtype = "int64"
            if backend.backend() == "jax":
                expected_dtype = expected_dtype.replace("64", "32")

            self.assertEqual(
                standardize_dtype(knp.multiply(x, 1).dtype), expected_dtype
            )
            self.assertEqual(
                knp.Multiply().symbolic_call(x, 1).dtype, expected_dtype
            )

            # python float
            expected_dtype = standardize_dtype(jnp.multiply(x_jax, 1.0).dtype)
            if dtype == "float64":
                expected_dtype = "float64"
            if backend.backend() == "jax":
                expected_dtype = expected_dtype.replace("64", "32")

            self.assertEqual(
                standardize_dtype(knp.multiply(x, 1.0).dtype), expected_dtype
            )
            self.assertEqual(
                knp.Multiply().symbolic_call(x, 1.0).dtype, expected_dtype
            )

    @parameterized.named_parameters(named_product(dtype=ALL_DTYPES))
    def test_mean(self, dtype):
        import jax.numpy as jnp

        x = knp.ones((1,), dtype=dtype)
        x_jax = jnp.ones((1,), dtype=dtype)
        expected_dtype = standardize_dtype(jnp.mean(x_jax).dtype)
        if dtype == "int64":
            expected_dtype = "float32"

        self.assertEqual(standardize_dtype(knp.mean(x).dtype), expected_dtype)
        self.assertEqual(knp.Mean().symbolic_call(x).dtype, expected_dtype)

    @parameterized.named_parameters(named_product(dtype=ALL_DTYPES))
    def test_max(self, dtype):
        import jax.numpy as jnp

        x = knp.ones((1,), dtype=dtype)
        x_jax = jnp.ones((1,), dtype=dtype)
        expected_dtype = standardize_dtype(jnp.max(x_jax).dtype)

        self.assertEqual(standardize_dtype(knp.max(x).dtype), expected_dtype)
        self.assertEqual(knp.Max().symbolic_call(x).dtype, expected_dtype)

        # Test with initial
        initial = 1
        expected_dtype = standardize_dtype(
            jnp.max(x_jax, initial=initial).dtype
        )
        self.assertEqual(
            standardize_dtype(knp.max(x, initial=initial).dtype), expected_dtype
        )
        self.assertEqual(
            knp.Max(initial=initial).symbolic_call(x).dtype, expected_dtype
        )

    @parameterized.named_parameters(named_product(dtype=ALL_DTYPES))
    def test_ones(self, dtype):
        import jax.numpy as jnp

        expected_dtype = standardize_dtype(jnp.ones([2, 3], dtype=dtype).dtype)

        self.assertEqual(
            standardize_dtype(knp.ones([2, 3], dtype=dtype).dtype),
            expected_dtype,
        )
        self.assertEqual(
            standardize_dtype(
                knp.Ones().symbolic_call([2, 3], dtype=dtype).dtype
            ),
            expected_dtype,
        )

    @parameterized.named_parameters(named_product(dtype=ALL_DTYPES))
    def test_zeros(self, dtype):
        import jax.numpy as jnp

        expected_dtype = standardize_dtype(jnp.zeros([2, 3], dtype=dtype).dtype)

        self.assertEqual(
            standardize_dtype(knp.zeros([2, 3], dtype=dtype).dtype),
            expected_dtype,
        )
        self.assertEqual(
            standardize_dtype(
                knp.Zeros().symbolic_call([2, 3], dtype=dtype).dtype
            ),
            expected_dtype,
        )

    @parameterized.named_parameters(named_product(dtype=ALL_DTYPES))
    def test_absolute(self, dtype):
        import jax.numpy as jnp

        x = knp.ones((1,), dtype=dtype)
        x_jax = jnp.ones((1,), dtype=dtype)
        expected_dtype = standardize_dtype(jnp.absolute(x_jax).dtype)

        self.assertEqual(
            standardize_dtype(knp.absolute(x).dtype), expected_dtype
        )
        self.assertEqual(
            standardize_dtype(knp.Absolute().symbolic_call(x).dtype),
            expected_dtype,
        )

    @parameterized.named_parameters(named_product(dtype=ALL_DTYPES))
    def test_all(self, dtype):
        import jax.numpy as jnp

        x = knp.ones((1,), dtype=dtype)
        x_jax = jnp.ones((1,), dtype=dtype)
        expected_dtype = standardize_dtype(jnp.all(x_jax).dtype)

        self.assertEqual(standardize_dtype(knp.all(x).dtype), expected_dtype)
        self.assertEqual(
            standardize_dtype(knp.All().symbolic_call(x).dtype), expected_dtype
        )

    @parameterized.named_parameters(named_product(dtype=ALL_DTYPES))
    def test_amax(self, dtype):
        import jax.numpy as jnp

        x = knp.ones((1,), dtype=dtype)
        x_jax = jnp.ones((1,), dtype=dtype)
        expected_dtype = standardize_dtype(jnp.amax(x_jax).dtype)

        self.assertEqual(standardize_dtype(knp.amax(x).dtype), expected_dtype)
        self.assertEqual(
            standardize_dtype(knp.Amax().symbolic_call(x).dtype), expected_dtype
        )

    @parameterized.named_parameters(named_product(dtype=ALL_DTYPES))
    def test_amin(self, dtype):
        import jax.numpy as jnp

        x = knp.ones((1,), dtype=dtype)
        x_jax = jnp.ones((1,), dtype=dtype)
        expected_dtype = standardize_dtype(jnp.amin(x_jax).dtype)

        self.assertEqual(standardize_dtype(knp.amin(x).dtype), expected_dtype)
        self.assertEqual(
            standardize_dtype(knp.Amin().symbolic_call(x).dtype), expected_dtype
        )

    @parameterized.named_parameters(named_product(dtype=ALL_DTYPES))
    def test_any(self, dtype):
        import jax.numpy as jnp

        x = knp.ones((1,), dtype=dtype)
        x_jax = jnp.ones((1,), dtype=dtype)
        expected_dtype = standardize_dtype(jnp.any(x_jax).dtype)

        self.assertEqual(standardize_dtype(knp.any(x).dtype), expected_dtype)
        self.assertEqual(
            standardize_dtype(knp.Any().symbolic_call(x).dtype), expected_dtype
        )

    @parameterized.named_parameters(
        named_product(dtypes=itertools.combinations(ALL_DTYPES, 2))
    )
    def test_append(self, dtypes):
        import jax.numpy as jnp

        dtype1, dtype2 = dtypes
        x1 = knp.ones((1,), dtype=dtype1)
        x2 = knp.ones((1,), dtype=dtype2)
        x1_jax = jnp.ones((1,), dtype=dtype1)
        x2_jax = jnp.ones((1,), dtype=dtype2)
        expected_dtype = standardize_dtype(jnp.append(x1_jax, x2_jax).dtype)

        self.assertEqual(
            standardize_dtype(knp.append(x1, x2).dtype), expected_dtype
        )
        self.assertEqual(
            knp.Append().symbolic_call(x1, x2).dtype, expected_dtype
        )

    @parameterized.named_parameters(named_product(dtype=ALL_DTYPES))
    def test_argmax(self, dtype):
        import jax.numpy as jnp

        if dtype == "bool":
            value = [[True, False, True], [False, True, False]]
        else:
            value = [[1, 2, 3], [3, 2, 1]]
        x = knp.array(value, dtype=dtype)
        x_jax = jnp.array(value, dtype=dtype)
        expected_dtype = standardize_dtype(jnp.argmax(x_jax).dtype)

        self.assertEqual(standardize_dtype(knp.argmax(x).dtype), expected_dtype)
        self.assertEqual(
            standardize_dtype(knp.Argmax().symbolic_call(x).dtype),
            expected_dtype,
        )

    @parameterized.named_parameters(named_product(dtype=ALL_DTYPES))
    def test_argmin(self, dtype):
        import jax.numpy as jnp

        if dtype == "bool":
            value = [[True, False, True], [False, True, False]]
        else:
            value = [[1, 2, 3], [3, 2, 1]]
        x = knp.array(value, dtype=dtype)
        x_jax = jnp.array(value, dtype=dtype)
        expected_dtype = standardize_dtype(jnp.argmin(x_jax).dtype)

        self.assertEqual(standardize_dtype(knp.argmin(x).dtype), expected_dtype)
        self.assertEqual(
            standardize_dtype(knp.Argmin().symbolic_call(x).dtype),
            expected_dtype,
        )

    @parameterized.named_parameters(named_product(dtype=ALL_DTYPES))
    def test_argpartition(self, dtype):
        import jax.numpy as jnp

        if dtype == "bool":
            self.skipTest("argpartition doesn't support bool dtype")

        x = knp.array([1, 2, 3], dtype=dtype)
        x_jax = jnp.array([1, 2, 3], dtype=dtype)
        expected_dtype = standardize_dtype(jnp.argpartition(x_jax, 1).dtype)

        if backend.backend() in ("torch", "numpy"):
            expected_dtype = "int64"

        self.assertEqual(
            standardize_dtype(knp.argpartition(x, 1).dtype), expected_dtype
        )
        self.assertEqual(
            standardize_dtype(knp.Argpartition(1).symbolic_call(x).dtype),
            expected_dtype,
        )

    @parameterized.named_parameters(named_product(dtype=ALL_DTYPES))
    def test_argsort(self, dtype):
        import jax.numpy as jnp

        if dtype == "bool":
            value = [[True, False, True], [False, True, False]]
        else:
            value = [[1, 2, 3], [4, 5, 6]]
        x = knp.array(value, dtype=dtype)
        x_jax = jnp.array(value, dtype=dtype)
        expected_dtype = standardize_dtype(jnp.argsort(x_jax).dtype)

        self.assertEqual(
            standardize_dtype(knp.argsort(x).dtype), expected_dtype
        )
        self.assertEqual(
            standardize_dtype(knp.Argsort().symbolic_call(x).dtype),
            expected_dtype,
        )

    @parameterized.parameters(
        (10, None, 1, None),
        (0, 10, 1, None),
        (0, 10, 0.5, None),
        (10.0, None, 1, None),
        (0, 10.0, 1, None),
        (0.0, 10, 1, None),
        (10, None, 1, "float32"),
        (10, None, 1, "int32"),
        (10, None, 1, "int16"),
        (10, None, 1, "float16"),
    )
    def test_arange(self, start, stop, step, dtype):
        import jax.numpy as jnp

        expected_dtype = standardize_dtype(
            jnp.arange(start, stop, step, dtype).dtype
        )

        self.assertEqual(
            standardize_dtype(knp.arange(start, stop, step, dtype).dtype),
            expected_dtype,
        )
        self.assertEqual(
            standardize_dtype(
                knp.Arange().symbolic_call(start, stop, step, dtype).dtype
            ),
            expected_dtype,
        )

    @parameterized.named_parameters(named_product(dtype=ALL_DTYPES))
    def test_arccos(self, dtype):
        import jax.numpy as jnp

        x = knp.ones((1,), dtype=dtype)
        x_jax = jnp.ones((1,), dtype=dtype)
        expected_dtype = standardize_dtype(jnp.arccos(x_jax).dtype)
        if dtype == "int64":
            expected_dtype = backend.floatx()

        self.assertEqual(standardize_dtype(knp.arccos(x).dtype), expected_dtype)
        self.assertEqual(
            standardize_dtype(knp.Arccos().symbolic_call(x).dtype),
            expected_dtype,
        )

    @parameterized.named_parameters(named_product(dtype=ALL_DTYPES))
    def test_arccosh(self, dtype):
        import jax.numpy as jnp

        x = knp.ones((1,), dtype=dtype)
        x_jax = jnp.ones((1,), dtype=dtype)
        expected_dtype = standardize_dtype(jnp.arccosh(x_jax).dtype)
        if dtype == "int64":
            expected_dtype = backend.floatx()

        self.assertEqual(
            standardize_dtype(knp.arccosh(x).dtype), expected_dtype
        )
        self.assertEqual(
            standardize_dtype(knp.Arccosh().symbolic_call(x).dtype),
            expected_dtype,
        )

    @parameterized.named_parameters(named_product(dtype=ALL_DTYPES))
    def test_arcsin(self, dtype):
        import jax.numpy as jnp

        x = knp.ones((1,), dtype=dtype)
        x_jax = jnp.ones((1,), dtype=dtype)
        expected_dtype = standardize_dtype(jnp.arcsin(x_jax).dtype)
        if dtype == "int64":
            expected_dtype = backend.floatx()

        self.assertEqual(standardize_dtype(knp.arcsin(x).dtype), expected_dtype)
        self.assertEqual(
            standardize_dtype(knp.Arcsin().symbolic_call(x).dtype),
            expected_dtype,
        )

    @parameterized.named_parameters(named_product(dtype=ALL_DTYPES))
    def test_arcsinh(self, dtype):
        import jax.numpy as jnp

        x = knp.ones((1,), dtype=dtype)
        x_jax = jnp.ones((1,), dtype=dtype)
        expected_dtype = standardize_dtype(jnp.arcsinh(x_jax).dtype)
        if dtype == "int64":
            expected_dtype = backend.floatx()

        self.assertEqual(
            standardize_dtype(knp.arcsinh(x).dtype), expected_dtype
        )
        self.assertEqual(
            standardize_dtype(knp.Arcsinh().symbolic_call(x).dtype),
            expected_dtype,
        )

    @parameterized.named_parameters(named_product(dtype=ALL_DTYPES))
    def test_arctan(self, dtype):
        import jax.numpy as jnp

        x = knp.ones((1,), dtype=dtype)
        x_jax = jnp.ones((1,), dtype=dtype)
        expected_dtype = standardize_dtype(jnp.arctan(x_jax).dtype)
        if dtype == "int64":
            expected_dtype = backend.floatx()

        self.assertEqual(standardize_dtype(knp.arctan(x).dtype), expected_dtype)
        self.assertEqual(
            standardize_dtype(knp.Arctan().symbolic_call(x).dtype),
            expected_dtype,
        )

    @parameterized.named_parameters(
        named_product(dtypes=itertools.combinations(ALL_DTYPES, 2))
    )
    def test_arctan2(self, dtypes):
        import jax.numpy as jnp

        dtype1, dtype2 = dtypes
        x1 = knp.ones((1,), dtype=dtype1)
        x2 = knp.ones((1,), dtype=dtype2)
        x1_jax = jnp.ones((1,), dtype=dtype1)
        x2_jax = jnp.ones((1,), dtype=dtype2)
        expected_dtype = standardize_dtype(jnp.arctan2(x1_jax, x2_jax).dtype)
        if dtype1 is not None and "float" not in dtype1:
            if dtype2 is not None and "float" not in dtype2:
                if "int64" in (dtype1, dtype2) or "uint32" in (dtype1, dtype2):
                    expected_dtype = backend.floatx()

        self.assertEqual(
            standardize_dtype(knp.arctan2(x1, x2).dtype), expected_dtype
        )
        self.assertEqual(
            knp.Arctan2().symbolic_call(x1, x2).dtype, expected_dtype
        )

    @parameterized.named_parameters(named_product(dtype=ALL_DTYPES))
    def test_arctanh(self, dtype):
        import jax.numpy as jnp

        x = knp.ones((1,), dtype=dtype)
        x_jax = jnp.ones((1,), dtype=dtype)
        expected_dtype = standardize_dtype(jnp.arctanh(x_jax).dtype)
        if dtype == "int64":
            expected_dtype = backend.floatx()

        self.assertEqual(
            standardize_dtype(knp.arctanh(x).dtype), expected_dtype
        )
        self.assertEqual(
            standardize_dtype(knp.Arctanh().symbolic_call(x).dtype),
            expected_dtype,
        )

    @parameterized.parameters(
        (bool(0), "bool"),
        (int(0), "int32"),
        (float(0), backend.floatx()),
        ([False, True, False], "bool"),
        ([1, 2, 3], "int32"),
        ([1.0, 2.0, 3.0], backend.floatx()),
        ([1, 2.0, 3], backend.floatx()),
        ([[False], [True], [False]], "bool"),
        ([[1], [2], [3]], "int32"),
        ([[1], [2.0], [3]], backend.floatx()),
        *[
            (np.array(0, dtype=dtype), dtype)
            for dtype in ALL_DTYPES
            if dtype is not None
        ],
    )
    def test_array(self, x, expected_dtype):
        # We have to disable x64 for jax backend since jnp.array doesn't respect
        # JAX_DEFAULT_DTYPE_BITS=32 in `./conftest.py`. We also need to downcast
        # the expected dtype from 64 bit to 32 bit.
        if backend.backend() == "jax":
            import jax.experimental

            jax_disable_x64 = jax.experimental.disable_x64()
            expected_dtype = expected_dtype.replace("64", "32")
        else:
            jax_disable_x64 = contextlib.nullcontext()

        with jax_disable_x64:
            self.assertEqual(
                standardize_dtype(knp.array(x).dtype), expected_dtype
            )
        # TODO: support the assertion of knp.Array

    @parameterized.named_parameters(
        named_product(dtypes=itertools.combinations(ALL_DTYPES, 2))
    )
    def test_average(self, dtypes):
        import jax.numpy as jnp

        dtype1, dtype2 = dtypes
        x1 = knp.ones((1,), dtype=dtype1)
        x2 = knp.ones((1,), dtype=dtype2)
        x1_jax = jnp.ones((1,), dtype=dtype1)
        x2_jax = jnp.ones((1,), dtype=dtype2)
        expected_dtype = standardize_dtype(
            jnp.average(x1_jax, weights=x2_jax).dtype
        )
        if dtype1 is not None and "float" not in dtype1:
            if dtype2 is not None and "float" not in dtype2:
                if "int64" in (dtype1, dtype2) or "uint32" in (dtype1, dtype2):
                    expected_dtype = backend.floatx()

        self.assertEqual(
            standardize_dtype(knp.average(x1, weights=x2).dtype), expected_dtype
        )
        self.assertEqual(
            knp.Average().symbolic_call(x1, weights=x2).dtype, expected_dtype
        )

    @parameterized.named_parameters(named_product(dtype=ALL_DTYPES))
    def test_broadcast_to(self, dtype):
        import jax.numpy as jnp

        x = knp.ones((3,), dtype=dtype)
        x_jax = jnp.ones((3,), dtype=dtype)
        expected_dtype = standardize_dtype(
            jnp.broadcast_to(x_jax, (3, 3)).dtype
        )

        self.assertEqual(
            standardize_dtype(knp.broadcast_to(x, (3, 3)).dtype), expected_dtype
        )
        self.assertEqual(
            standardize_dtype(knp.BroadcastTo((3, 3)).symbolic_call(x).dtype),
            expected_dtype,
        )

    @parameterized.named_parameters(named_product(dtype=ALL_DTYPES))
    def test_ceil(self, dtype):
        import jax.numpy as jnp

        if dtype is None:
            dtype = backend.floatx()
        if dtype == "bool":
            value = [[True, False, True], [True, False, True]]
        elif "int" in dtype:
            value = [[1, 2, 2], [2, 11, 5]]
        else:
            value = [[1.2, 2.1, 2.5], [2.4, 11.9, 5.5]]
        x = knp.array(value, dtype=dtype)
        x_jax = jnp.array(value, dtype=dtype)
        expected_dtype = standardize_dtype(jnp.ceil(x_jax).dtype)
        if dtype == "int64":
            expected_dtype = backend.floatx()

        self.assertEqual(standardize_dtype(knp.ceil(x).dtype), expected_dtype)
        self.assertEqual(
            standardize_dtype(knp.Ceil().symbolic_call(x).dtype),
            expected_dtype,
        )

    @parameterized.named_parameters(named_product(dtype=ALL_DTYPES))
    def test_clip(self, dtype):
        import jax.numpy as jnp

        x = knp.ones((1,), dtype=dtype)
        x_jax = jnp.ones((1,), dtype=dtype)
        expected_dtype = standardize_dtype(jnp.clip(x_jax, -2, 2).dtype)
        if dtype == "bool":
            expected_dtype = "int32"

        self.assertEqual(
            standardize_dtype(knp.clip(x, -2, 2).dtype), expected_dtype
        )
        self.assertEqual(
            standardize_dtype(knp.Clip(-2, 2).symbolic_call(x).dtype),
            expected_dtype,
        )

    @parameterized.named_parameters(
        named_product(dtypes=itertools.combinations(ALL_DTYPES, 2))
    )
    def test_concatenate(self, dtypes):
        import jax.numpy as jnp

        dtype1, dtype2 = dtypes
        x1 = knp.ones((1,), dtype=dtype1)
        x2 = knp.ones((1,), dtype=dtype2)
        x1_jax = jnp.ones((1,), dtype=dtype1)
        x2_jax = jnp.ones((1,), dtype=dtype2)
        expected_dtype = standardize_dtype(
            jnp.concatenate([x1_jax, x2_jax]).dtype
        )

        self.assertEqual(
            standardize_dtype(knp.concatenate([x1, x2]).dtype), expected_dtype
        )
        self.assertEqual(
            knp.Concatenate().symbolic_call([x1, x2]).dtype, expected_dtype
        )

    @parameterized.named_parameters(named_product(dtype=ALL_DTYPES))
    def test_cos(self, dtype):
        import jax.numpy as jnp

        x = knp.ones((1,), dtype=dtype)
        x_jax = jnp.ones((1,), dtype=dtype)
        expected_dtype = standardize_dtype(jnp.cos(x_jax).dtype)
        if dtype == "int64":
            expected_dtype = backend.floatx()

        self.assertEqual(standardize_dtype(knp.cos(x).dtype), expected_dtype)
        self.assertEqual(
            standardize_dtype(knp.Cos().symbolic_call(x).dtype),
            expected_dtype,
        )

    @parameterized.named_parameters(named_product(dtype=ALL_DTYPES))
    def test_cosh(self, dtype):
        import jax.numpy as jnp

        x = knp.ones((1,), dtype=dtype)
        x_jax = jnp.ones((1,), dtype=dtype)
        expected_dtype = standardize_dtype(jnp.cosh(x_jax).dtype)
        if dtype == "int64":
            expected_dtype = backend.floatx()

        self.assertEqual(standardize_dtype(knp.cosh(x).dtype), expected_dtype)
        self.assertEqual(
            standardize_dtype(knp.Cosh().symbolic_call(x).dtype),
            expected_dtype,
        )

    @parameterized.named_parameters(named_product(dtype=ALL_DTYPES))
    def test_copy(self, dtype):
        import jax.numpy as jnp

        x = knp.ones((1,), dtype=dtype)
        x_jax = jnp.ones((1,), dtype=dtype)
        expected_dtype = standardize_dtype(jnp.copy(x_jax).dtype)

        self.assertEqual(standardize_dtype(knp.copy(x).dtype), expected_dtype)
        self.assertEqual(
            standardize_dtype(knp.Copy().symbolic_call(x).dtype),
            expected_dtype,
        )

    @parameterized.named_parameters(
        named_product(dtypes=itertools.combinations(ALL_DTYPES, 2))
    )
    def test_correlate(self, dtypes):
        import jax.numpy as jnp

        dtype1, dtype2 = dtypes
        x1 = knp.ones((3,), dtype=dtype1)
        x2 = knp.ones((3,), dtype=dtype2)
        x1_jax = jnp.ones((3,), dtype=dtype1)
        x2_jax = jnp.ones((3,), dtype=dtype2)
        expected_dtype = standardize_dtype(jnp.correlate(x1_jax, x2_jax).dtype)

        self.assertEqual(
            standardize_dtype(knp.correlate(x1, x2).dtype), expected_dtype
        )
        self.assertEqual(
            standardize_dtype(knp.Correlate().symbolic_call(x1, x2).dtype),
            expected_dtype,
        )

    @parameterized.named_parameters(named_product(dtype=ALL_DTYPES))
    def test_count_nonzero(self, dtype):
        x = knp.ones((1,), dtype=dtype)
        expected_dtype = "int32"

        self.assertEqual(
            standardize_dtype(knp.count_nonzero(x).dtype), expected_dtype
        )
        self.assertEqual(
            standardize_dtype(knp.CountNonzero().symbolic_call(x).dtype),
            expected_dtype,
        )

    @parameterized.named_parameters(
        named_product(dtypes=itertools.combinations(ALL_DTYPES, 2))
    )
    def test_cross(self, dtypes):
        import jax.numpy as jnp

        dtype1, dtype2 = dtypes
        x1 = knp.ones((1, 1, 3), dtype=dtype1)
        x2 = knp.ones((1, 1, 3), dtype=dtype2)
        x1_jax = jnp.ones((1, 1, 3), dtype=dtype1)
        x2_jax = jnp.ones((1, 1, 3), dtype=dtype2)
        expected_dtype = standardize_dtype(jnp.cross(x1_jax, x2_jax).dtype)

        self.assertEqual(
            standardize_dtype(knp.cross(x1, x2).dtype), expected_dtype
        )
        self.assertEqual(
            knp.Cross().symbolic_call(x1, x2).dtype, expected_dtype
        )

    @parameterized.named_parameters(named_product(dtype=ALL_DTYPES))
    def test_cumprod(self, dtype):
        import jax.numpy as jnp

        x = knp.ones((1,), dtype=dtype)
        x_jax = jnp.ones((1,), dtype=dtype)
        expected_dtype = standardize_dtype(jnp.cumprod(x_jax).dtype)

        self.assertEqual(
            standardize_dtype(knp.cumprod(x).dtype), expected_dtype
        )
        self.assertEqual(
            standardize_dtype(knp.Cumprod().symbolic_call(x).dtype),
            expected_dtype,
        )

    @parameterized.named_parameters(named_product(dtype=ALL_DTYPES))
    def test_cumsum(self, dtype):
        import jax.numpy as jnp

        x = knp.ones((1,), dtype=dtype)
        x_jax = jnp.ones((1,), dtype=dtype)
        expected_dtype = standardize_dtype(jnp.cumsum(x_jax).dtype)

        self.assertEqual(standardize_dtype(knp.cumsum(x).dtype), expected_dtype)
        self.assertEqual(
            standardize_dtype(knp.Cumsum().symbolic_call(x).dtype),
            expected_dtype,
        )

    @parameterized.named_parameters(named_product(dtype=ALL_DTYPES))
    def test_diag(self, dtype):
        import jax.numpy as jnp

        x = knp.ones((1,), dtype=dtype)
        x_jax = jnp.ones((1,), dtype=dtype)
        expected_dtype = standardize_dtype(jnp.diag(x_jax).dtype)

        self.assertEqual(standardize_dtype(knp.diag(x).dtype), expected_dtype)
        self.assertEqual(
            standardize_dtype(knp.Diag().symbolic_call(x).dtype),
            expected_dtype,
        )

    @parameterized.named_parameters(named_product(dtype=ALL_DTYPES))
    def test_diagonal(self, dtype):
        import jax.numpy as jnp

        x = knp.ones((1, 1, 1), dtype=dtype)
        x_jax = jnp.ones((1, 1, 1), dtype=dtype)
        expected_dtype = standardize_dtype(jnp.diagonal(x_jax).dtype)

        self.assertEqual(
            standardize_dtype(knp.diagonal(x).dtype), expected_dtype
        )
        self.assertEqual(
            standardize_dtype(knp.Diagonal().symbolic_call(x).dtype),
            expected_dtype,
        )

    @parameterized.named_parameters(named_product(dtype=ALL_DTYPES))
    def test_diff(self, dtype):
        import jax.numpy as jnp

        x = knp.ones((1,), dtype=dtype)
        x_jax = jnp.ones((1,), dtype=dtype)
        expected_dtype = standardize_dtype(jnp.diff(x_jax).dtype)

        self.assertEqual(standardize_dtype(knp.diff(x).dtype), expected_dtype)
        self.assertEqual(
            standardize_dtype(knp.Diff().symbolic_call(x).dtype),
            expected_dtype,
        )

    @parameterized.named_parameters(named_product(dtype=ALL_DTYPES))
    def test_digitize(self, dtype):
        import jax.numpy as jnp

        x = knp.ones((1,), dtype=dtype)
        bins = knp.ones((1,), dtype=dtype)
        x_jax = jnp.ones((1,), dtype=dtype)
        x_bins = jnp.ones((1,), dtype=dtype)
        expected_dtype = standardize_dtype(jnp.digitize(x_jax, x_bins).dtype)

        self.assertEqual(
            standardize_dtype(knp.digitize(x, bins).dtype), expected_dtype
        )
        self.assertEqual(
            standardize_dtype(knp.Digitize().symbolic_call(x, bins).dtype),
            expected_dtype,
        )

    @parameterized.named_parameters(
        named_product(dtypes=itertools.combinations(ALL_DTYPES, 2))
    )
    def test_divide(self, dtypes):
        import jax.experimental
        import jax.numpy as jnp

        # We have to disable x64 for jax since jnp.divide doesn't respect
        # JAX_DEFAULT_DTYPE_BITS=32 in `./conftest.py`. We also need to downcast
        # the expected dtype from 64 bit to 32 bit when using jax backend.
        with jax.experimental.disable_x64():
            dtype1, dtype2 = dtypes
            x1 = knp.ones((1,), dtype=dtype1)
            x2 = knp.ones((1,), dtype=dtype2)
            x1_jax = jnp.ones((1,), dtype=dtype1)
            x2_jax = jnp.ones((1,), dtype=dtype2)
            expected_dtype = standardize_dtype(jnp.divide(x1_jax, x2_jax).dtype)
            if "float64" in (dtype1, dtype2):
                expected_dtype = "float64"
            if backend.backend() == "jax":
                expected_dtype = expected_dtype.replace("64", "32")

            self.assertEqual(
                standardize_dtype(knp.divide(x1, x2).dtype), expected_dtype
            )
            self.assertEqual(
                knp.Divide().symbolic_call(x1, x2).dtype, expected_dtype
            )

    @parameterized.named_parameters(named_product(dtype=ALL_DTYPES))
    def test_divide_python_types(self, dtype):
        import jax.experimental
        import jax.numpy as jnp

        # We have to disable x64 for jax since jnp.divide doesn't respect
        # JAX_DEFAULT_DTYPE_BITS=32 in `./conftest.py`. We also need to downcast
        # the expected dtype from 64 bit to 32 bit when using jax backend.
        with jax.experimental.disable_x64():
            x = knp.ones((), dtype=dtype)
            x_jax = jnp.ones((), dtype=dtype)

            # python int
            expected_dtype = standardize_dtype(jnp.divide(x_jax, 1).dtype)
            if dtype == "float64":
                expected_dtype = "float64"
            if backend.backend() == "jax":
                expected_dtype = expected_dtype.replace("64", "32")

            self.assertEqual(
                standardize_dtype(knp.divide(x, 1).dtype), expected_dtype
            )
            self.assertEqual(
                knp.Divide().symbolic_call(x, 1).dtype, expected_dtype
            )

            # python float
            expected_dtype = standardize_dtype(jnp.divide(x_jax, 1.0).dtype)
            if dtype == "float64":
                expected_dtype = "float64"
            if backend.backend() == "jax":
                expected_dtype = expected_dtype.replace("64", "32")

            self.assertEqual(
                standardize_dtype(knp.divide(x, 1.0).dtype), expected_dtype
            )
            self.assertEqual(
                knp.Divide().symbolic_call(x, 1.0).dtype, expected_dtype
            )

    @parameterized.named_parameters(
        named_product(dtypes=itertools.combinations(ALL_DTYPES, 2))
    )
    def test_dot(self, dtypes):
        import jax.numpy as jnp

        dtype1, dtype2 = dtypes
        x1 = knp.ones((2, 3, 4), dtype=dtype1)
        x2 = knp.ones((4, 3), dtype=dtype2)
        x1_jax = jnp.ones((2, 3, 4), dtype=dtype1)
        x2_jax = jnp.ones((4, 3), dtype=dtype2)
        expected_dtype = standardize_dtype(jnp.dot(x1_jax, x2_jax).dtype)

        self.assertEqual(
            standardize_dtype(knp.dot(x1, x2).dtype), expected_dtype
        )
        self.assertEqual(knp.Dot().symbolic_call(x1, x2).dtype, expected_dtype)

    @parameterized.named_parameters(
        named_product(
            dtypes=list(itertools.combinations(ALL_DTYPES, 2))
            + [("int8", "int8")]
        )
    )
    def test_einsum(self, dtypes):
        import jax.numpy as jnp

        def get_input_shapes(subscripts):
            x1_labels = subscripts.split(",")[0]
            x2_labels = subscripts.split("->")[0][len(x1_labels) + 1 :]
            x1_shape = [1] * len(x1_labels)
            x2_shape = [1] * len(x2_labels)
            return x1_shape, x2_shape

        dtype1, dtype2 = dtypes
        subscripts = "ijk,lkj->il"
        x1_shape, x2_shape = get_input_shapes(subscripts)
        x1 = knp.ones(x1_shape, dtype=dtype1)
        x2 = knp.ones(x2_shape, dtype=dtype2)
        x1_jax = jnp.ones(x1_shape, dtype=dtype1)
        x2_jax = jnp.ones(x2_shape, dtype=dtype2)
        if dtype1 == "int8" and dtype2 == "int8":
            preferred_element_type = "int32"
        else:
            preferred_element_type = None
        expected_dtype = standardize_dtype(
            jnp.einsum(
                subscripts,
                x1_jax,
                x2_jax,
                preferred_element_type=preferred_element_type,
            ).dtype
        )

        self.assertEqual(
            standardize_dtype(knp.einsum(subscripts, x1, x2).dtype),
            expected_dtype,
        )
        self.assertEqual(
            standardize_dtype(
                knp.Einsum(subscripts).symbolic_call(x1, x2).dtype
            ),
            expected_dtype,
        )

    @parameterized.named_parameters(
        named_product(
            dtypes=list(itertools.combinations(ALL_DTYPES, 2))
            + [("int8", "int8")]
        )
    )
    @pytest.mark.skipif(
        backend.backend() != "tensorflow",
        reason=f"{backend.backend()} doesn't implement custom ops for einsum.",
    )
    def test_einsum_custom_ops_for_tensorflow(self, dtypes):
        import jax.numpy as jnp

        def get_input_shapes(subscripts):
            x1_labels = subscripts.split(",")[0]
            x2_labels = subscripts.split("->")[0][len(x1_labels) + 1 :]
            x1_shape = [1] * len(x1_labels)
            x2_shape = [1] * len(x2_labels)
            return x1_shape, x2_shape

        dtype1, dtype2 = dtypes
        for subscripts in [
            "a,b->ab",
            "ab,b->a",
            "ab,bc->ac",
            "ab,cb->ac",
            "abc,cd->abd",
            "abc,cde->abde",
            "abc,dc->abd",
            "abc,dce->abde",
            "abc,dec->abde",
            "abcd,abde->abce",
            "abcd,abed->abce",
            "abcd,acbe->adbe",
            "abcd,adbe->acbe",
            "abcd,aecd->acbe",
            "abcd,aecd->aceb",
            "abcd,cde->abe",
            "abcd,ced->abe",
            "abcd,ecd->abe",
            "abcde,aebf->adbcf",
            "abcde,afce->acdbf",
        ]:
            x1_shape, x2_shape = get_input_shapes(subscripts)
            x1 = knp.ones(x1_shape, dtype=dtype1)
            x2 = knp.ones(x2_shape, dtype=dtype2)
            x1_jax = jnp.ones(x1_shape, dtype=dtype1)
            x2_jax = jnp.ones(x2_shape, dtype=dtype2)
            if dtype1 == "int8" and dtype2 == "int8":
                preferred_element_type = "int32"
            else:
                preferred_element_type = None
            expected_dtype = standardize_dtype(
                jnp.einsum(
                    subscripts,
                    x1_jax,
                    x2_jax,
                    preferred_element_type=preferred_element_type,
                ).dtype
            )

            self.assertEqual(
                standardize_dtype(knp.einsum(subscripts, x1, x2).dtype),
                expected_dtype,
            )
            self.assertEqual(
                standardize_dtype(
                    knp.Einsum(subscripts).symbolic_call(x1, x2).dtype
                ),
                expected_dtype,
            )

    @parameterized.named_parameters(named_product(dtype=ALL_DTYPES))
    def test_empty(self, dtype):
        import jax.numpy as jnp

        expected_dtype = standardize_dtype(jnp.empty([2, 3], dtype=dtype).dtype)

        self.assertEqual(
            standardize_dtype(knp.empty([2, 3], dtype=dtype).dtype),
            expected_dtype,
        )
        self.assertEqual(
            standardize_dtype(
                knp.Empty().symbolic_call([2, 3], dtype=dtype).dtype
            ),
            expected_dtype,
        )

    @parameterized.named_parameters(
        named_product(dtypes=itertools.combinations(ALL_DTYPES, 2))
    )
    def test_equal(self, dtypes):
        import jax.numpy as jnp

        dtype1, dtype2 = dtypes
        x1 = knp.ones((), dtype=dtype1)
        x2 = knp.ones((), dtype=dtype2)
        x1_jax = jnp.ones((), dtype=dtype1)
        x2_jax = jnp.ones((), dtype=dtype2)
        expected_dtype = standardize_dtype(jnp.equal(x1_jax, x2_jax).dtype)

        self.assertEqual(
            standardize_dtype(knp.equal(x1, x2).dtype), expected_dtype
        )
        self.assertEqual(
            standardize_dtype(knp.Equal().symbolic_call(x1, x2).dtype),
            expected_dtype,
        )

    @parameterized.named_parameters(named_product(dtype=ALL_DTYPES))
    def test_exp(self, dtype):
        import jax.numpy as jnp

        x = knp.ones((1,), dtype=dtype)
        x_jax = jnp.ones((1,), dtype=dtype)
        expected_dtype = standardize_dtype(jnp.exp(x_jax).dtype)
        if dtype == "int64":
            expected_dtype = backend.floatx()

        self.assertEqual(standardize_dtype(knp.exp(x).dtype), expected_dtype)
        self.assertEqual(
            standardize_dtype(knp.Exp().symbolic_call(x).dtype), expected_dtype
        )

    @parameterized.named_parameters(named_product(dtype=ALL_DTYPES))
    def test_expand_dims(self, dtype):
        import jax.numpy as jnp

        x = knp.ones((1,), dtype=dtype)
        x_jax = jnp.ones((1,), dtype=dtype)
        expected_dtype = standardize_dtype(jnp.expand_dims(x_jax, -1).dtype)

        self.assertEqual(
            standardize_dtype(knp.expand_dims(x, -1).dtype), expected_dtype
        )
        self.assertEqual(
            standardize_dtype(knp.ExpandDims(-1).symbolic_call(x).dtype),
            expected_dtype,
        )

    @parameterized.named_parameters(named_product(dtype=ALL_DTYPES))
    def test_expm1(self, dtype):
        import jax.numpy as jnp

        x = knp.ones((1,), dtype=dtype)
        x_jax = jnp.ones((1,), dtype=dtype)
        expected_dtype = standardize_dtype(jnp.expm1(x_jax).dtype)
        if dtype == "int64":
            expected_dtype = backend.floatx()

        self.assertEqual(standardize_dtype(knp.expm1(x).dtype), expected_dtype)
        self.assertEqual(
            standardize_dtype(knp.Expm1().symbolic_call(x).dtype),
            expected_dtype,
        )

    @parameterized.named_parameters(named_product(dtype=ALL_DTYPES))
    def test_eye(self, dtype):
        import jax.numpy as jnp

        expected_dtype = standardize_dtype(jnp.eye(3, dtype=dtype).dtype)

        self.assertEqual(
            standardize_dtype(knp.eye(3, dtype=dtype).dtype),
            expected_dtype,
        )
        self.assertEqual(
            standardize_dtype(knp.Eye(dtype=dtype).symbolic_call(3).dtype),
            expected_dtype,
        )

        expected_dtype = standardize_dtype(jnp.eye(3, 4, 1, dtype=dtype).dtype)

        self.assertEqual(
            standardize_dtype(knp.eye(3, 4, k=1, dtype=dtype).dtype),
            expected_dtype,
        )
        self.assertEqual(
            standardize_dtype(
                knp.Eye(k=1, dtype=dtype).symbolic_call(3, 4).dtype
            ),
            expected_dtype,
        )

    @parameterized.named_parameters(named_product(dtype=ALL_DTYPES))
    def test_flip(self, dtype):
        import jax.numpy as jnp

        x = knp.ones((1,), dtype=dtype)
        x_jax = jnp.ones((1,), dtype=dtype)
        expected_dtype = standardize_dtype(jnp.flip(x_jax, -1).dtype)

        self.assertEqual(
            standardize_dtype(knp.flip(x, -1).dtype), expected_dtype
        )
        self.assertEqual(
            standardize_dtype(knp.Flip(-1).symbolic_call(x).dtype),
            expected_dtype,
        )

    @parameterized.named_parameters(named_product(dtype=ALL_DTYPES))
    def test_floor(self, dtype):
        import jax.numpy as jnp

        x = knp.ones((1,), dtype=dtype)
        x_jax = jnp.ones((1,), dtype=dtype)
        expected_dtype = standardize_dtype(jnp.floor(x_jax).dtype)
        if dtype == "int64":
            expected_dtype = backend.floatx()

        self.assertEqual(standardize_dtype(knp.floor(x).dtype), expected_dtype)
        self.assertEqual(
            standardize_dtype(knp.Floor().symbolic_call(x).dtype),
            expected_dtype,
        )

    @parameterized.named_parameters(
        named_product(dtypes=itertools.combinations(ALL_DTYPES, 2))
    )
    def test_floor_divide(self, dtypes):
        import jax.numpy as jnp

        dtype1, dtype2 = dtypes
        x1 = knp.ones((), dtype=dtype1)
        x2 = knp.ones((), dtype=dtype2)
        x1_jax = jnp.ones((), dtype=dtype1)
        x2_jax = jnp.ones((), dtype=dtype2)
        expected_dtype = standardize_dtype(
            jnp.floor_divide(x1_jax, x2_jax).dtype
        )

        self.assertEqual(
            standardize_dtype(knp.floor_divide(x1, x2).dtype), expected_dtype
        )
        self.assertEqual(
            standardize_dtype(knp.FloorDivide().symbolic_call(x1, x2).dtype),
            expected_dtype,
        )

    @parameterized.named_parameters(named_product(dtype=ALL_DTYPES))
    def test_floor_divide_python_types(self, dtype):
        import jax.experimental
        import jax.numpy as jnp

        # We have to disable x64 for jax since jnp.floor_divide doesn't respect
        # JAX_DEFAULT_DTYPE_BITS=32 in `./conftest.py`. We also need to downcast
        # the expected dtype from 64 bit to 32 bit when using jax backend.
        with jax.experimental.disable_x64():
            x = knp.ones((), dtype=dtype)
            x_jax = jnp.ones((), dtype=dtype)

            # python int
            expected_dtype = standardize_dtype(jnp.floor_divide(x_jax, 1).dtype)
            if dtype == "float64":
                expected_dtype = "float64"
            elif dtype == "int64":
                expected_dtype = "int64"
            if backend.backend() == "jax":
                expected_dtype = expected_dtype.replace("64", "32")

            self.assertEqual(
                standardize_dtype(knp.floor_divide(x, 1).dtype), expected_dtype
            )
            self.assertEqual(
                knp.FloorDivide().symbolic_call(x, 1).dtype, expected_dtype
            )

            # python float
            expected_dtype = standardize_dtype(
                jnp.floor_divide(x_jax, 1.0).dtype
            )
            if dtype == "float64":
                expected_dtype = "float64"
            if backend.backend() == "jax":
                expected_dtype = expected_dtype.replace("64", "32")

            self.assertEqual(
                standardize_dtype(knp.floor_divide(x, 1.0).dtype),
                expected_dtype,
            )
            self.assertEqual(
                knp.FloorDivide().symbolic_call(x, 1.0).dtype, expected_dtype
            )

    @parameterized.named_parameters(named_product(dtype=ALL_DTYPES))
    def test_full(self, dtype):
        import jax.numpy as jnp

        expected_dtype = standardize_dtype(jnp.full((), 0, dtype=dtype).dtype)
        if dtype is None:
            expected_dtype = backend.floatx()

        self.assertEqual(
            standardize_dtype(knp.full((), 0, dtype=dtype).dtype),
            expected_dtype,
        )
        self.assertEqual(
            standardize_dtype(
                knp.Full().symbolic_call((), 0, dtype=dtype).dtype
            ),
            expected_dtype,
        )

    @parameterized.named_parameters(named_product(dtype=ALL_DTYPES))
    def test_full_like(self, dtype):
        import jax.numpy as jnp

        x = knp.ones((1,), dtype=dtype)
        x_jax = jnp.ones((1,), dtype=dtype)
        expected_dtype = standardize_dtype(jnp.full_like(x_jax, 0).dtype)

        self.assertEqual(
            standardize_dtype(knp.full_like(x, 0).dtype), expected_dtype
        )
        self.assertEqual(
            standardize_dtype(knp.FullLike().symbolic_call(x, 0).dtype),
            expected_dtype,
        )

    @parameterized.named_parameters(
        named_product(dtypes=itertools.combinations(ALL_DTYPES, 2))
    )
    def test_greater(self, dtypes):
        import jax.numpy as jnp

        dtype1, dtype2 = dtypes
        x1 = knp.ones((), dtype=dtype1)
        x2 = knp.ones((), dtype=dtype2)
        x1_jax = jnp.ones((), dtype=dtype1)
        x2_jax = jnp.ones((), dtype=dtype2)
        expected_dtype = standardize_dtype(jnp.greater(x1_jax, x2_jax).dtype)

        self.assertEqual(
            standardize_dtype(knp.greater(x1, x2).dtype), expected_dtype
        )
        self.assertEqual(
            standardize_dtype(knp.Greater().symbolic_call(x1, x2).dtype),
            expected_dtype,
        )

    @parameterized.named_parameters(
        named_product(dtypes=itertools.combinations(ALL_DTYPES, 2))
    )
    def test_greater_equal(self, dtypes):
        import jax.numpy as jnp

        dtype1, dtype2 = dtypes
        x1 = knp.ones((), dtype=dtype1)
        x2 = knp.ones((), dtype=dtype2)
        x1_jax = jnp.ones((), dtype=dtype1)
        x2_jax = jnp.ones((), dtype=dtype2)
        expected_dtype = standardize_dtype(
            jnp.greater_equal(x1_jax, x2_jax).dtype
        )

        self.assertEqual(
            standardize_dtype(knp.greater_equal(x1, x2).dtype), expected_dtype
        )
        self.assertEqual(
            standardize_dtype(knp.GreaterEqual().symbolic_call(x1, x2).dtype),
            expected_dtype,
        )

    @parameterized.named_parameters(
        named_product(dtypes=itertools.combinations(ALL_DTYPES, 2))
    )
    def test_hstack(self, dtypes):
        import jax.numpy as jnp

        dtype1, dtype2 = dtypes
        x1 = knp.ones((1, 1), dtype=dtype1)
        x2 = knp.ones((1, 1), dtype=dtype2)
        x1_jax = jnp.ones((1, 1), dtype=dtype1)
        x2_jax = jnp.ones((1, 1), dtype=dtype2)
        expected_dtype = standardize_dtype(jnp.hstack([x1_jax, x2_jax]).dtype)

        self.assertEqual(
            standardize_dtype(knp.hstack([x1, x2]).dtype), expected_dtype
        )
        self.assertEqual(
            standardize_dtype(knp.Hstack().symbolic_call([x1, x2]).dtype),
            expected_dtype,
        )

    @parameterized.named_parameters(named_product(dtype=ALL_DTYPES))
    def test_identity(self, dtype):
        import jax.numpy as jnp

        expected_dtype = standardize_dtype(jnp.identity(3, dtype=dtype).dtype)

        self.assertEqual(
            standardize_dtype(knp.identity(3, dtype=dtype).dtype),
            expected_dtype,
        )
        self.assertEqual(
            standardize_dtype(
                knp.Identity().symbolic_call(3, dtype=dtype).dtype
            ),
            expected_dtype,
        )

    @parameterized.named_parameters(
        named_product(dtypes=itertools.combinations(ALL_DTYPES, 2))
    )
    def test_isclose(self, dtypes):
        import jax.numpy as jnp

        dtype1, dtype2 = dtypes
        x1 = knp.ones((), dtype=dtype1)
        x2 = knp.ones((), dtype=dtype2)
        x1_jax = jnp.ones((), dtype=dtype1)
        x2_jax = jnp.ones((), dtype=dtype2)
        expected_dtype = standardize_dtype(jnp.isclose(x1_jax, x2_jax).dtype)

        self.assertEqual(
            standardize_dtype(knp.isclose(x1, x2).dtype), expected_dtype
        )
        self.assertEqual(
            standardize_dtype(knp.Isclose().symbolic_call(x1, x2).dtype),
            expected_dtype,
        )

    @parameterized.named_parameters(named_product(dtype=ALL_DTYPES))
    def test_isfinite(self, dtype):
        import jax.numpy as jnp

        x = knp.ones((), dtype=dtype)
        x_jax = jnp.ones((), dtype=dtype)
        expected_dtype = standardize_dtype(jnp.isfinite(x_jax).dtype)

        self.assertEqual(
            standardize_dtype(knp.isfinite(x).dtype), expected_dtype
        )
        self.assertEqual(
            standardize_dtype(knp.Isfinite().symbolic_call(x).dtype),
            expected_dtype,
        )

    @parameterized.named_parameters(named_product(dtype=ALL_DTYPES))
    def test_isinf(self, dtype):
        import jax.numpy as jnp

        x = knp.ones((), dtype=dtype)
        x_jax = jnp.ones((), dtype=dtype)
        expected_dtype = standardize_dtype(jnp.isinf(x_jax).dtype)

        self.assertEqual(standardize_dtype(knp.isinf(x).dtype), expected_dtype)
        self.assertEqual(
            standardize_dtype(knp.Isinf().symbolic_call(x).dtype),
            expected_dtype,
        )

    @parameterized.named_parameters(named_product(dtype=ALL_DTYPES))
    def test_isnan(self, dtype):
        import jax.numpy as jnp

        x = knp.ones((), dtype=dtype)
        x_jax = jnp.ones((), dtype=dtype)
        expected_dtype = standardize_dtype(jnp.isnan(x_jax).dtype)

        self.assertEqual(standardize_dtype(knp.isnan(x).dtype), expected_dtype)
        self.assertEqual(
            standardize_dtype(knp.Isnan().symbolic_call(x).dtype),
            expected_dtype,
        )

    @parameterized.named_parameters(
        named_product(dtypes=itertools.combinations(ALL_DTYPES, 2))
    )
    def test_less(self, dtypes):
        import jax.numpy as jnp

        dtype1, dtype2 = dtypes
        x1 = knp.ones((), dtype=dtype1)
        x2 = knp.ones((), dtype=dtype2)
        x1_jax = jnp.ones((), dtype=dtype1)
        x2_jax = jnp.ones((), dtype=dtype2)
        expected_dtype = standardize_dtype(jnp.less(x1_jax, x2_jax).dtype)

        self.assertEqual(
            standardize_dtype(knp.less(x1, x2).dtype), expected_dtype
        )
        self.assertEqual(
            standardize_dtype(knp.Less().symbolic_call(x1, x2).dtype),
            expected_dtype,
        )

    @parameterized.named_parameters(
        named_product(dtypes=itertools.combinations(ALL_DTYPES, 2))
    )
    def test_less_equal(self, dtypes):
        import jax.numpy as jnp

        dtype1, dtype2 = dtypes
        x1 = knp.ones((), dtype=dtype1)
        x2 = knp.ones((), dtype=dtype2)
        x1_jax = jnp.ones((), dtype=dtype1)
        x2_jax = jnp.ones((), dtype=dtype2)
        expected_dtype = standardize_dtype(jnp.less_equal(x1_jax, x2_jax).dtype)

        self.assertEqual(
            standardize_dtype(knp.less_equal(x1, x2).dtype), expected_dtype
        )
        self.assertEqual(
            standardize_dtype(knp.LessEqual().symbolic_call(x1, x2).dtype),
            expected_dtype,
        )

    @parameterized.named_parameters(
        named_product(
            start_and_stop=[
                [0, 10],
                [0.5, 10.5],
                [np.array([0, 1], "int32"), np.array([10, 20], "int32")],
                [np.array([0, 1], "float32"), np.array([10, 20], "float32")],
            ],
            num=[0, 1, 5],
            dtype=FLOAT_DTYPES + (None,),
        )
    )
    def test_linspace(self, start_and_stop, num, dtype):
        import jax.numpy as jnp

        start, stop = start_and_stop
        expected_dtype = standardize_dtype(
            jnp.linspace(start, stop, num, dtype=dtype).dtype
        )

        self.assertEqual(
            standardize_dtype(
                knp.linspace(start, stop, num, dtype=dtype).dtype
            ),
            expected_dtype,
        )
        self.assertEqual(
            standardize_dtype(
                knp.Linspace(num, dtype=dtype).symbolic_call(start, stop).dtype
            ),
            expected_dtype,
        )

    @parameterized.named_parameters(named_product(dtype=ALL_DTYPES))
    def test_log(self, dtype):
        import jax.numpy as jnp

        x = knp.ones((3, 3), dtype=dtype)
        x_jax = jnp.ones((3, 3), dtype=dtype)
        expected_dtype = standardize_dtype(jnp.log(x_jax).dtype)
        if dtype == "int64":
            expected_dtype = backend.floatx()

        self.assertEqual(standardize_dtype(knp.log(x).dtype), expected_dtype)
        self.assertEqual(
            standardize_dtype(knp.Log().symbolic_call(x).dtype),
            expected_dtype,
        )

    @parameterized.named_parameters(named_product(dtype=ALL_DTYPES))
    def test_log10(self, dtype):
        import jax.numpy as jnp

        x = knp.ones((3, 3), dtype=dtype)
        x_jax = jnp.ones((3, 3), dtype=dtype)
        expected_dtype = standardize_dtype(jnp.log10(x_jax).dtype)
        if dtype == "int64":
            expected_dtype = backend.floatx()

        self.assertEqual(standardize_dtype(knp.log10(x).dtype), expected_dtype)
        self.assertEqual(
            standardize_dtype(knp.Log10().symbolic_call(x).dtype),
            expected_dtype,
        )

    @parameterized.named_parameters(named_product(dtype=ALL_DTYPES))
    def test_log1p(self, dtype):
        import jax.numpy as jnp

        x = knp.ones((3, 3), dtype=dtype)
        x_jax = jnp.ones((3, 3), dtype=dtype)
        expected_dtype = standardize_dtype(jnp.log1p(x_jax).dtype)
        if dtype == "int64":
            expected_dtype = backend.floatx()

        self.assertEqual(standardize_dtype(knp.log1p(x).dtype), expected_dtype)
        self.assertEqual(
            standardize_dtype(knp.Log1p().symbolic_call(x).dtype),
            expected_dtype,
        )

    @parameterized.named_parameters(named_product(dtype=ALL_DTYPES))
    def test_log2(self, dtype):
        import jax.numpy as jnp

        x = knp.ones((3, 3), dtype=dtype)
        x_jax = jnp.ones((3, 3), dtype=dtype)
        expected_dtype = standardize_dtype(jnp.log2(x_jax).dtype)
        if dtype == "int64":
            expected_dtype = backend.floatx()

        self.assertEqual(standardize_dtype(knp.log2(x).dtype), expected_dtype)
        self.assertEqual(
            standardize_dtype(knp.Log2().symbolic_call(x).dtype),
            expected_dtype,
        )

    @parameterized.named_parameters(
        named_product(dtypes=itertools.combinations(ALL_DTYPES, 2))
    )
    def test_logaddexp(self, dtypes):
        import jax.numpy as jnp

        dtype1, dtype2 = dtypes
        x1 = knp.ones((3, 3), dtype=dtype1)
        x2 = knp.ones((3, 3), dtype=dtype2)
        x1_jax = jnp.ones((3, 3), dtype=dtype1)
        x2_jax = jnp.ones((3, 3), dtype=dtype2)
        expected_dtype = standardize_dtype(jnp.logaddexp(x1_jax, x2_jax).dtype)
        # jnp.logaddexp will promote "int64" and "uint32" to "float64"
        # force the promotion to `backend.floatx()`
        if dtype1 is not None and "float" not in dtype1:
            if dtype2 is not None and "float" not in dtype2:
                if "int64" in (dtype1, dtype2) or "uint32" in (dtype1, dtype2):
                    expected_dtype = backend.floatx()

        self.assertEqual(
            standardize_dtype(knp.logaddexp(x1, x2).dtype), expected_dtype
        )
        self.assertEqual(
            standardize_dtype(knp.Logaddexp().symbolic_call(x1, x2).dtype),
            expected_dtype,
        )

    @parameterized.named_parameters(
        named_product(
            start_and_stop=[
                [0, 10],
                [0.5, 10.5],
                [np.array([0, 1], "int32"), np.array([10, 20], "int32")],
                [np.array([0, 1], "float32"), np.array([10, 20], "float32")],
            ],
            num=[0, 1, 5],
            dtype=FLOAT_DTYPES + (None,),
        )
    )
    def test_logspace(self, start_and_stop, num, dtype):
        import jax.numpy as jnp

        start, stop = start_and_stop
        expected_dtype = standardize_dtype(
            jnp.logspace(start, stop, num, dtype=dtype).dtype
        )

        self.assertEqual(
            standardize_dtype(
                knp.logspace(start, stop, num, dtype=dtype).dtype
            ),
            expected_dtype,
        )
        self.assertEqual(
            standardize_dtype(
                knp.Logspace(num, dtype=dtype).symbolic_call(start, stop).dtype
            ),
            expected_dtype,
        )

    @parameterized.named_parameters(
        named_product(dtypes=itertools.combinations(ALL_DTYPES, 2))
    )
    def test_logical_and(self, dtypes):
        import jax.numpy as jnp

        dtype1, dtype2 = dtypes
        x1 = knp.ones((), dtype=dtype1)
        x2 = knp.ones((), dtype=dtype2)
        x1_jax = jnp.ones((), dtype=dtype1)
        x2_jax = jnp.ones((), dtype=dtype2)
        expected_dtype = standardize_dtype(
            jnp.logical_and(x1_jax, x2_jax).dtype
        )

        self.assertEqual(
            standardize_dtype(knp.logical_and(x1, x2).dtype), expected_dtype
        )
        self.assertEqual(
            standardize_dtype(knp.LogicalAnd().symbolic_call(x1, x2).dtype),
            expected_dtype,
        )

    @parameterized.named_parameters(named_product(dtype=ALL_DTYPES))
    def test_logical_not(self, dtype):
        import jax.numpy as jnp

        x = knp.ones((), dtype=dtype)
        x_jax = jnp.ones((), dtype=dtype)
        expected_dtype = standardize_dtype(jnp.logical_not(x_jax).dtype)

        self.assertEqual(
            standardize_dtype(knp.logical_not(x).dtype), expected_dtype
        )
        self.assertEqual(
            standardize_dtype(knp.LogicalNot().symbolic_call(x).dtype),
            expected_dtype,
        )

    @parameterized.named_parameters(
        named_product(dtypes=itertools.combinations(ALL_DTYPES, 2))
    )
    def test_logical_or(self, dtypes):
        import jax.numpy as jnp

        dtype1, dtype2 = dtypes
        x1 = knp.ones((), dtype=dtype1)
        x2 = knp.ones((), dtype=dtype2)
        x1_jax = jnp.ones((), dtype=dtype1)
        x2_jax = jnp.ones((), dtype=dtype2)
        expected_dtype = standardize_dtype(jnp.logical_or(x1_jax, x2_jax).dtype)

        self.assertEqual(
            standardize_dtype(knp.logical_or(x1, x2).dtype), expected_dtype
        )
        self.assertEqual(
            standardize_dtype(knp.LogicalOr().symbolic_call(x1, x2).dtype),
            expected_dtype,
        )

    @parameterized.named_parameters(
        named_product(dtypes=itertools.combinations(ALL_DTYPES, 2))
    )
    def test_logical_xor(self, dtypes):
        import jax.numpy as jnp

        dtype1, dtype2 = dtypes
        x1 = knp.ones((), dtype=dtype1)
        x2 = knp.ones((), dtype=dtype2)
        x1_jax = jnp.ones((), dtype=dtype1)
        x2_jax = jnp.ones((), dtype=dtype2)
        expected_dtype = standardize_dtype(
            jnp.logical_xor(x1_jax, x2_jax).dtype
        )

        self.assertEqual(
            standardize_dtype(knp.logical_xor(x1, x2).dtype), expected_dtype
        )
        self.assertEqual(
            standardize_dtype(knp.LogicalXor().symbolic_call(x1, x2).dtype),
            expected_dtype,
        )

    @parameterized.named_parameters(
        named_product(dtypes=itertools.combinations(ALL_DTYPES, 2))
    )
    def test_maximum(self, dtypes):
        import jax.numpy as jnp

        dtype1, dtype2 = dtypes
        x1 = knp.ones((), dtype=dtype1)
        x2 = knp.ones((), dtype=dtype2)
        x1_jax = jnp.ones((), dtype=dtype1)
        x2_jax = jnp.ones((), dtype=dtype2)
        expected_dtype = standardize_dtype(jnp.maximum(x1_jax, x2_jax).dtype)

        self.assertEqual(
            standardize_dtype(knp.maximum(x1, x2).dtype), expected_dtype
        )
        self.assertEqual(
            standardize_dtype(knp.Maximum().symbolic_call(x1, x2).dtype),
            expected_dtype,
        )

    @parameterized.named_parameters(named_product(dtype=ALL_DTYPES))
    def test_maximum_python_types(self, dtype):
        import jax.experimental
        import jax.numpy as jnp

        # We have to disable x64 for jax since jnp.maximum doesn't respect
        # JAX_DEFAULT_DTYPE_BITS=32 in `./conftest.py`.
        with jax.experimental.disable_x64():
            x = knp.ones((), dtype=dtype)
            x_jax = jnp.ones((), dtype=dtype)

            # python int
            expected_dtype = standardize_dtype(jnp.maximum(x_jax, 1).dtype)
            if dtype == "float64":
                expected_dtype = "float64"
            elif dtype == "int64":
                expected_dtype = "int64"
            if backend.backend() == "jax":
                expected_dtype = expected_dtype.replace("64", "32")

            self.assertEqual(
                standardize_dtype(knp.maximum(x, 1).dtype), expected_dtype
            )
            self.assertEqual(
                knp.Maximum().symbolic_call(x, 1).dtype, expected_dtype
            )

            # python float
            expected_dtype = standardize_dtype(jnp.maximum(x_jax, 1.0).dtype)
            if dtype == "float64":
                expected_dtype = "float64"
            if backend.backend() == "jax":
                expected_dtype = expected_dtype.replace("64", "32")

            self.assertEqual(
                standardize_dtype(knp.maximum(x, 1.0).dtype), expected_dtype
            )
            self.assertEqual(
                knp.Maximum().symbolic_call(x, 1.0).dtype, expected_dtype
            )

    @parameterized.named_parameters(named_product(dtype=ALL_DTYPES))
    def test_median(self, dtype):
        import jax.numpy as jnp

        x = knp.ones((3, 3), dtype=dtype)
        x_jax = jnp.ones((3, 3), dtype=dtype)
        expected_dtype = standardize_dtype(jnp.median(x_jax).dtype)
        if dtype == "int64":
            expected_dtype = backend.floatx()

        self.assertEqual(standardize_dtype(knp.median(x).dtype), expected_dtype)
        self.assertEqual(
            standardize_dtype(knp.Median().symbolic_call(x).dtype),
            expected_dtype,
        )
        self.assertEqual(
            standardize_dtype(knp.median(x, axis=1).dtype), expected_dtype
        )
        self.assertEqual(
            standardize_dtype(knp.Median(axis=1).symbolic_call(x).dtype),
            expected_dtype,
        )

    @parameterized.named_parameters(named_product(dtype=ALL_DTYPES))
    def test_meshgrid(self, dtype):
        import jax.numpy as jnp

        if dtype == "bool":
            self.skipTest("meshgrid doesn't support bool dtype")
        elif dtype is None:
            dtype = backend.floatx()
        x = knp.array([1, 2, 3], dtype=dtype)
        y = knp.array([4, 5, 6], dtype=dtype)
        x_jax = jnp.array([1, 2, 3], dtype=dtype)
        y_jax = jnp.array([4, 5, 6], dtype=dtype)
        expected_dtype = standardize_dtype(jnp.meshgrid(x_jax, y_jax)[0].dtype)

        self.assertEqual(
            standardize_dtype(knp.meshgrid(x, y)[0].dtype), expected_dtype
        )
        self.assertEqual(
            knp.Meshgrid().symbolic_call(x, y)[0].dtype, expected_dtype
        )

    @parameterized.named_parameters(named_product(dtype=ALL_DTYPES))
    def test_min(self, dtype):
        import jax.numpy as jnp

        x = knp.ones((1,), dtype=dtype)
        x_jax = jnp.ones((1,), dtype=dtype)
        expected_dtype = standardize_dtype(jnp.min(x_jax).dtype)

        self.assertEqual(standardize_dtype(knp.min(x).dtype), expected_dtype)
        self.assertEqual(knp.Min().symbolic_call(x).dtype, expected_dtype)

        # Test with initial
        initial = 0
        expected_dtype = standardize_dtype(
            jnp.min(x_jax, initial=initial).dtype
        )
        self.assertEqual(
            standardize_dtype(knp.min(x, initial=initial).dtype), expected_dtype
        )
        self.assertEqual(
            knp.Min(initial=initial).symbolic_call(x).dtype, expected_dtype
        )

    @parameterized.named_parameters(
        named_product(dtypes=itertools.combinations(ALL_DTYPES, 2))
    )
    def test_minimum(self, dtypes):
        import jax.numpy as jnp

        dtype1, dtype2 = dtypes
        x1 = knp.ones((), dtype=dtype1)
        x2 = knp.ones((), dtype=dtype2)
        x1_jax = jnp.ones((), dtype=dtype1)
        x2_jax = jnp.ones((), dtype=dtype2)
        expected_dtype = standardize_dtype(jnp.minimum(x1_jax, x2_jax).dtype)

        self.assertEqual(
            standardize_dtype(knp.minimum(x1, x2).dtype), expected_dtype
        )
        self.assertEqual(
            standardize_dtype(knp.Minimum().symbolic_call(x1, x2).dtype),
            expected_dtype,
        )

    @parameterized.named_parameters(named_product(dtype=ALL_DTYPES))
    def test_minimum_python_types(self, dtype):
        import jax.experimental
        import jax.numpy as jnp

        # We have to disable x64 for jax since jnp.minimum doesn't respect
        # JAX_DEFAULT_DTYPE_BITS=32 in `./conftest.py`.
        with jax.experimental.disable_x64():
            x = knp.ones((), dtype=dtype)
            x_jax = jnp.ones((), dtype=dtype)

            # python int
            expected_dtype = standardize_dtype(jnp.minimum(x_jax, 1).dtype)
            if dtype == "float64":
                expected_dtype = "float64"
            elif dtype == "int64":
                expected_dtype = "int64"
            if backend.backend() == "jax":
                expected_dtype = expected_dtype.replace("64", "32")

            self.assertEqual(
                standardize_dtype(knp.minimum(x, 1).dtype), expected_dtype
            )
            self.assertEqual(
                knp.Minimum().symbolic_call(x, 1).dtype, expected_dtype
            )

            # python float
            expected_dtype = standardize_dtype(jnp.minimum(x_jax, 1.0).dtype)
            if dtype == "float64":
                expected_dtype = "float64"
            if backend.backend() == "jax":
                expected_dtype = expected_dtype.replace("64", "32")

            self.assertEqual(
                standardize_dtype(knp.minimum(x, 1.0).dtype), expected_dtype
            )
            self.assertEqual(
                knp.Minimum().symbolic_call(x, 1.0).dtype, expected_dtype
            )

    @parameterized.named_parameters(
        named_product(dtypes=itertools.combinations(ALL_DTYPES, 2))
    )
    def test_mod(self, dtypes):
        import jax.numpy as jnp

        dtype1, dtype2 = dtypes
        x1 = knp.ones((), dtype=dtype1)
        x2 = knp.ones((), dtype=dtype2)
        x1_jax = jnp.ones((), dtype=dtype1)
        x2_jax = jnp.ones((), dtype=dtype2)
        expected_dtype = standardize_dtype(jnp.mod(x1_jax, x2_jax).dtype)

        self.assertEqual(
            standardize_dtype(knp.mod(x1, x2).dtype), expected_dtype
        )
        self.assertEqual(
            standardize_dtype(knp.Mod().symbolic_call(x1, x2).dtype),
            expected_dtype,
        )

    @parameterized.named_parameters(named_product(dtype=ALL_DTYPES))
    def test_moveaxis(self, dtype):
        import jax.numpy as jnp

        x = knp.ones((1, 1, 1), dtype=dtype)
        x_jax = jnp.ones((1, 1, 1), dtype=dtype)
        expected_dtype = standardize_dtype(jnp.moveaxis(x_jax, -2, -1).dtype)

        self.assertEqual(
            standardize_dtype(knp.moveaxis(x, -2, -1).dtype), expected_dtype
        )
        self.assertEqual(
            knp.Moveaxis(-2, -1).symbolic_call(x).dtype, expected_dtype
        )

    @parameterized.named_parameters(named_product(dtype=ALL_DTYPES))
    def test_nan_to_num(self, dtype):
        import jax.numpy as jnp

        x = knp.ones((), dtype=dtype)
        x_jax = jnp.ones((), dtype=dtype)
        expected_dtype = standardize_dtype(jnp.nan_to_num(x_jax).dtype)

        self.assertEqual(
            standardize_dtype(knp.nan_to_num(x).dtype), expected_dtype
        )
        self.assertEqual(
            standardize_dtype(knp.NanToNum().symbolic_call(x).dtype),
            expected_dtype,
        )

    @parameterized.named_parameters(named_product(dtype=ALL_DTYPES))
    def test_nonzero(self, dtype):
        import jax.numpy as jnp

        x = knp.ones((1,), dtype=dtype)
        x_jax = jnp.ones((1,), dtype=dtype)
        expected_dtype = standardize_dtype(jnp.nonzero(x_jax)[0].dtype)

        self.assertEqual(
            standardize_dtype(knp.nonzero(x)[0].dtype), expected_dtype
        )
        # TODO: verify Nonzero

    @parameterized.named_parameters(
        named_product(dtypes=itertools.combinations(ALL_DTYPES, 2))
    )
    def test_not_equal(self, dtypes):
        import jax.numpy as jnp

        dtype1, dtype2 = dtypes
        x1 = knp.ones((), dtype=dtype1)
        x2 = knp.ones((), dtype=dtype2)
        x1_jax = jnp.ones((), dtype=dtype1)
        x2_jax = jnp.ones((), dtype=dtype2)
        expected_dtype = standardize_dtype(jnp.not_equal(x1_jax, x2_jax).dtype)

        self.assertEqual(
            standardize_dtype(knp.not_equal(x1, x2).dtype), expected_dtype
        )
        self.assertEqual(
            standardize_dtype(knp.NotEqual().symbolic_call(x1, x2).dtype),
            expected_dtype,
        )

    @parameterized.named_parameters(named_product(dtype=ALL_DTYPES))
    def test_ones_like(self, dtype):
        import jax.numpy as jnp

        x = knp.ones((), dtype=dtype)
        x_jax = jnp.ones((), dtype=dtype)
        expected_dtype = standardize_dtype(jnp.ones_like(x_jax).dtype)

        self.assertEqual(
            standardize_dtype(knp.ones_like(x).dtype), expected_dtype
        )
        self.assertEqual(
            standardize_dtype(knp.OnesLike().symbolic_call(x).dtype),
            expected_dtype,
        )

    @parameterized.named_parameters(
        named_product(dtypes=itertools.combinations(ALL_DTYPES, 2))
    )
    def test_outer(self, dtypes):
        import jax.numpy as jnp

        dtype1, dtype2 = dtypes
        x1 = knp.ones((1, 2), dtype=dtype1)
        x2 = knp.ones((3, 4), dtype=dtype2)
        x1_jax = jnp.ones((1, 2), dtype=dtype1)
        x2_jax = jnp.ones((3, 4), dtype=dtype2)
        expected_dtype = standardize_dtype(jnp.outer(x1_jax, x2_jax).dtype)

        self.assertEqual(
            standardize_dtype(knp.outer(x1, x2).dtype), expected_dtype
        )
        self.assertEqual(
            standardize_dtype(knp.Outer().symbolic_call(x1, x2).dtype),
            expected_dtype,
        )

    @parameterized.named_parameters(named_product(dtype=ALL_DTYPES))
    def test_pad(self, dtype):
        import jax.numpy as jnp

        x = knp.ones((2, 2, 2, 2), dtype=dtype)
        x_jax = jnp.ones((2, 2, 2, 2), dtype=dtype)
        pad_width = ((0, 0), (1, 1), (1, 1), (1, 1))

        for mode in ("constant", "symmetric", "reflect"):
            expected_dtype = standardize_dtype(
                jnp.pad(x_jax, pad_width, mode).dtype
            )

            self.assertEqual(
                standardize_dtype(knp.pad(x, pad_width, mode).dtype),
                expected_dtype,
            )
            self.assertEqual(
                standardize_dtype(
                    knp.Pad(pad_width, mode).symbolic_call(x).dtype
                ),
                expected_dtype,
            )

    @parameterized.named_parameters(
        named_product(dtypes=itertools.combinations(ALL_DTYPES, 2))
    )
    def test_power(self, dtypes):
        import jax.numpy as jnp

        dtype1, dtype2 = dtypes
        x = knp.ones((1,), dtype=dtype1)
        power = knp.ones((1,), dtype2)
        x_jax = jnp.ones((1,), dtype=dtype1)
        power_jax = jnp.ones((1,), dtype2)
        expected_dtype = standardize_dtype(jnp.power(x_jax, power_jax).dtype)

        self.assertEqual(
            standardize_dtype(knp.power(x, power).dtype),
            expected_dtype,
        )
        self.assertEqual(
            standardize_dtype(knp.Power().symbolic_call(x, power).dtype),
            expected_dtype,
        )

    @parameterized.named_parameters(named_product(dtype=ALL_DTYPES))
    def test_power_python_types(self, dtype):
        import jax.experimental
        import jax.numpy as jnp

        # We have to disable x64 for jax since jnp.power doesn't respect
        # JAX_DEFAULT_DTYPE_BITS=32 in `./conftest.py`. We also need to downcast
        # the expected dtype from 64 bit to 32 bit when using jax backend.
        with jax.experimental.disable_x64():
            x = knp.ones((1,), dtype=dtype)
            x_jax = jnp.ones((1,), dtype=dtype)

            # python int
            expected_dtype = standardize_dtype(jnp.power(x_jax, 1).dtype)
            if dtype == "float64":
                expected_dtype = "float64"
            elif dtype == "int64":
                expected_dtype = "int64"
            if backend.backend() == "jax":
                expected_dtype = expected_dtype.replace("64", "32")

            self.assertEqual(
                standardize_dtype(knp.power(x, 1).dtype), expected_dtype
            )
            self.assertEqual(
                knp.Power().symbolic_call(x, 1).dtype, expected_dtype
            )

            # python float
            expected_dtype = standardize_dtype(jnp.power(x_jax, 1.0).dtype)
            if dtype == "float64":
                expected_dtype = "float64"
            if backend.backend() == "jax":
                expected_dtype = expected_dtype.replace("64", "32")

            self.assertEqual(
                standardize_dtype(knp.power(x, 1.0).dtype), expected_dtype
            )
            self.assertEqual(
                knp.Power().symbolic_call(x, 1.0).dtype, expected_dtype
            )

    @parameterized.named_parameters(named_product(dtype=ALL_DTYPES))
    def test_prod(self, dtype):
        import jax.numpy as jnp

        x = knp.ones((1, 1, 1), dtype=dtype)
        x_jax = jnp.ones((1, 1, 1), dtype=dtype)
        expected_dtype = standardize_dtype(jnp.prod(x_jax).dtype)
        # TODO: torch doesn't support uint32
        if backend.backend() == "torch" and expected_dtype == "uint32":
            expected_dtype = "int32"

        self.assertEqual(
            standardize_dtype(knp.prod(x).dtype),
            expected_dtype,
        )
        self.assertEqual(
            standardize_dtype(knp.Prod().symbolic_call(x).dtype), expected_dtype
        )

    @parameterized.named_parameters(named_product(dtype=ALL_DTYPES))
    def test_quantile(self, dtype):
        import jax.numpy as jnp

        x = knp.ones((3,), dtype=dtype)
        x_jax = jnp.ones((3,), dtype=dtype)
        expected_dtype = standardize_dtype(jnp.quantile(x_jax, 0.5).dtype)
        if dtype == "int64":
            expected_dtype = backend.floatx()

        self.assertEqual(
            standardize_dtype(knp.quantile(x, 0.5).dtype),
            expected_dtype,
        )
        self.assertEqual(
            standardize_dtype(knp.Quantile().symbolic_call(x, 0.5).dtype),
            expected_dtype,
        )

    @parameterized.named_parameters(named_product(dtype=ALL_DTYPES))
    def test_ravel(self, dtype):
        import jax.numpy as jnp

        x = knp.ones((), dtype=dtype)
        x_jax = jnp.ones((), dtype=dtype)
        expected_dtype = standardize_dtype(jnp.ravel(x_jax).dtype)

        self.assertEqual(
            standardize_dtype(knp.ravel(x).dtype),
            expected_dtype,
        )
        self.assertEqual(
            standardize_dtype(knp.Ravel().symbolic_call(x).dtype),
            expected_dtype,
        )

    @parameterized.named_parameters(named_product(dtype=ALL_DTYPES))
    def test_repeat(self, dtype):
        import jax.numpy as jnp

        x = knp.ones((1, 1), dtype=dtype)
        x_jax = jnp.ones((1, 1), dtype=dtype)
        expected_dtype = standardize_dtype(jnp.repeat(x_jax, 2).dtype)

        self.assertEqual(
            standardize_dtype(knp.repeat(x, 2).dtype),
            expected_dtype,
        )
        self.assertEqual(
            standardize_dtype(knp.Repeat(2).symbolic_call(x).dtype),
            expected_dtype,
        )

    @parameterized.named_parameters(named_product(dtype=ALL_DTYPES))
    def test_reshape(self, dtype):
        import jax.numpy as jnp

        x = knp.ones((1, 1), dtype=dtype)
        x_jax = jnp.ones((1, 1), dtype=dtype)
        expected_dtype = standardize_dtype(jnp.reshape(x_jax, [1]).dtype)

        self.assertEqual(
            standardize_dtype(knp.reshape(x, [1]).dtype),
            expected_dtype,
        )
        self.assertEqual(
            standardize_dtype(knp.Reshape([1]).symbolic_call(x).dtype),
            expected_dtype,
        )

    @parameterized.named_parameters(named_product(dtype=ALL_DTYPES))
    def test_roll(self, dtype):
        import jax.numpy as jnp

        x = knp.ones((5,), dtype=dtype)
        x_jax = jnp.ones((5,), dtype=dtype)
        expected_dtype = standardize_dtype(jnp.roll(x_jax, 2).dtype)

        self.assertEqual(
            standardize_dtype(knp.roll(x, 2).dtype),
            expected_dtype,
        )
        self.assertEqual(
            standardize_dtype(knp.Roll(2).symbolic_call(x).dtype),
            expected_dtype,
        )

    @parameterized.named_parameters(named_product(dtype=ALL_DTYPES))
    def test_round(self, dtype):
        import jax.numpy as jnp

        if dtype == "bool":
            self.skipTest("round doesn't support bool dtype")
        x = knp.ones((), dtype=dtype)
        x_jax = jnp.ones((), dtype=dtype)
        expected_dtype = standardize_dtype(jnp.round(x_jax).dtype)

        self.assertEqual(
            standardize_dtype(knp.round(x).dtype),
            expected_dtype,
        )
        self.assertEqual(
            standardize_dtype(knp.Round().symbolic_call(x).dtype),
            expected_dtype,
        )

    @parameterized.named_parameters(named_product(dtype=ALL_DTYPES))
    def test_sign(self, dtype):
        import jax.numpy as jnp

        if dtype == "bool":
            self.skipTest("sign doesn't support bool dtype")
        x = knp.ones((), dtype=dtype)
        x_jax = jnp.ones((), dtype=dtype)
        expected_dtype = standardize_dtype(jnp.sign(x_jax).dtype)

        self.assertEqual(
            standardize_dtype(knp.sign(x).dtype),
            expected_dtype,
        )
        self.assertEqual(
            standardize_dtype(knp.Sign().symbolic_call(x).dtype),
            expected_dtype,
        )

    @parameterized.named_parameters(named_product(dtype=ALL_DTYPES))
    def test_sin(self, dtype):
        import jax.numpy as jnp

        x = knp.ones((1,), dtype=dtype)
        x_jax = jnp.ones((1,), dtype=dtype)
        expected_dtype = standardize_dtype(jnp.sin(x_jax).dtype)
        if dtype == "int64":
            expected_dtype = backend.floatx()

        self.assertEqual(standardize_dtype(knp.sin(x).dtype), expected_dtype)
        self.assertEqual(
            standardize_dtype(knp.Sin().symbolic_call(x).dtype),
            expected_dtype,
        )

    @parameterized.named_parameters(named_product(dtype=ALL_DTYPES))
    def test_sinh(self, dtype):
        import jax.numpy as jnp

        x = knp.ones((1,), dtype=dtype)
        x_jax = jnp.ones((1,), dtype=dtype)
        expected_dtype = standardize_dtype(jnp.sinh(x_jax).dtype)
        if dtype == "int64":
            expected_dtype = backend.floatx()

        self.assertEqual(standardize_dtype(knp.sinh(x).dtype), expected_dtype)
        self.assertEqual(
            standardize_dtype(knp.Sinh().symbolic_call(x).dtype),
            expected_dtype,
        )

    @parameterized.named_parameters(named_product(dtype=ALL_DTYPES))
    def test_sort(self, dtype):
        import jax.numpy as jnp

        x = knp.ones((2,), dtype=dtype)
        x_jax = jnp.ones((2,), dtype=dtype)
        expected_dtype = standardize_dtype(jnp.sort(x_jax).dtype)

        self.assertEqual(
            standardize_dtype(knp.sort(x).dtype),
            expected_dtype,
        )
        self.assertEqual(
            standardize_dtype(knp.Sort().symbolic_call(x).dtype),
            expected_dtype,
        )

    @parameterized.named_parameters(named_product(dtype=ALL_DTYPES))
    def test_split(self, dtype):
        import jax.numpy as jnp

        x = knp.ones((1, 2), dtype=dtype)
        x_jax = jnp.ones((1, 2), dtype=dtype)
        expected_dtype = standardize_dtype(jnp.split(x_jax, 2, -1)[0].dtype)

        self.assertEqual(
            standardize_dtype(knp.split(x, 2, -1)[0].dtype),
            expected_dtype,
        )
        self.assertEqual(
            standardize_dtype(knp.Split(2, -1).symbolic_call(x)[0].dtype),
            expected_dtype,
        )

    @parameterized.named_parameters(named_product(dtype=ALL_DTYPES))
    def test_sqrt(self, dtype):
        import jax.numpy as jnp

        x1 = knp.ones((1,), dtype=dtype)
        x1_jax = jnp.ones((1,), dtype=dtype)
        expected_dtype = standardize_dtype(jnp.sqrt(x1_jax).dtype)
        if dtype == "int64":
            expected_dtype = backend.floatx()

        self.assertEqual(standardize_dtype(knp.sqrt(x1).dtype), expected_dtype)
        self.assertEqual(
            standardize_dtype(knp.Sqrt().symbolic_call(x1).dtype),
            expected_dtype,
        )

    @parameterized.named_parameters(named_product(dtype=ALL_DTYPES))
    def test_square(self, dtype):
        import jax.numpy as jnp

        x = knp.ones((), dtype=dtype)
        x_jax = jnp.ones((), dtype=dtype)
        expected_dtype = standardize_dtype(jnp.square(x_jax).dtype)

        self.assertEqual(
            standardize_dtype(knp.square(x).dtype),
            expected_dtype,
        )
        self.assertEqual(
            standardize_dtype(knp.Square().symbolic_call(x).dtype),
            expected_dtype,
        )

    @parameterized.named_parameters(named_product(dtype=ALL_DTYPES))
    def test_squeeze(self, dtype):
        import jax.numpy as jnp

        x = knp.ones((1, 1), dtype=dtype)
        x_jax = jnp.ones((1, 1), dtype=dtype)
        expected_dtype = standardize_dtype(jnp.squeeze(x_jax).dtype)

        self.assertEqual(
            standardize_dtype(knp.squeeze(x).dtype),
            expected_dtype,
        )
        self.assertEqual(
            standardize_dtype(knp.Squeeze().symbolic_call(x).dtype),
            expected_dtype,
        )

    @parameterized.named_parameters(
        named_product(dtypes=itertools.combinations(ALL_DTYPES, 2))
    )
    def test_stack(self, dtypes):
        import jax.numpy as jnp

        dtype1, dtype2 = dtypes
        x1 = knp.ones((1,), dtype=dtype1)
        x2 = knp.ones((1,), dtype=dtype2)
        x1_jax = jnp.ones((1,), dtype=dtype1)
        x2_jax = jnp.ones((1,), dtype=dtype2)
        expected_dtype = standardize_dtype(jnp.stack([x1_jax, x2_jax]).dtype)

        self.assertEqual(
            standardize_dtype(knp.stack([x1, x2]).dtype), expected_dtype
        )
        self.assertEqual(
            knp.Stack().symbolic_call([x1, x2]).dtype, expected_dtype
        )

    @parameterized.named_parameters(named_product(dtype=ALL_DTYPES))
    def test_std(self, dtype):
        import jax.numpy as jnp

        x = knp.ones((), dtype=dtype)
        x_jax = jnp.ones((), dtype=dtype)
        expected_dtype = standardize_dtype(jnp.std(x_jax).dtype)
        if dtype == "int64":
            expected_dtype = backend.floatx()

        self.assertEqual(
            standardize_dtype(knp.std(x).dtype),
            expected_dtype,
        )
        self.assertEqual(
            standardize_dtype(knp.Std().symbolic_call(x).dtype),
            expected_dtype,
        )

    @parameterized.named_parameters(named_product(dtype=ALL_DTYPES))
    def test_sum(self, dtype):
        import jax.numpy as jnp

        x = knp.ones((1,), dtype=dtype)
        x_jax = jnp.ones((1,), dtype=dtype)
        expected_dtype = standardize_dtype(jnp.sum(x_jax).dtype)

        # TODO: torch doesn't support uint32
        if backend.backend() == "torch" and expected_dtype == "uint32":
            expected_dtype = "int32"

        self.assertEqual(standardize_dtype(knp.sum(x).dtype), expected_dtype)
        self.assertEqual(
            standardize_dtype(knp.Sum().symbolic_call(x).dtype),
            expected_dtype,
        )

    @parameterized.named_parameters(named_product(dtype=ALL_DTYPES))
    def test_swapaxes(self, dtype):
        import jax.numpy as jnp

        x = knp.ones((1, 1), dtype=dtype)
        x_jax = jnp.ones((1, 1), dtype=dtype)
        expected_dtype = standardize_dtype(jnp.swapaxes(x_jax, -1, -2).dtype)

        self.assertEqual(
            standardize_dtype(knp.swapaxes(x, -1, -2).dtype),
            expected_dtype,
        )
        self.assertEqual(
            standardize_dtype(knp.Swapaxes(-1, -2).symbolic_call(x).dtype),
            expected_dtype,
        )

    @parameterized.named_parameters(named_product(dtype=ALL_DTYPES))
    def test_take(self, dtype):
        import jax.numpy as jnp

        x = knp.ones((1,), dtype=dtype)
        x_jax = jnp.ones((1,), dtype=dtype)
        expected_dtype = standardize_dtype(jnp.take(x_jax, 0).dtype)

        self.assertEqual(
            standardize_dtype(knp.take(x, 0).dtype),
            expected_dtype,
        )
        self.assertEqual(
            standardize_dtype(knp.Take().symbolic_call(x, 0).dtype),
            expected_dtype,
        )

    @parameterized.named_parameters(named_product(dtype=ALL_DTYPES))
    def test_take_along_axis(self, dtype):
        import jax.numpy as jnp

        x = knp.ones((1,), dtype=dtype)
        indices = knp.zeros((1,), dtype="int32")
        x_jax = jnp.ones((1,), dtype=dtype)
        indices_jax = jnp.zeros((1,), dtype="int32")
        expected_dtype = standardize_dtype(
            jnp.take_along_axis(x_jax, indices_jax, 0).dtype
        )

        self.assertEqual(
            standardize_dtype(knp.take_along_axis(x, indices, 0).dtype),
            expected_dtype,
        )
        self.assertEqual(
            standardize_dtype(
                knp.TakeAlongAxis(0).symbolic_call(x, indices).dtype
            ),
            expected_dtype,
        )

    @parameterized.named_parameters(named_product(dtype=ALL_DTYPES))
    def test_tan(self, dtype):
        import jax.numpy as jnp

        x = knp.ones((1,), dtype=dtype)
        x_jax = jnp.ones((1,), dtype=dtype)
        expected_dtype = standardize_dtype(jnp.tan(x_jax).dtype)
        if dtype == "int64":
            expected_dtype = backend.floatx()

        self.assertEqual(standardize_dtype(knp.tan(x).dtype), expected_dtype)
        self.assertEqual(
            standardize_dtype(knp.Tan().symbolic_call(x).dtype),
            expected_dtype,
        )

    @parameterized.named_parameters(named_product(dtype=ALL_DTYPES))
    def test_tanh(self, dtype):
        import jax.numpy as jnp

        x = knp.ones((1,), dtype=dtype)
        x_jax = jnp.ones((1,), dtype=dtype)
        expected_dtype = standardize_dtype(jnp.tanh(x_jax).dtype)
        if dtype == "int64":
            expected_dtype = backend.floatx()

        self.assertEqual(standardize_dtype(knp.tanh(x).dtype), expected_dtype)
        self.assertEqual(
            standardize_dtype(knp.Tanh().symbolic_call(x).dtype),
            expected_dtype,
        )

    @parameterized.named_parameters(
        named_product(dtypes=itertools.combinations(ALL_DTYPES, 2))
    )
    def test_tensordot(self, dtypes):
        import jax.numpy as jnp

        dtype1, dtype2 = dtypes
        x1 = knp.ones((1, 1), dtype=dtype1)
        x2 = knp.ones((1, 1), dtype=dtype2)
        x1_jax = jnp.ones((1, 1), dtype=dtype1)
        x2_jax = jnp.ones((1, 1), dtype=dtype2)
        expected_dtype = standardize_dtype(
            jnp.tensordot(x1_jax, x2_jax, 2).dtype
        )

        self.assertEqual(
            standardize_dtype(knp.tensordot(x1, x2, 2).dtype), expected_dtype
        )
        self.assertEqual(
            knp.Tensordot(2).symbolic_call(x1, x2).dtype, expected_dtype
        )

    @parameterized.named_parameters(named_product(dtype=ALL_DTYPES))
    def test_tile(self, dtype):
        import jax.numpy as jnp

        x = knp.ones((1,), dtype=dtype)
        x_jax = jnp.ones((1,), dtype=dtype)
        expected_dtype = standardize_dtype(jnp.tile(x_jax, [1]).dtype)

        self.assertEqual(
            standardize_dtype(knp.tile(x, [1]).dtype), expected_dtype
        )
        self.assertEqual(
            standardize_dtype(knp.Tile([1]).symbolic_call(x).dtype),
            expected_dtype,
        )

    @parameterized.named_parameters(named_product(dtype=ALL_DTYPES))
    def test_trace(self, dtype):
        import jax.experimental
        import jax.numpy as jnp

        # We have to disable x64 for jax since jnp.true_divide doesn't respect
        # JAX_DEFAULT_DTYPE_BITS=32 in `./conftest.py`. We also need to downcast
        # the expected dtype from 64 bit to 32 bit when using jax backend.
        with jax.experimental.disable_x64():
            x = knp.ones((1, 1, 1), dtype=dtype)
            x_jax = jnp.ones((1, 1, 1), dtype=dtype)
            expected_dtype = standardize_dtype(jnp.trace(x_jax).dtype)
            # jnp.trace is buggy with bool. We set the expected_dtype to int32
            # for bool inputs
            if dtype == "bool":
                expected_dtype = "int32"
            elif dtype == "float64":
                expected_dtype = "float64"
            elif dtype == "int64":
                expected_dtype = "int64"
            if backend.backend() == "jax":
                expected_dtype = expected_dtype.replace("64", "32")

            self.assertEqual(
                standardize_dtype(knp.trace(x).dtype), expected_dtype
            )
            self.assertEqual(
                standardize_dtype(knp.Trace().symbolic_call(x).dtype),
                expected_dtype,
            )

    @parameterized.named_parameters(named_product(dtype=ALL_DTYPES))
    def test_transpose(self, dtype):
        import jax.numpy as jnp

        x = knp.ones((1, 1), dtype=dtype)
        x_jax = jnp.ones((1, 1), dtype=dtype)
        expected_dtype = standardize_dtype(jnp.transpose(x_jax, [1, 0]).dtype)

        self.assertEqual(
            standardize_dtype(knp.transpose(x, [1, 0]).dtype), expected_dtype
        )
        self.assertEqual(
            standardize_dtype(knp.Transpose([1, 0]).symbolic_call(x).dtype),
            expected_dtype,
        )

    @parameterized.named_parameters(named_product(dtype=ALL_DTYPES))
    def test_tri(self, dtype):
        import jax.numpy as jnp

        expected_dtype = standardize_dtype(jnp.tri(3, dtype=dtype).dtype)

        self.assertEqual(
            standardize_dtype(knp.tri(3, dtype=dtype).dtype),
            expected_dtype,
        )
        self.assertEqual(
            standardize_dtype(knp.Tri(dtype=dtype).symbolic_call(3).dtype),
            expected_dtype,
        )

    @parameterized.named_parameters(named_product(dtype=ALL_DTYPES))
    def test_tril(self, dtype):
        import jax.numpy as jnp

        x = knp.ones((1, 1), dtype=dtype)
        x_jax = jnp.ones((1, 1), dtype=dtype)
        expected_dtype = standardize_dtype(jnp.tril(x_jax, 0).dtype)

        self.assertEqual(
            standardize_dtype(knp.tril(x, 0).dtype), expected_dtype
        )
        self.assertEqual(
            standardize_dtype(knp.Tril(0).symbolic_call(x).dtype),
            expected_dtype,
        )

    @parameterized.named_parameters(named_product(dtype=ALL_DTYPES))
    def test_triu(self, dtype):
        import jax.numpy as jnp

        x = knp.ones((1, 1), dtype=dtype)
        x_jax = jnp.ones((1, 1), dtype=dtype)
        expected_dtype = standardize_dtype(jnp.triu(x_jax, 0).dtype)

        self.assertEqual(
            standardize_dtype(knp.triu(x, 0).dtype), expected_dtype
        )
        self.assertEqual(
            standardize_dtype(knp.Triu(0).symbolic_call(x).dtype),
            expected_dtype,
        )

    @parameterized.named_parameters(
        named_product(dtypes=itertools.combinations(ALL_DTYPES, 2))
    )
    def test_true_divide(self, dtypes):
        import jax.experimental
        import jax.numpy as jnp

        # We have to disable x64 for jax since jnp.true_divide doesn't respect
        # JAX_DEFAULT_DTYPE_BITS=32 in `./conftest.py`. We also need to downcast
        # the expected dtype from 64 bit to 32 bit when using jax backend.
        with jax.experimental.disable_x64():
            dtype1, dtype2 = dtypes
            x1 = knp.ones((1,), dtype=dtype1)
            x2 = knp.ones((1,), dtype=dtype2)
            x1_jax = jnp.ones((1,), dtype=dtype1)
            x2_jax = jnp.ones((1,), dtype=dtype2)
            expected_dtype = standardize_dtype(
                jnp.true_divide(x1_jax, x2_jax).dtype
            )
            if "float64" in (dtype1, dtype2):
                expected_dtype = "float64"
            if backend.backend() == "jax":
                expected_dtype = expected_dtype.replace("64", "32")

            self.assertEqual(
                standardize_dtype(knp.true_divide(x1, x2).dtype), expected_dtype
            )
            self.assertEqual(
                knp.TrueDivide().symbolic_call(x1, x2).dtype, expected_dtype
            )

    @parameterized.named_parameters(named_product(dtype=ALL_DTYPES))
    def test_var(self, dtype):
        import jax.numpy as jnp

        x = knp.ones((2,), dtype=dtype)
        x_jax = jnp.ones((2,), dtype=dtype)
        expected_dtype = standardize_dtype(jnp.var(x_jax).dtype)
        if dtype == "int64":
            expected_dtype = backend.floatx()

        self.assertEqual(standardize_dtype(knp.var(x).dtype), expected_dtype)
        self.assertEqual(
            standardize_dtype(knp.Var().symbolic_call(x).dtype),
            expected_dtype,
        )

    @parameterized.named_parameters(
        named_product(dtypes=itertools.combinations(ALL_DTYPES, 2))
    )
    def test_vdot(self, dtypes):
        import jax.numpy as jnp

        dtype1, dtype2 = dtypes
        x1 = knp.ones((1,), dtype=dtype1)
        x2 = knp.ones((1,), dtype=dtype2)
        x1_jax = jnp.ones((1,), dtype=dtype1)
        x2_jax = jnp.ones((1,), dtype=dtype2)
        expected_dtype = standardize_dtype(jnp.vdot(x1_jax, x2_jax).dtype)

        self.assertEqual(
            standardize_dtype(knp.vdot(x1, x2).dtype), expected_dtype
        )
        self.assertEqual(knp.Vdot().symbolic_call(x1, x2).dtype, expected_dtype)

    @parameterized.named_parameters(
        named_product(dtypes=itertools.combinations(ALL_DTYPES, 2))
    )
    def test_vstack(self, dtypes):
        import jax.numpy as jnp

        dtype1, dtype2 = dtypes
        x1 = knp.ones((1,), dtype=dtype1)
        x2 = knp.ones((1,), dtype=dtype2)
        x1_jax = jnp.ones((1,), dtype=dtype1)
        x2_jax = jnp.ones((1,), dtype=dtype2)
        expected_dtype = standardize_dtype(jnp.vstack([x1_jax, x2_jax]).dtype)

        self.assertEqual(
            standardize_dtype(knp.vstack([x1, x2]).dtype), expected_dtype
        )
        self.assertEqual(
            knp.Vstack().symbolic_call([x1, x2]).dtype, expected_dtype
        )

    @parameterized.named_parameters(
        named_product(dtypes=itertools.combinations(ALL_DTYPES, 2))
    )
    def test_where(self, dtypes):
        import jax.numpy as jnp

        dtype1, dtype2 = dtypes
        condition = knp.ones((10,), dtype="bool")
        x1 = knp.ones((10,), dtype=dtype1)
        x2 = knp.ones((10,), dtype=dtype2)
        condition_jax = jnp.ones((10,), dtype="bool")
        x1_jax = jnp.ones((10,), dtype=dtype1)
        x2_jax = jnp.ones((10,), dtype=dtype2)
        expected_dtype = standardize_dtype(
            jnp.where(condition_jax, x1_jax, x2_jax).dtype
        )

        self.assertEqual(
            standardize_dtype(knp.where(condition, x1, x2).dtype),
            expected_dtype,
        )
        self.assertEqual(
            knp.Where().symbolic_call(condition, x1, x2).dtype, expected_dtype
        )

    @parameterized.named_parameters(named_product(dtype=ALL_DTYPES))
    def test_where_python_types(self, dtype):
        import jax.experimental
        import jax.numpy as jnp

        # We have to disable x64 for jax since jnp.power doesn't respect
        # JAX_DEFAULT_DTYPE_BITS=32 in `./conftest.py`. We also need to downcast
        # the expected dtype from 64 bit to 32 bit when using jax backend.
        with jax.experimental.disable_x64():
            condition = knp.ones((10,), dtype="bool")
            x = knp.ones((10,), dtype=dtype)
            condition_jax = jnp.ones((10,), dtype="bool")
            x_jax = jnp.ones((10,), dtype=dtype)

            # python int
            expected_dtype = standardize_dtype(
                jnp.where(condition_jax, x_jax, 1).dtype
            )
            if dtype == "float64":
                expected_dtype = "float64"
            elif dtype == "int64":
                expected_dtype = "int64"
            if backend.backend() == "jax":
                expected_dtype = expected_dtype.replace("64", "32")

            self.assertEqual(
                standardize_dtype(knp.where(condition, x, 1).dtype),
                expected_dtype,
            )
            self.assertEqual(
                knp.Where().symbolic_call(condition, x, 1).dtype, expected_dtype
            )

            # python float
            expected_dtype = standardize_dtype(
                jnp.where(condition_jax, x_jax, 1.0).dtype
            )
            if dtype == "float64":
                expected_dtype = "float64"
            if backend.backend() == "jax":
                expected_dtype = expected_dtype.replace("64", "32")

            self.assertEqual(
                standardize_dtype(knp.where(condition, x, 1.0).dtype),
                expected_dtype,
            )
            self.assertEqual(
                knp.Where().symbolic_call(condition, x, 1.0).dtype,
                expected_dtype,
            )

    @parameterized.named_parameters(named_product(dtype=ALL_DTYPES))
    def test_zeros_like(self, dtype):
        import jax.numpy as jnp

        x = knp.ones((), dtype=dtype)
        x_jax = jnp.ones((), dtype=dtype)
        expected_dtype = standardize_dtype(jnp.ones_like(x_jax).dtype)

        self.assertEqual(
            standardize_dtype(knp.zeros_like(x).dtype), expected_dtype
        )
        self.assertEqual(
            standardize_dtype(knp.ZerosLike().symbolic_call(x).dtype),
            expected_dtype,
        )<|MERGE_RESOLUTION|>--- conflicted
+++ resolved
@@ -4266,7 +4266,48 @@
         y = knp.select(condlist, choicelist, 42)
         self.assertEqual(y.shape, (6,))
 
-<<<<<<< HEAD
+    def test_nan_to_num(self):
+        x = knp.array([1.0, np.nan, np.inf, -np.inf])
+        self.assertAllClose(
+            knp.nan_to_num(x), [1.0, 0.0, 3.402823e38, -3.402823e38]
+        )
+        self.assertAllClose(
+            knp.NanToNum()(x), [1.0, 0.0, 3.402823e38, -3.402823e38]
+        )
+        self.assertAllClose(
+            knp.nan_to_num(x, nan=2, posinf=3, neginf=4), [1.0, 2.0, 3.0, 4.0]
+        )
+        self.assertAllClose(
+            knp.NanToNum(nan=2, posinf=3, neginf=4)(x), [1.0, 2.0, 3.0, 4.0]
+        )
+
+        x = backend.KerasTensor((3, 4))
+        self.assertEqual(
+            knp.NanToNum(nan=2, posinf=3, neginf=4)(x).shape, (3, 4)
+        )
+
+    def test_vectorize(self):
+        # Basic functionality
+        def myfunc(a, b):
+            return a + b
+
+        vfunc = np.vectorize(myfunc)
+        y = vfunc([1, 2, 3, 4], 2)
+        self.assertAllClose(y, [3, 4, 5, 6])
+
+        # Test signature arg
+        vfunc = knp.vectorize(knp.trace, signature="(d,d)->()")
+        out = vfunc(np.eye(4))
+        self.assertAllClose(
+            out, np.vectorize(np.trace, signature="(d,d)->()")(np.eye(4))
+        )
+
+        vfunc = knp.vectorize(knp.diag, signature="(d,d)->(d)")
+        out = vfunc(np.eye(4))
+        self.assertAllClose(
+            out, np.vectorize(np.diag, signature="(d,d)->(d)")(np.eye(4))
+        )
+
     def test_argpartition(self):
         x = np.array([3, 4, 2, 1])
         self.assertAllClose(knp.argpartition(x, 2), np.argpartition(x, 2))
@@ -4279,49 +4320,6 @@
         x = np.array([[[3, 4], [2, 3]], [[1, 2], [0, 1]]])
         self.assertAllClose(knp.argpartition(x, 1), np.argpartition(x, 1))
         self.assertAllClose(knp.Argpartition(1)(x), np.argpartition(x, 1))
-=======
-    def test_nan_to_num(self):
-        x = knp.array([1.0, np.nan, np.inf, -np.inf])
-        self.assertAllClose(
-            knp.nan_to_num(x), [1.0, 0.0, 3.402823e38, -3.402823e38]
-        )
-        self.assertAllClose(
-            knp.NanToNum()(x), [1.0, 0.0, 3.402823e38, -3.402823e38]
-        )
-        self.assertAllClose(
-            knp.nan_to_num(x, nan=2, posinf=3, neginf=4), [1.0, 2.0, 3.0, 4.0]
-        )
-        self.assertAllClose(
-            knp.NanToNum(nan=2, posinf=3, neginf=4)(x), [1.0, 2.0, 3.0, 4.0]
-        )
-
-        x = backend.KerasTensor((3, 4))
-        self.assertEqual(
-            knp.NanToNum(nan=2, posinf=3, neginf=4)(x).shape, (3, 4)
-        )
-
-    def test_vectorize(self):
-        # Basic functionality
-        def myfunc(a, b):
-            return a + b
-
-        vfunc = np.vectorize(myfunc)
-        y = vfunc([1, 2, 3, 4], 2)
-        self.assertAllClose(y, [3, 4, 5, 6])
-
-        # Test signature arg
-        vfunc = knp.vectorize(knp.trace, signature="(d,d)->()")
-        out = vfunc(np.eye(4))
-        self.assertAllClose(
-            out, np.vectorize(np.trace, signature="(d,d)->()")(np.eye(4))
-        )
-
-        vfunc = knp.vectorize(knp.diag, signature="(d,d)->(d)")
-        out = vfunc(np.eye(4))
-        self.assertAllClose(
-            out, np.vectorize(np.diag, signature="(d,d)->(d)")(np.eye(4))
-        )
->>>>>>> 99fdbf78
 
 
 class NumpyArrayCreateOpsCorrectnessTest(testing.TestCase):

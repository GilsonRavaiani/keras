# Copyright 2015 The TensorFlow Authors. All Rights Reserved.
#
# Licensed under the Apache License, Version 2.0 (the "License");
# you may not use this file except in compliance with the License.
# You may obtain a copy of the License at
#
#     http://www.apache.org/licenses/LICENSE-2.0
#
# Unless required by applicable law or agreed to in writing, software
# distributed under the License is distributed on an "AS IS" BASIS,
# WITHOUT WARRANTIES OR CONDITIONS OF ANY KIND, either express or implied.
# See the License for the specific language governing permissions and
# limitations under the License.
# ==============================================================================
# pylint: disable=protected-access
# pylint: disable=g-classes-have-attributes
# pylint: disable=g-bad-import-order
"""Contains the base Layer class, from which all layers inherit."""

import tensorflow.compat.v2 as tf

import collections
import copy
import functools
import itertools
import textwrap
import threading
import warnings
import weakref

import numpy as np

from google.protobuf import json_format
from keras import backend
from keras import constraints
from keras import initializers
from keras import regularizers
from keras.engine import base_layer_utils
from keras.engine import input_spec
from keras.engine import keras_tensor
from keras.engine import node as node_module
from keras.mixed_precision import autocast_variable
from keras.mixed_precision import loss_scale_optimizer
from keras.mixed_precision import policy
from keras.saving.saved_model import layer_serialization
from keras.utils import generic_utils
from keras.utils import layer_utils
from keras.utils import object_identity
from keras.utils import tf_inspect
from keras.utils import tf_utils
from keras.utils import traceback_utils
from keras.utils import version_utils
# A module that only depends on `keras.layers` import these from here.
from keras.utils.generic_utils import to_snake_case  # pylint: disable=unused-import
from keras.utils.tf_utils import is_tensor_or_tensor_list  # pylint: disable=unused-import
from tensorflow.python.platform import tf_logging
from tensorflow.python.util.tf_export import get_canonical_name_for_symbol
from tensorflow.python.util.tf_export import keras_export
from tensorflow.tools.docs import doc_controls

# pylint: disable=g-inconsistent-quotes
metrics_mod = generic_utils.LazyLoader(
    "metrics_mod", globals(),
    "keras.metrics")
# pylint: enable=g-inconsistent-quotes

# Prefix that is added to the TF op layer names.
_TF_OP_LAYER_NAME_PREFIX = 'tf_op_layer_'

# TODO(mdan): Should we have a single generic type for types that can be passed
# to tf.cast?
_AUTOCAST_TYPES = (tf.Tensor, tf.SparseTensor,
                   tf.RaggedTensor)

keras_layers_gauge = tf.__internal__.monitoring.BoolGauge(
    '/tensorflow/api/keras/layers', 'keras layers usage', 'method')
keras_models_gauge = tf.__internal__.monitoring.BoolGauge(
    '/tensorflow/api/keras/models', 'keras model usage', 'method')
keras_api_gauge = tf.__internal__.monitoring.BoolGauge(
    '/tensorflow/api/keras', 'keras api usage', 'method')
keras_premade_model_gauge = tf.__internal__.monitoring.BoolGauge(
    '/tensorflow/api/keras/premade_models', 'premade keras model usage', 'type')

_is_name_scope_on_model_declaration_enabled = False


@keras_export('keras.layers.Layer')
class Layer(tf.Module, version_utils.LayerVersionSelector):
  """This is the class from which all layers inherit.

  A layer is a callable object that takes as input one or more tensors and
  that outputs one or more tensors. It involves *computation*, defined
  in the `call()` method, and a *state* (weight variables), defined
  either in the constructor `__init__()` or in the `build()` method.

  Users will just instantiate a layer and then treat it as a callable.

  Args:
    trainable: Boolean, whether the layer's variables should be trainable.
    name: String name of the layer.
    dtype: The dtype of the layer's computations and weights. Can also be a
      `tf.keras.mixed_precision.Policy`, which allows the computation and weight
      dtype to differ. Default of `None` means to use
      `tf.keras.mixed_precision.global_policy()`, which is a float32 policy
      unless set to different value.
    dynamic: Set this to `True` if your layer should only be run eagerly, and
      should not be used to generate a static computation graph.
      This would be the case for a Tree-RNN or a recursive network,
      for example, or generally for any layer that manipulates tensors
      using Python control flow. If `False`, we assume that the layer can
      safely be used to generate a static computation graph.

  Attributes:
    name: The name of the layer (string).
    dtype: The dtype of the layer's weights.
    variable_dtype: Alias of `dtype`.
    compute_dtype: The dtype of the layer's computations. Layers automatically
      cast inputs to this dtype which causes the computations and output to also
      be in this dtype. When mixed precision is used with a
      `tf.keras.mixed_precision.Policy`, this will be different than
      `variable_dtype`.
    dtype_policy: The layer's dtype policy. See the
      `tf.keras.mixed_precision.Policy` documentation for details.
    trainable_weights: List of variables to be included in backprop.
    non_trainable_weights: List of variables that should not be
      included in backprop.
    weights: The concatenation of the lists trainable_weights and
      non_trainable_weights (in this order).
    trainable: Whether the layer should be trained (boolean), i.e. whether
      its potentially-trainable weights should be returned as part of
      `layer.trainable_weights`.
    input_spec: Optional (list of) `InputSpec` object(s) specifying the
      constraints on inputs that can be accepted by the layer.

  We recommend that descendants of `Layer` implement the following methods:

  * `__init__()`: Defines custom layer attributes, and creates layer state
    variables that do not depend on input shapes, using `add_weight()`.
  * `build(self, input_shape)`: This method can be used to create weights that
    depend on the shape(s) of the input(s), using `add_weight()`. `__call__()`
    will automatically build the layer (if it has not been built yet) by
    calling `build()`.
  * `call(self, inputs, *args, **kwargs)`: Called in `__call__` after making
    sure `build()` has been called. `call()` performs the logic of applying the
    layer to the input tensors (which should be passed in as argument).
    Two reserved keyword arguments you can optionally use in `call()` are:
      - `training` (boolean, whether the call is in inference mode or training
        mode). See more details in [the layer/model subclassing guide](
        https://www.tensorflow.org/guide/keras/custom_layers_and_models#privileged_training_argument_in_the_call_method)
      - `mask` (boolean tensor encoding masked timesteps in the input, used
        in RNN layers). See more details in [the layer/model subclassing guide](
        https://www.tensorflow.org/guide/keras/custom_layers_and_models#privileged_mask_argument_in_the_call_method)
    A typical signature for this method is `call(self, inputs)`, and user could
    optionally add `training` and `mask` if the layer need them. `*args` and
    `**kwargs` is only useful for future extension when more input parameters
    are planned to be added.
  * `get_config(self)`: Returns a dictionary containing the configuration used
    to initialize this layer. If the keys differ from the arguments
    in `__init__`, then override `from_config(self)` as well.
    This method is used when saving
    the layer or a model that contains this layer.

  Examples:

  Here's a basic example: a layer with two variables, `w` and `b`,
  that returns `y = w . x + b`.
  It shows how to implement `build()` and `call()`.
  Variables set as attributes of a layer are tracked as weights
  of the layers (in `layer.weights`).

  ```python
  class SimpleDense(Layer):

    def __init__(self, units=32):
        super(SimpleDense, self).__init__()
        self.units = units

    def build(self, input_shape):  # Create the state of the layer (weights)
      w_init = tf.random_normal_initializer()
      self.w = tf.Variable(
          initial_value=w_init(shape=(input_shape[-1], self.units),
                               dtype='float32'),
          trainable=True)
      b_init = tf.zeros_initializer()
      self.b = tf.Variable(
          initial_value=b_init(shape=(self.units,), dtype='float32'),
          trainable=True)

    def call(self, inputs):  # Defines the computation from inputs to outputs
        return tf.matmul(inputs, self.w) + self.b

  # Instantiates the layer.
  linear_layer = SimpleDense(4)

  # This will also call `build(input_shape)` and create the weights.
  y = linear_layer(tf.ones((2, 2)))
  assert len(linear_layer.weights) == 2

  # These weights are trainable, so they're listed in `trainable_weights`:
  assert len(linear_layer.trainable_weights) == 2
  ```

  Note that the method `add_weight()` offers a shortcut to create weights:

  ```python
  class SimpleDense(Layer):

    def __init__(self, units=32):
        super(SimpleDense, self).__init__()
        self.units = units

    def build(self, input_shape):
        self.w = self.add_weight(shape=(input_shape[-1], self.units),
                                 initializer='random_normal',
                                 trainable=True)
        self.b = self.add_weight(shape=(self.units,),
                                 initializer='random_normal',
                                 trainable=True)

    def call(self, inputs):
        return tf.matmul(inputs, self.w) + self.b
  ```

  Besides trainable weights, updated via backpropagation during training,
  layers can also have non-trainable weights. These weights are meant to
  be updated manually during `call()`. Here's a example layer that computes
  the running sum of its inputs:

  ```python
  class ComputeSum(Layer):

    def __init__(self, input_dim):
        super(ComputeSum, self).__init__()
        # Create a non-trainable weight.
        self.total = tf.Variable(initial_value=tf.zeros((input_dim,)),
                                 trainable=False)

    def call(self, inputs):
        self.total.assign_add(tf.reduce_sum(inputs, axis=0))
        return self.total

  my_sum = ComputeSum(2)
  x = tf.ones((2, 2))

  y = my_sum(x)
  print(y.numpy())  # [2. 2.]

  y = my_sum(x)
  print(y.numpy())  # [4. 4.]

  assert my_sum.weights == [my_sum.total]
  assert my_sum.non_trainable_weights == [my_sum.total]
  assert my_sum.trainable_weights == []
  ```

  For more information about creating layers, see the guide
  [Making new Layers and Models via subclassing](
    https://www.tensorflow.org/guide/keras/custom_layers_and_models)
  """

  # See tf.Module for the usage of this property.
  # The key for _obj_reference_counts_dict is a Trackable, which could be a
  # variable or layer etc. tf.Module._flatten will fail to flatten the key
  # since it is trying to convert Trackable to a string. This attribute can be
  # ignored even after the fix of nest lib, since the trackable object should
  # already been available as individual attributes. _obj_reference_counts_dict
  # just contains a copy of them.
  _TF_MODULE_IGNORED_PROPERTIES = frozenset(itertools.chain(
      ('_obj_reference_counts_dict',),
      tf.Module._TF_MODULE_IGNORED_PROPERTIES
  ))

  # When loading from a SavedModel, Layers typically can be revived into a
  # generic Layer wrapper. Sometimes, however, layers may implement methods
  # that go beyond this wrapper, as in the case of PreprocessingLayers'
  # `adapt` method. When this is the case, layer implementers can override
  # must_restore_from_config to return True; layers with this property must
  # be restored into their actual objects (and will fail if the object is
  # not available to the restoration code).
  _must_restore_from_config = False

  def _get_cell_name(self):
    canonical_name = get_canonical_name_for_symbol(
        self.__class__, api_name='keras', add_prefix_to_v1_names=True)
    if canonical_name is not None:
      return 'tf.{}'.format(canonical_name)
    return self.__class__.__module__ + '.' + self.__class__.__name__

  def _instrument_layer_creation(self):
    self._instrumented_keras_api = False
    self._instrumented_keras_layer_class = False
    self._instrumented_keras_model_class = False
    if not getattr(self, '_disable_keras_instrumentation', False):
      keras_api_gauge.get_cell('layer').set(True)
      self._instrumented_keras_api = True
      if getattr(self, '_is_model_for_instrumentation', False):
        keras_models_gauge.get_cell(self._get_cell_name()).set(True)
        self._instrumented_keras_model_class = True
      else:
        keras_layers_gauge.get_cell(self._get_cell_name()).set(True)
        self._instrumented_keras_layer_class = True
    else:
      # This is a legacy layer that has disabled instrumentation
      # as a native keras object. We still instrument this as
      # legacy usage.
      keras_api_gauge.get_cell('legacy_layer').set(True)

  @tf.__internal__.tracking.no_automatic_dependency_tracking
  def __init__(self,
               trainable=True,
               name=None,
               dtype=None,
               dynamic=False,
               **kwargs):
    self._instrument_layer_creation()

    # These properties should be set by the user via keyword arguments.
    # note that 'dtype', 'input_shape' and 'batch_input_shape'
    # are only applicable to input layers: do not pass these keywords
    # to non-input layers.
    allowed_kwargs = {
        'input_dim',
        'input_shape',
        'batch_input_shape',
        'batch_size',
        'weights',
        'activity_regularizer',
        'autocast',
        'implementation',
    }
    # Validate optional keyword arguments.
    generic_utils.validate_kwargs(kwargs, allowed_kwargs)

    # Mutable properties
    # Indicates whether the layer's weights are updated during training
    # and whether the layer's updates are run during training.
    if not (isinstance(trainable, bool) or
            (isinstance(trainable, (tf.Tensor, tf.Variable)) and
             trainable.dtype is tf.bool)):
      raise TypeError(
          'Expected `trainable` argument to be a boolean, '
          f'but got: {trainable}')
    self._trainable = trainable
    # A stateful layer is a layer whose updates are run during inference too,
    # for instance stateful RNNs.
    self._stateful = False
    # Indicates whether `build` needs to be called upon layer call, to create
    # the layer's weights.
    self.built = False
    # Provides information about which inputs are compatible with the layer.
    self._input_spec = None

    # SavedModel-related attributes.
    # Record the build input shape for loading purposes.
    # TODO(kathywu): Move this to Layer._set_save_spec once cl/290121460 is
    # submitted.
    self._build_input_shape = None
    self._saved_model_inputs_spec = None
    self._saved_model_arg_spec = None

    # `Layer.compute_mask` will be called at the end of `Layer.__call__` if
    # `Layer.compute_mask` is overridden, or if the `Layer` subclass sets
    # `self.supports_masking=True`.
    self._supports_masking = not generic_utils.is_default(self.compute_mask)

    self._init_set_name(name)
    self._activity_regularizer = regularizers.get(
        kwargs.pop('activity_regularizer', None))
    self._maybe_create_attribute('_trainable_weights', [])
    self._maybe_create_attribute('_non_trainable_weights', [])
    self._updates = []
    # Object to store all thread local layer properties.
    self._thread_local = threading.local()
    # A list of zero-argument lambdas which return Tensors, used for variable
    # regularizers.
    self._callable_losses = []
    # A list of symbolic Tensors containing activity regularizers and losses
    # manually added through `add_loss` in graph-building mode.
    self._losses = []
    # A list of metric instances corresponding to the symbolic metric tensors
    # added using the `add_metric` API.
    self._metrics = []
    # Ensures the same metric is not added multiple times in `MirroredStrategy`.
    self._metrics_lock = threading.Lock()

    # Both graph and subclassed networks have a dtype policy. For graph
    # networks, the policy's compute and variable dtypes are ignored. Such
    # networks only use the policy if it is a PolicyV1, in which case it uses
    # the PolicyV1's loss_scale (Policy does not have a loss_scale). For
    # subclassed networks, the compute and variable dtypes are used as like any
    # ordinary layer.
    self._set_dtype_policy(dtype)
    # Boolean indicating whether the layer automatically casts its inputs to the
    # layer's compute_dtype.
    self._autocast = kwargs.get('autocast',
                                base_layer_utils.v2_dtype_behavior_enabled())

    # Tracks `TrackableDataStructure`s, `Module`s, and `Layer`s.
    # Ordered by when the object was assigned as an attr.
    # Entries are unique.
    self._maybe_create_attribute('_self_tracked_trackables', [])

    # These lists will be filled via successive calls
    # to self._add_inbound_node().
    # Used in symbolic mode only, only in conjunction with graph-networks
    self._inbound_nodes_value = []
    self._outbound_nodes_value = []

    self._init_call_fn_args()

    # Whether the `call` method can be used to build a TF graph without issues.
    # This attribute has no effect if the model is created using the Functional
    # API. Instead, `model.dynamic` is determined based on the internal layers.
    if not isinstance(dynamic, bool):
      raise TypeError(
          f'Expected `dynamic` argument to be a boolean, but got: {dynamic}')
    self._dynamic = dynamic

    # Manage input shape information if passed.
    if 'input_dim' in kwargs and 'input_shape' not in kwargs:
      # Backwards compatibility: alias 'input_dim' to 'input_shape'.
      kwargs['input_shape'] = (kwargs['input_dim'],)
    if 'input_shape' in kwargs or 'batch_input_shape' in kwargs:
      # In this case we will later create an input layer
      # to insert before the current layer
      if 'batch_input_shape' in kwargs:
        batch_input_shape = tuple(kwargs['batch_input_shape'])
      elif 'input_shape' in kwargs:
        if 'batch_size' in kwargs:
          batch_size = kwargs['batch_size']
        else:
          batch_size = None
        batch_input_shape = (batch_size,) + tuple(kwargs['input_shape'])
      self._batch_input_shape = batch_input_shape

    # Manage initial weight values if passed.
    self._initial_weights = kwargs.get('weights', None)

    # Whether the layer will track any layers that is set as attribute on itself
    # as sub-layers, the weights from the sub-layers will be included in the
    # parent layer's variables() as well.
    # Default to True, which means auto tracking is turned on. Certain subclass
    # might want to turn it off, like Sequential model.
    self._auto_track_sub_layers = True

    # For backwards compat reasons, most built-in layers do not guarantee
    # That they will 100% preserve the structure of input args when saving
    # / loading configs. E.g. they may un-nest an arg that is
    # a list with one element.
    self._preserve_input_structure_in_config = False

    # Save outer name scope at layer declaration so that it is preserved at
    # the actual layer construction.
    self._outer_name_scope = tf.get_current_name_scope()

  @tf.__internal__.tracking.no_automatic_dependency_tracking
  @generic_utils.default
  def build(self, input_shape):
    """Creates the variables of the layer (optional, for subclass implementers).

    This is a method that implementers of subclasses of `Layer` or `Model`
    can override if they need a state-creation step in-between
    layer instantiation and layer call.

    This is typically used to create the weights of `Layer` subclasses.

    Args:
      input_shape: Instance of `TensorShape`, or list of instances of
        `TensorShape` if the layer expects a list of inputs
        (one instance per input).
    """
    # Only record the build input shapes of overridden build methods.
    if not hasattr(self.build, '_is_default'):
      self._build_input_shape = input_shape
    self.built = True

  @doc_controls.for_subclass_implementers
  def call(self, inputs, *args, **kwargs):  # pylint: disable=unused-argument
    """This is where the layer's logic lives.

    Note here that `call()` method in `tf.keras` is little bit different
    from `keras` API. In `keras` API, you can pass support masking for
    layers as additional arguments. Whereas `tf.keras` has `compute_mask()`
    method to support masking.

    Args:
      inputs: Input tensor, or dict/list/tuple of input tensors.
        The first positional `inputs` argument is subject to special rules:
        - `inputs` must be explicitly passed. A layer cannot have zero
          arguments, and `inputs` cannot be provided via the default value
          of a keyword argument.
        - NumPy array or Python scalar values in `inputs` get cast as tensors.
        - Keras mask metadata is only collected from `inputs`.
        - Layers are built (`build(input_shape)` method)
          using shape info from `inputs` only.
        - `input_spec` compatibility is only checked against `inputs`.
        - Mixed precision input casting is only applied to `inputs`.
          If a layer has tensor arguments in `*args` or `**kwargs`, their
          casting behavior in mixed precision should be handled manually.
        - The SavedModel input specification is generated using `inputs` only.
        - Integration with various ecosystem packages like TFMOT, TFLite,
          TF.js, etc is only supported for `inputs` and not for tensors in
          positional and keyword arguments.
      *args: Additional positional arguments. May contain tensors, although
        this is not recommended, for the reasons above.
      **kwargs: Additional keyword arguments. May contain tensors, although
        this is not recommended, for the reasons above.
        The following optional keyword arguments are reserved:
        - `training`: Boolean scalar tensor of Python boolean indicating
          whether the `call` is meant for training or inference.
        - `mask`: Boolean input mask. If the layer's `call()` method takes a
          `mask` argument, its default value will be set to the mask generated
          for `inputs` by the previous layer (if `input` did come from a layer
          that generated a corresponding mask, i.e. if it came from a Keras
          layer with masking support).

    Returns:
      A tensor or list/tuple of tensors.
    """
    return inputs

  @doc_controls.for_subclass_implementers
  def _add_trackable(self, trackable_object, trainable):
    """Adds a Trackable object to this layer's state.

    Args:
      trackable_object: The tf.tracking.Trackable object to add.
      trainable: Boolean, whether the variable should be part of the layer's
        "trainable_variables" (e.g. variables, biases) or
        "non_trainable_variables" (e.g. BatchNorm mean and variance).

    Returns:
      The TrackableWeightHandler used to track this object.
    """
    if isinstance(trackable_object, base_layer_utils.TrackableWeightHandler):
      handler = trackable_object
    else:
      handler = base_layer_utils.TrackableWeightHandler(trackable_object)
    if trainable:
      self._trainable_weights.append(handler)
    else:
      self._non_trainable_weights.append(handler)
    return handler

  @doc_controls.for_subclass_implementers
  def add_weight(self,
                 name=None,
                 shape=None,
                 dtype=None,
                 initializer=None,
                 regularizer=None,
                 trainable=None,
                 constraint=None,
                 use_resource=None,
                 synchronization=tf.VariableSynchronization.AUTO,
                 aggregation=tf.VariableAggregation.NONE,
                 **kwargs):
    """Adds a new variable to the layer.

    Args:
      name: Variable name.
      shape: Variable shape. Defaults to scalar if unspecified.
      dtype: The type of the variable. Defaults to `self.dtype`.
      initializer: Initializer instance (callable).
      regularizer: Regularizer instance (callable).
      trainable: Boolean, whether the variable should be part of the layer's
        "trainable_variables" (e.g. variables, biases)
        or "non_trainable_variables" (e.g. BatchNorm mean and variance).
        Note that `trainable` cannot be `True` if `synchronization`
        is set to `ON_READ`.
      constraint: Constraint instance (callable).
      use_resource: Whether to use `ResourceVariable`.
      synchronization: Indicates when a distributed a variable will be
        aggregated. Accepted values are constants defined in the class
        `tf.VariableSynchronization`. By default the synchronization is set to
        `AUTO` and the current `DistributionStrategy` chooses
        when to synchronize. If `synchronization` is set to `ON_READ`,
        `trainable` must not be set to `True`.
      aggregation: Indicates how a distributed variable will be aggregated.
        Accepted values are constants defined in the class
        `tf.VariableAggregation`.
      **kwargs: Additional keyword arguments. Accepted values are `getter`,
        `collections`, `experimental_autocast` and `caching_device`.

    Returns:
      The variable created.

    Raises:
      ValueError: When giving unsupported dtype and no initializer or when
        trainable has been set to True with synchronization set as `ON_READ`.
    """
    if shape is None:
      shape = ()
    kwargs.pop('partitioner', None)  # Ignored.
    # Validate optional keyword arguments.
    for kwarg in kwargs:
      if kwarg not in ['collections', 'experimental_autocast',
                       'caching_device', 'getter']:
        raise TypeError('Unknown keyword argument:', kwarg)
    collections_arg = kwargs.pop('collections', None)
    # 'experimental_autocast' can be set to False by the caller to indicate an
    # AutoCastVariable should never be created.
    autocast = kwargs.pop('experimental_autocast', True)
    # See the docstring for tf.Variable about the details for caching_device.
    caching_device = kwargs.pop('caching_device', None)

    if dtype is None:
      dtype = self.dtype or backend.floatx()
    dtype = tf.as_dtype(dtype)
    if self._dtype_policy.variable_dtype is None:
      # The policy is "_infer", so we infer the policy from the variable dtype.
      self._set_dtype_policy(policy.Policy(dtype.base_dtype.name))
    initializer = initializers.get(initializer)
    regularizer = regularizers.get(regularizer)
    constraint = constraints.get(constraint)

    if synchronization == tf.VariableSynchronization.ON_READ:
      if trainable:
        raise ValueError(
            'Synchronization value can be set to '
            'VariableSynchronization.ON_READ only for non-trainable variables. '
            'You have specified trainable=True and '
            'synchronization=VariableSynchronization.ON_READ.')
      else:
        # Set trainable to be false when variable is to be synced on read.
        trainable = False
    elif trainable is None:
      trainable = True

    # Initialize variable when no initializer provided
    if initializer is None:
      # If dtype is DT_FLOAT, provide a uniform unit scaling initializer
      if dtype.is_floating:
        initializer = initializers.get('glorot_uniform')
      # If dtype is DT_INT/DT_UINT, provide a default value `zero`
      # If dtype is DT_BOOL, provide a default value `FALSE`
      elif dtype.is_integer or dtype.is_unsigned or dtype.is_bool:
        initializer = initializers.get('zeros')
      # NOTES:Do we need to support for handling DT_STRING and DT_COMPLEX here?
      elif 'getter' not in kwargs:
        # When `getter` is specified, it's possibly fine for `initializer` to be
        # None since it's up to the custom `getter` to raise error in case it
        # indeed needs `initializer`.
        raise ValueError(f'An initializer for variable {name} of type '
                         f'{dtype.base_dtype} is required for layer '
                         f'{self.name}. Received: {initializer}.')

    getter = kwargs.pop('getter', base_layer_utils.make_variable)
    if (autocast and
        self._dtype_policy.compute_dtype != self._dtype_policy.variable_dtype
        and dtype.is_floating):
      old_getter = getter
      # Wrap variable constructor to return an AutoCastVariable.
      def getter(*args, **kwargs):  # pylint: disable=function-redefined
        variable = old_getter(*args, **kwargs)
        return autocast_variable.create_autocast_variable(variable)
      # Also the caching_device does not work with the mixed precision API,
      # disable it if it is specified.
      # TODO(b/142020079): Reenable it once the bug is fixed.
      if caching_device is not None:
        tf_logging.warning(
            '`caching_device` does not work with mixed precision API. Ignoring '
            'user specified `caching_device`.')
        caching_device = None

    variable = self._add_variable_with_custom_getter(
        name=name,
        shape=shape,
        # TODO(allenl): a `make_variable` equivalent should be added as a
        # `Trackable` method.
        getter=getter,
        # Manage errors in Layer rather than Trackable.
        overwrite=True,
        initializer=initializer,
        dtype=dtype,
        constraint=constraint,
        trainable=trainable,
        use_resource=use_resource,
        collections=collections_arg,
        synchronization=synchronization,
        aggregation=aggregation,
        caching_device=caching_device)
    if regularizer is not None:
      # TODO(fchollet): in the future, this should be handled at the
      # level of variable creation, and weight regularization losses
      # should be variable attributes.
      name_in_scope = variable.name[:variable.name.find(':')]
      self._handle_weight_regularization(name_in_scope,
                                         variable,
                                         regularizer)
    if base_layer_utils.is_split_variable(variable):
      for v in variable:
        backend.track_variable(v)
        if trainable:
          self._trainable_weights.append(v)
        else:
          self._non_trainable_weights.append(v)
    else:
      backend.track_variable(variable)
      if trainable:
        self._trainable_weights.append(variable)
      else:
        self._non_trainable_weights.append(variable)
    return variable

  @generic_utils.default
  def get_config(self):
    """Returns the config of the layer.

    A layer config is a Python dictionary (serializable)
    containing the configuration of a layer.
    The same layer can be reinstantiated later
    (without its trained weights) from this configuration.

    The config of a layer does not include connectivity
    information, nor the layer class name. These are handled
    by `Network` (one layer of abstraction above).

    Note that `get_config()` does not guarantee to return a fresh copy of dict
    every time it is called. The callers should make a copy of the returned dict
    if they want to modify it.

    Returns:
        Python dictionary.
    """
    all_args = tf_inspect.getfullargspec(self.__init__).args
    config = {
        'name': self.name,
        'trainable': self.trainable,
    }
    if hasattr(self, '_batch_input_shape'):
      config['batch_input_shape'] = self._batch_input_shape
    config['dtype'] = policy.serialize(self._dtype_policy)
    if hasattr(self, 'dynamic'):
      # Only include `dynamic` in the `config` if it is `True`
      if self.dynamic:
        config['dynamic'] = self.dynamic
      elif 'dynamic' in all_args:
        all_args.remove('dynamic')
    expected_args = config.keys()
    # Finds all arguments in the `__init__` that are not in the config:
    extra_args = [arg for arg in all_args if arg not in expected_args]
    # Check that either the only argument in the `__init__` is  `self`,
    # or that `get_config` has been overridden:
    if len(extra_args) > 1 and hasattr(self.get_config, '_is_default'):
      raise NotImplementedError(textwrap.dedent(f"""
          Layer {self.__class__.__name__} has arguments {extra_args}
          in `__init__` and therefore must override `get_config()`.

          Example:

          class CustomLayer(keras.layers.Layer):
              def __init__(self, arg1, arg2):
                  super().__init__()
                  self.arg1 = arg1
                  self.arg2 = arg2

              def get_config(self):
                  config = super().get_config()
                  config.update({{
                      "arg1": self.arg1,
                      "arg2": self.arg2,
                  }})
                  return config"""))

    return config

  @classmethod
  def from_config(cls, config):
    """Creates a layer from its config.

    This method is the reverse of `get_config`,
    capable of instantiating the same layer from the config
    dictionary. It does not handle layer connectivity
    (handled by Network), nor weights (handled by `set_weights`).

    Args:
        config: A Python dictionary, typically the
            output of get_config.

    Returns:
        A layer instance.
    """
    return cls(**config)

  def compute_output_shape(self, input_shape):
    """Computes the output shape of the layer.

    If the layer has not been built, this method will call `build` on the
    layer. This assumes that the layer will later be used with inputs that
    match the input shape provided here.

    Args:
        input_shape: Shape tuple (tuple of integers)
            or list of shape tuples (one per output tensor of the layer).
            Shape tuples can include None for free dimensions,
            instead of an integer.

    Returns:
        An input shape tuple.
    """
    if tf.executing_eagerly():
      # In this case we build the model first in order to do shape inference.
      # This is acceptable because the framework only calls
      # `compute_output_shape` on shape values that the layer would later be
      # built for. It would however cause issues in case a user attempts to
      # use `compute_output_shape` manually with shapes that are incompatible
      # with the shape the Layer will be called on (these users will have to
      # implement `compute_output_shape` themselves).
      self._maybe_build(input_shape)
      graph_name = str(self.name) + '_scratch_graph'
      with tf.__internal__.FuncGraph(graph_name).as_default():
        input_shape = tf_utils.convert_shapes(input_shape, to_tuples=False)
        def _make_placeholder_like(shape):
          ph = backend.placeholder(shape=shape, dtype=self.dtype)
          ph._keras_mask = None
          return ph
        inputs = tf.nest.map_structure(_make_placeholder_like, input_shape)
        try:
          outputs = self(inputs, training=False)
        except TypeError as e:
          raise NotImplementedError(
              'We could not automatically infer the static shape of the '
              'layer\'s output. Please implement the '
              '`compute_output_shape` method on your layer (%s).' %
              self.__class__.__name__) from e
      return tf.nest.map_structure(lambda t: t.shape, outputs)
    raise NotImplementedError(
        'Please run in eager mode or implement the `compute_output_shape` '
        'method on your layer (%s).' % self.__class__.__name__)

  @doc_controls.for_subclass_implementers
  def compute_output_signature(self, input_signature):
    """Compute the output tensor signature of the layer based on the inputs.

    Unlike a TensorShape object, a TensorSpec object contains both shape
    and dtype information for a tensor. This method allows layers to provide
    output dtype information if it is different from the input dtype.
    For any layer that doesn't implement this function,
    the framework will fall back to use `compute_output_shape`, and will
    assume that the output dtype matches the input dtype.

    Args:
      input_signature: Single TensorSpec or nested structure of TensorSpec
        objects, describing a candidate input for the layer.

    Returns:
      Single TensorSpec or nested structure of TensorSpec objects, describing
        how the layer would transform the provided input.

    Raises:
      TypeError: If input_signature contains a non-TensorSpec object.
    """
    def check_type_return_shape(s):
      if not isinstance(s, tf.TensorSpec):
        raise TypeError('Only TensorSpec signature types are supported. '
                        f'Received: {s}.')
      return s.shape
    input_shape = tf.nest.map_structure(check_type_return_shape, input_signature)
    output_shape = self.compute_output_shape(input_shape)
    dtype = self._compute_dtype
    if dtype is None:
      input_dtypes = [s.dtype for s in tf.nest.flatten(input_signature)]
      # Default behavior when self.dtype is None, is to use the first input's
      # dtype.
      dtype = input_dtypes[0]
    return tf.nest.map_structure(
        lambda s: tf.TensorSpec(dtype=dtype, shape=s),
        output_shape)

  def _keras_tensor_symbolic_call(self, inputs, input_masks, args, kwargs):
    if self.dynamic:
      # We will use static shape inference to return symbolic tensors
      # matching the specifications of the layer outputs.
      # Since `self.dynamic` is True, we will never attempt to
      # run the underlying TF graph (which is disconnected).
      # TODO(fchollet): consider py_func as an alternative, which
      # would enable us to run the underlying graph if needed.
      input_signature = tf.nest.map_structure(
          lambda x: tf.TensorSpec(shape=x.shape, dtype=x.dtype),
          inputs)
      output_signature = self.compute_output_signature(input_signature)
      return tf.nest.map_structure(keras_tensor.KerasTensor, output_signature)
    else:
      return self._infer_output_signature(inputs, args, kwargs, input_masks)

  def _infer_output_signature(self, inputs, args, kwargs, input_masks):
    """Call the layer on input KerasTensors and returns output KerasTensors."""

    call_fn = self.call
    # Wrapping `call` function in autograph to allow for dynamic control
    # flow and control dependencies in call. We are limiting this to
    # subclassed layers as autograph is strictly needed only for
    # subclassed layers and models.
    # tf_convert will respect the value of autograph setting in the
    # enclosing tf.function, if any.
    if (base_layer_utils.is_subclassed(self) and
        not base_layer_utils.from_saved_model(self)):
      call_fn = tf.__internal__.autograph.tf_convert(
          self.call, tf.__internal__.autograph.control_status_ctx())

    call_fn = traceback_utils.inject_argument_info_in_traceback(
        call_fn,
        object_name=f'layer "{self.name}" (type {self.__class__.__name__})')

    # We enter a scratch graph and build placeholder inputs inside of it that
    # match the input args.
    # We then call the layer inside of the scratch graph to identify the
    # output signatures, then we build KerasTensors corresponding to those
    # outputs.
    scratch_graph = tf.__internal__.FuncGraph(str(self.name) + '_scratch_graph')
    with scratch_graph.as_default():
      inputs = tf.nest.map_structure(
          keras_tensor.keras_tensor_to_placeholder, inputs)
      args = tf.nest.map_structure(
          keras_tensor.keras_tensor_to_placeholder, args)
      kwargs = tf.nest.map_structure(
          keras_tensor.keras_tensor_to_placeholder, kwargs)
      input_masks = tf.nest.map_structure(
          keras_tensor.keras_tensor_to_placeholder, input_masks)

      with backend.name_scope(self._name_scope()):  # pylint: disable=not-callable
        with autocast_variable.enable_auto_cast_variables(
            self._compute_dtype_object):
          # Build layer if applicable (if the `build` method has been
          # overridden).
          # TODO(kaftan): do we maybe_build here, or have we already done it?
          self._maybe_build(inputs)
          inputs = self._maybe_cast_inputs(inputs)
          outputs = call_fn(inputs, *args, **kwargs)

        self._handle_activity_regularization(inputs, outputs)
      self._set_mask_metadata(inputs, outputs, input_masks,
                              build_graph=False)
      outputs = tf.nest.map_structure(
          keras_tensor.keras_tensor_from_tensor, outputs)

    if hasattr(self, '_set_inputs') and not self.inputs:
      # TODO(kaftan): figure out if we need to do this at all
      # Subclassed network: explicitly set metadata normally set by
      # a call to self._set_inputs().
      self._set_inputs(inputs, outputs)
    del scratch_graph
    return outputs

  @generic_utils.default
  def compute_mask(self, inputs, mask=None):  # pylint: disable=unused-argument
    """Computes an output mask tensor.

    Args:
        inputs: Tensor or list of tensors.
        mask: Tensor or list of tensors.

    Returns:
        None or a tensor (or list of tensors,
            one per output tensor of the layer).
    """
    if not self._supports_masking:
      if any(m is not None for m in tf.nest.flatten(mask)):
        raise TypeError('Layer ' + self.name + ' does not support masking, '
                        'but was passed an input_mask: ' + str(mask))
      # masking not explicitly supported: return None as mask.
      return None
    # if masking is explicitly supported, by default
    # carry over the input mask
    return mask

  @traceback_utils.filter_traceback
  def __call__(self, *args, **kwargs):
    """Wraps `call`, applying pre- and post-processing steps.

    Args:
      *args: Positional arguments to be passed to `self.call`.
      **kwargs: Keyword arguments to be passed to `self.call`.

    Returns:
      Output tensor(s).

    Note:
      - The following optional keyword arguments are reserved for specific uses:
        * `training`: Boolean scalar tensor of Python boolean indicating
          whether the `call` is meant for training or inference.
        * `mask`: Boolean input mask.
      - If the layer's `call` method takes a `mask` argument (as some Keras
        layers do), its default value will be set to the mask generated
        for `inputs` by the previous layer (if `input` did come from
        a layer that generated a corresponding mask, i.e. if it came from
        a Keras layer with masking support.
      - If the layer is not built, the method will call `build`.

    Raises:
      ValueError: if the layer's `call` method returns None (an invalid value).
      RuntimeError: if `super().__init__()` was not called in the constructor.
    """
    if not hasattr(self, '_thread_local'):
      raise RuntimeError(
          'You must call `super().__init__()` in the layer constructor.')

    # `inputs` (the first arg in the method spec) is special cased in
    # layer call due to historical reasons.
    # This special casing currently takes the form of:
    # - 'inputs' must be explicitly passed. A layer cannot have zero arguments,
    #   and inputs cannot have been provided via the default value of a kwarg.
    # - numpy/scalar values in `inputs` get converted to tensors
    # - implicit masks / mask metadata are only collected from 'inputs`
    # - Layers are built using shape info from 'inputs' only
    # - input_spec compatibility is only checked against `inputs`
    # - mixed precision casting (autocast) is only applied to `inputs`,
    #   not to any other argument.
    inputs, args, kwargs = self._split_out_first_arg(args, kwargs)
    input_list = tf.nest.flatten(inputs)

    # Functional Model construction mode is invoked when `Layer`s are called on
    # symbolic `KerasTensor`s, i.e.:
    # >> inputs = tf.keras.Input(10)
    # >> outputs = MyLayer()(inputs)  # Functional construction mode.
    # >> model = tf.keras.Model(inputs, outputs)
    if _in_functional_construction_mode(self, inputs, args, kwargs, input_list):
      return self._functional_construction_call(inputs, args, kwargs,
                                                input_list)

    # Maintains info about the `Layer.call` stack.
    call_context = base_layer_utils.call_context()

    # Accept NumPy and scalar inputs by converting to Tensors.
    if any(isinstance(x, (
        tf.Tensor, np.ndarray, float, int)) for x in input_list):
      inputs = tf.nest.map_structure(_convert_numpy_or_python_types, inputs)
      input_list = tf.nest.flatten(inputs)

    # Handle `mask` propagation from previous layer to current layer. Masks can
    # be propagated explicitly via the `mask` argument, or implicitly via
    # setting the `_keras_mask` attribute on the inputs to a Layer. Masks passed
    # explicitly take priority.
    input_masks, mask_is_implicit = self._get_input_masks(
        inputs, input_list, args, kwargs)
    if self._expects_mask_arg and mask_is_implicit:
      kwargs['mask'] = input_masks

    # Training mode for `Layer.call` is set via (in order of priority):
    # (1) The `training` argument passed to this `Layer.call`, if it is not None
    # (2) The training mode of an outer `Layer.call`.
    # (3) The default mode set by `tf.keras.backend.set_learning_phase` (if set)
    # (4) Any non-None default value for `training` specified in the call
    #  signature
    # (5) False (treating the layer as if it's in inference)
    args, kwargs, training_mode = self._set_training_mode(
        args, kwargs, call_context)

    # Losses are cleared for all sublayers on the outermost `Layer.call`.
    # Losses are not cleared on inner `Layer.call`s, because sublayers can be
    # called multiple times.
    if not call_context.in_call:
      self._clear_losses()

    eager = tf.executing_eagerly()
    with call_context.enter(
        layer=self,
        inputs=inputs,
        build_graph=not eager,
        training=training_mode):

      input_spec.assert_input_compatibility(self.input_spec, inputs, self.name)
      if eager:
        call_fn = self.call
        name_scope = self._name
      else:
        name_scope = self._name_scope()  # Avoid autoincrementing.  # pylint: disable=not-callable
        call_fn = self._autographed_call()
      call_fn = traceback_utils.inject_argument_info_in_traceback(
          call_fn,
          object_name=f'layer "{self.name}" (type {self.__class__.__name__})')

      with tf.name_scope(name_scope):
        if not self.built:
          self._maybe_build(inputs)

        if self._autocast:
          inputs = self._maybe_cast_inputs(inputs, input_list)

        with autocast_variable.enable_auto_cast_variables(
            self._compute_dtype_object):
          outputs = call_fn(inputs, *args, **kwargs)

        if self._activity_regularizer:
          self._handle_activity_regularization(inputs, outputs)
        if self._supports_masking:
          self._set_mask_metadata(inputs, outputs, input_masks, not eager)
        if self._saved_model_inputs_spec is None:
          self._set_save_spec(inputs, args, kwargs)

        return outputs

  def _functional_construction_call(self, inputs, args, kwargs, input_list):
    call_context = base_layer_utils.call_context()

    # Accept NumPy and scalar inputs by converting to Tensors.
    if any(isinstance(x, (
        tf.Tensor, np.ndarray, float, int)) for x in input_list):

      def _convert_non_tensor(x):
        # Don't call `ops.convert_to_tensor` on all `inputs` because
        # `SparseTensors` can't be converted to `Tensor`.
        if isinstance(x, (tf.Tensor, np.ndarray, float, int)):
          return tf.convert_to_tensor(x)
        return x

      inputs = tf.nest.map_structure(_convert_non_tensor, inputs)
      input_list = tf.nest.flatten(inputs)

    # Handle `mask` propagation from previous layer to current layer. Masks can
    # be propagated explicitly via the `mask` argument, or implicitly via
    # setting the `_keras_mask` attribute on the inputs to a Layer. Masks passed
    # explicitly take priority.
    mask_arg_passed_by_framework = False
    input_masks, mask_is_implicit = self._get_input_masks(
        inputs, input_list, args, kwargs)
    if self._expects_mask_arg and mask_is_implicit:
      kwargs['mask'] = input_masks
      mask_arg_passed_by_framework = True

    # If `training` argument is None or not explicitly passed,
    # propagate `training` value from this layer's calling layer.
    training_value = None
    training_arg_passed_by_framework = False
    # Priority 1: `training` was explicitly passed a non-None value.
    if self._call_arg_was_passed('training', args, kwargs):
      training_value = self._get_call_arg_value('training', args, kwargs)
      if not self._expects_training_arg:
        kwargs.pop('training')

    if training_value is None:
      # Priority 2: `training` was passed to a parent layer.
      if call_context.training is not None:
        training_value = call_context.training
      # Priority 3: `learning_phase()` has been set.
      elif backend.global_learning_phase_is_set():
        training_value = backend.learning_phase()
        # Force the training_value to be bool type which matches to the contract
        # for layer/model call args.
        if tf.is_tensor(training_value):
          training_value = tf.cast(training_value, tf.bool)
        else:
          training_value = bool(training_value)
      # Priority 4: trace layer with the default training argument specified
      # in the `call` signature (or in inference mode if the `call` signature
      # specifies no non-None default).
      else:
        training_value = self._default_training_arg
      # In cases (2), (3), (4) the training argument is passed automatically
      # by the framework, and will not be hard-coded into the model.
      if self._expects_training_arg:
        args, kwargs = self._set_call_arg_value('training', training_value,
                                                args, kwargs)
        training_arg_passed_by_framework = True

    with call_context.enter(
        layer=self, inputs=inputs, build_graph=True, training=training_value):
      # Check input assumptions set after layer building, e.g. input shape.
      outputs = self._keras_tensor_symbolic_call(
          inputs, input_masks, args, kwargs)

      if outputs is None:
        raise ValueError('A layer\'s `call` method should return a '
                         'Tensor or a list of Tensors, not None '
                         '(layer: ' + self.name + ').')
      if training_arg_passed_by_framework:
        args, kwargs = self._set_call_arg_value(
            'training', None, args, kwargs, pop_kwarg_if_none=True)
      if mask_arg_passed_by_framework:
        kwargs.pop('mask')
      # Node connectivity does not special-case the first argument.
      outputs = self._set_connectivity_metadata((inputs,) + args, kwargs,
                                                outputs)
      return outputs

  def _set_training_mode(self, args, kwargs, call_context):
    training_mode = None
    if self._expects_training_arg:
      # (1) `training` was passed to this `Layer.call`.
      if self._call_arg_was_passed('training', args, kwargs):
        training_mode = self._get_call_arg_value('training', args, kwargs)
      # If no `training` arg was passed, or `None` was explicitly passed,
      # the framework will make a decision about the training mode is.
      if training_mode is None:
        call_ctx_training = call_context.training
        # (2) `training` mode is inferred from an outer `Layer.call`.
        if call_ctx_training is not None:
          training_mode = call_ctx_training
        # (3) User set `tf.keras.backend.set_learning_phase`.
        elif backend.global_learning_phase_is_set():
          training_mode = backend.learning_phase()
          # Ensure value is a `bool` or `tf.bool`.
          if isinstance(training_mode, bool):
            pass
          elif tf.is_tensor(training_mode):
            training_mode = tf.cast(training_mode, tf.bool)
          else:
            training_mode = bool(training_mode)
        # (4) We default to using `call`'s default value for `training`,
        # or treating the layer as if it is in inference if no non-None default
        # is specified in the `call` signature.
        else:
          training_mode = self._default_training_arg

        # For case (2), (3), (4) `training` arg is passed by framework.
        args, kwargs = self._set_call_arg_value('training', training_mode, args,
                                                kwargs)
    else:
      if 'training' in kwargs:
        # `training` was passed to this `Layer` but is not needed for
        # `Layer.call`. It will set the default mode for inner `Layer.call`s.
        training_mode = kwargs.pop('training')
      else:
        # Grab the current `training` mode from any outer `Layer.call`.
        training_mode = call_context.training

    return args, kwargs, training_mode

  def _autographed_call(self):
    # Wrapping `call` function in autograph to allow for dynamic control
    # flow and control dependencies in call. We are limiting this to
    # subclassed layers as autograph is strictly needed only for
    # subclassed layers and models.
    # tf_convert will respect the value of autograph setting in the
    # enclosing tf.function, if any.
    if (base_layer_utils.is_subclassed(self) and
        not base_layer_utils.from_saved_model(self)):
      return tf.__internal__.autograph.tf_convert(
          self.call, tf.__internal__.autograph.control_status_ctx())
    else:
      return self.call

  @property
  def dtype(self):
    """The dtype of the layer weights.

    This is equivalent to `Layer.dtype_policy.variable_dtype`. Unless
    mixed precision is used, this is the same as `Layer.compute_dtype`, the
    dtype of the layer's computations.
    """
    return self._dtype_policy.variable_dtype

  @property
  def name(self):
    """Name of the layer (string), set in the constructor."""
    return self._name

  @property
  def supports_masking(self):
    """Whether this layer supports computing a mask using `compute_mask`."""
    return self._supports_masking

  @supports_masking.setter
  def supports_masking(self, value):
    self._supports_masking = value

  @property
  def dynamic(self):
    """Whether the layer is dynamic (eager-only); set in the constructor."""
    return any(layer._dynamic for layer in self._flatten_layers())

  @property
  @doc_controls.do_not_doc_inheritable
  def stateful(self):
    return any(layer._stateful for layer in self._flatten_layers())

  @stateful.setter
  def stateful(self, value):
    self._stateful = value

  @property
  def trainable(self):
    return self._trainable

  @trainable.setter
  def trainable(self, value):
    """Sets trainable attribute for the layer and its sublayers.

    When this value is changed during training (e.g. with a
    `tf.keras.callbacks.Callback`) you need to call the parent
    `tf.keras.Model.make_train_function` with `force=True` in order to recompile
    the training graph.

    Args:
      value: Boolean with the desired state for the layer's trainable attribute.
    """
    for layer in self._flatten_layers():
      layer._trainable = value

  @property
  def activity_regularizer(self):
    """Optional regularizer function for the output of this layer."""
    return self._activity_regularizer

  @activity_regularizer.setter
  def activity_regularizer(self, regularizer):
    """Optional regularizer function for the output of this layer."""
    self._activity_regularizer = regularizer

  @property
  def input_spec(self):
    """`InputSpec` instance(s) describing the input format for this layer.

    When you create a layer subclass, you can set `self.input_spec` to enable
    the layer to run input compatibility checks when it is called.
    Consider a `Conv2D` layer: it can only be called on a single input tensor
    of rank 4. As such, you can set, in `__init__()`:

    ```python
    self.input_spec = tf.keras.layers.InputSpec(ndim=4)
    ```

    Now, if you try to call the layer on an input that isn't rank 4
    (for instance, an input of shape `(2,)`, it will raise a nicely-formatted
    error:

    ```
    ValueError: Input 0 of layer conv2d is incompatible with the layer:
    expected ndim=4, found ndim=1. Full shape received: [2]
    ```

    Input checks that can be specified via `input_spec` include:
    - Structure (e.g. a single input, a list of 2 inputs, etc)
    - Shape
    - Rank (ndim)
    - Dtype

    For more information, see `tf.keras.layers.InputSpec`.

    Returns:
      A `tf.keras.layers.InputSpec` instance, or nested structure thereof.
    """
    return self._input_spec

  @input_spec.setter
  # Must be decorated to prevent tracking, since the input_spec can be nested
  # InputSpec objects.
  @tf.__internal__.tracking.no_automatic_dependency_tracking
  def input_spec(self, value):
    for v in tf.nest.flatten(value):
      if v is not None and not isinstance(v, InputSpec):
        raise TypeError('Layer input_spec must be an instance of InputSpec. '
                        'Got: {}'.format(v))
    self._input_spec = value

  @property
  def trainable_weights(self):
    """List of all trainable weights tracked by this layer.

    Trainable weights are updated via gradient descent during training.

    Returns:
      A list of trainable variables.
    """
    if self.trainable:
      children_weights = self._gather_children_attribute('trainable_variables')
      return self._dedup_weights(self._trainable_weights + children_weights)
    else:
      return []

  @property
  def non_trainable_weights(self):
    """List of all non-trainable weights tracked by this layer.

    Non-trainable weights are *not* updated during training. They are expected
    to be updated manually in `call()`.

    Returns:
      A list of non-trainable variables.
    """
    if self.trainable:
      children_weights = self._gather_children_attribute(
          'non_trainable_variables')
      non_trainable_weights = self._non_trainable_weights + children_weights
    else:
      children_weights = self._gather_children_attribute('variables')
      non_trainable_weights = (
          self._trainable_weights + self._non_trainable_weights +
          children_weights)
    return self._dedup_weights(non_trainable_weights)

  @property
  def weights(self):
    """Returns the list of all layer variables/weights.

    Returns:
      A list of variables.
    """
    return self.trainable_weights + self.non_trainable_weights

  @property
  @doc_controls.do_not_generate_docs
  def updates(self):
    warnings.warn('`layer.updates` will be removed in a future version. '
                  'This property should not be used in TensorFlow 2.0, '
                  'as `updates` are applied automatically.')
    return []

  @property
  def losses(self):
    """List of losses added using the `add_loss()` API.

    Variable regularization tensors are created when this property is accessed,
    so it is eager safe: accessing `losses` under a `tf.GradientTape` will
    propagate gradients back to the corresponding variables.

    Examples:

    >>> class MyLayer(tf.keras.layers.Layer):
    ...   def call(self, inputs):
    ...     self.add_loss(tf.abs(tf.reduce_mean(inputs)))
    ...     return inputs
    >>> l = MyLayer()
    >>> l(np.ones((10, 1)))
    >>> l.losses
    [1.0]

    >>> inputs = tf.keras.Input(shape=(10,))
    >>> x = tf.keras.layers.Dense(10)(inputs)
    >>> outputs = tf.keras.layers.Dense(1)(x)
    >>> model = tf.keras.Model(inputs, outputs)
    >>> # Activity regularization.
    >>> len(model.losses)
    0
    >>> model.add_loss(tf.abs(tf.reduce_mean(x)))
    >>> len(model.losses)
    1

    >>> inputs = tf.keras.Input(shape=(10,))
    >>> d = tf.keras.layers.Dense(10, kernel_initializer='ones')
    >>> x = d(inputs)
    >>> outputs = tf.keras.layers.Dense(1)(x)
    >>> model = tf.keras.Model(inputs, outputs)
    >>> # Weight regularization.
    >>> model.add_loss(lambda: tf.reduce_mean(d.kernel))
    >>> model.losses
    [<tf.Tensor: shape=(), dtype=float32, numpy=1.0>]

    Returns:
      A list of tensors.
    """
    collected_losses = []
    for layer in self._flatten_layers():
      # If any eager losses are present, we assume the model to be part of an
      # eager training loop (either a custom one or the one used when
      # `run_eagerly=True`) and so we always return just the eager losses.
      if layer._eager_losses:
        # Filter placeholder losses that may have been added by revived layers.
        # (see base_layer_utils for details).
        if (layer._eager_losses[0] is
            not base_layer_utils.REVIVED_LOSS_PLACEHOLDER):
          collected_losses.extend(layer._eager_losses)
      else:
        collected_losses.extend(layer._losses)
      for regularizer in layer._callable_losses:
        loss_tensor = regularizer()
        if loss_tensor is not None:
          collected_losses.append(loss_tensor)
    return collected_losses

  def add_loss(self, losses, **kwargs):
    """Add loss tensor(s), potentially dependent on layer inputs.

    Some losses (for instance, activity regularization losses) may be dependent
    on the inputs passed when calling a layer. Hence, when reusing the same
    layer on different inputs `a` and `b`, some entries in `layer.losses` may
    be dependent on `a` and some on `b`. This method automatically keeps track
    of dependencies.

    This method can be used inside a subclassed layer or model's `call`
    function, in which case `losses` should be a Tensor or list of Tensors.

    Example:

    ```python
    class MyLayer(tf.keras.layers.Layer):
      def call(self, inputs):
        self.add_loss(tf.abs(tf.reduce_mean(inputs)))
        return inputs
    ```

    This method can also be called directly on a Functional Model during
    construction. In this case, any loss Tensors passed to this Model must
    be symbolic and be able to be traced back to the model's `Input`s. These
    losses become part of the model's topology and are tracked in `get_config`.

    Example:

    ```python
    inputs = tf.keras.Input(shape=(10,))
    x = tf.keras.layers.Dense(10)(inputs)
    outputs = tf.keras.layers.Dense(1)(x)
    model = tf.keras.Model(inputs, outputs)
    # Activity regularization.
    model.add_loss(tf.abs(tf.reduce_mean(x)))
    ```

    If this is not the case for your loss (if, for example, your loss references
    a `Variable` of one of the model's layers), you can wrap your loss in a
    zero-argument lambda. These losses are not tracked as part of the model's
    topology since they can't be serialized.

    Example:

    ```python
    inputs = tf.keras.Input(shape=(10,))
    d = tf.keras.layers.Dense(10)
    x = d(inputs)
    outputs = tf.keras.layers.Dense(1)(x)
    model = tf.keras.Model(inputs, outputs)
    # Weight regularization.
    model.add_loss(lambda: tf.reduce_mean(d.kernel))
    ```

    Args:
      losses: Loss tensor, or list/tuple of tensors. Rather than tensors, losses
        may also be zero-argument callables which create a loss tensor.
      **kwargs: Additional keyword arguments for backward compatibility.
        Accepted values:
          inputs - Deprecated, will be automatically inferred.
    """
    kwargs.pop('inputs', None)
    if kwargs:
      raise TypeError('Unknown keyword arguments: %s' % (kwargs.keys(),))

    def _tag_callable(loss):
      """Tags callable loss tensor as `_unconditional_loss`."""
      if callable(loss):
        # We run the loss without autocasting, as regularizers are often
        # numerically unstable in float16.
        with autocast_variable.enable_auto_cast_variables(None):
          loss = loss()
      if loss is None:
        return None  # Will be filtered out when computing the .losses property
      if not tf.is_tensor(loss):
        loss = tf.convert_to_tensor(
            loss, dtype=backend.floatx())
      loss._unconditional_loss = True  # pylint: disable=protected-access
      return loss

    losses = tf.nest.flatten(losses)

    callable_losses = []
    eager_losses = []
    symbolic_losses = []
    for loss in losses:
      if callable(loss):
        callable_losses.append(functools.partial(_tag_callable, loss))
        continue
      if loss is None:
        continue
      if not tf.is_tensor(loss) and not isinstance(
          loss, keras_tensor.KerasTensor):
        loss = tf.convert_to_tensor(
            loss, dtype=backend.floatx())
      # TF Functions should take the eager path.
      if ((tf_utils.is_symbolic_tensor(loss) or
           isinstance(loss, keras_tensor.KerasTensor)) and
          not base_layer_utils.is_in_tf_function()):
        symbolic_losses.append(loss)
      elif tf.is_tensor(loss):
        eager_losses.append(loss)

    self._callable_losses.extend(callable_losses)

    in_call_context = base_layer_utils.call_context().in_call
    if eager_losses and not in_call_context:
      raise ValueError(
          'Expected a symbolic Tensors or a callable for the loss value. '
          'Please wrap your loss computation in a zero argument `lambda`.')

    self._eager_losses.extend(eager_losses)

    for symbolic_loss in symbolic_losses:
      if getattr(self, '_is_graph_network', False):
        self._graph_network_add_loss(symbolic_loss)
      else:
        # Possible a loss was added in a Layer's `build`.
        self._losses.append(symbolic_loss)

  def _clear_losses(self):
    """Used every step in eager to reset losses."""
    # Set to thread local directly to avoid Layer.__setattr__ overhead.
    if not getattr(self, '_self_tracked_trackables',
                   None):  # Fast path for single Layer.
      self._thread_local._eager_losses = []
    else:
      for layer in self._flatten_layers():
        layer._thread_local._eager_losses = []

  @property
  def metrics(self):
    """List of metrics added using the `add_metric()` API.

    Example:

    >>> input = tf.keras.layers.Input(shape=(3,))
    >>> d = tf.keras.layers.Dense(2)
    >>> output = d(input)
    >>> d.add_metric(tf.reduce_max(output), name='max')
    >>> d.add_metric(tf.reduce_min(output), name='min')
    >>> [m.name for m in d.metrics]
    ['max', 'min']

    Returns:
      A list of `Metric` objects.
    """
    collected_metrics = []
    for layer in self._flatten_layers():
<<<<<<< HEAD
      if not hasattr(layer, '_metrics_lock'): 
=======
      if not hasattr(layer, '_metrics_lock'):
>>>>>>> e4815a1e
        continue
      with layer._metrics_lock:
        collected_metrics.extend(layer._metrics)
    return collected_metrics

  def add_metric(self, value, name=None, **kwargs):
    """Adds metric tensor to the layer.

    This method can be used inside the `call()` method of a subclassed layer
    or model.

    ```python
    class MyMetricLayer(tf.keras.layers.Layer):
      def __init__(self):
        super(MyMetricLayer, self).__init__(name='my_metric_layer')
        self.mean = tf.keras.metrics.Mean(name='metric_1')

      def call(self, inputs):
        self.add_metric(self.mean(inputs))
        self.add_metric(tf.reduce_sum(inputs), name='metric_2')
        return inputs
    ```

    This method can also be called directly on a Functional Model during
    construction. In this case, any tensor passed to this Model must
    be symbolic and be able to be traced back to the model's `Input`s. These
    metrics become part of the model's topology and are tracked when you
    save the model via `save()`.

    ```python
    inputs = tf.keras.Input(shape=(10,))
    x = tf.keras.layers.Dense(10)(inputs)
    outputs = tf.keras.layers.Dense(1)(x)
    model = tf.keras.Model(inputs, outputs)
    model.add_metric(math_ops.reduce_sum(x), name='metric_1')
    ```

    Note: Calling `add_metric()` with the result of a metric object on a
    Functional Model, as shown in the example below, is not supported. This is
    because we cannot trace the metric result tensor back to the model's inputs.

    ```python
    inputs = tf.keras.Input(shape=(10,))
    x = tf.keras.layers.Dense(10)(inputs)
    outputs = tf.keras.layers.Dense(1)(x)
    model = tf.keras.Model(inputs, outputs)
    model.add_metric(tf.keras.metrics.Mean()(x), name='metric_1')
    ```

    Args:
      value: Metric tensor.
      name: String metric name.
      **kwargs: Additional keyword arguments for backward compatibility.
        Accepted values:
        `aggregation` - When the `value` tensor provided is not the result of
        calling a `keras.Metric` instance, it will be aggregated by default
        using a `keras.Metric.Mean`.
    """
    kwargs_keys = list(kwargs.keys())
    if (len(kwargs_keys) > 1 or
        (len(kwargs_keys) == 1 and kwargs_keys[0] != 'aggregation')):
      raise TypeError(f'Unknown keyword arguments: {kwargs.keys()}. '
                      'Expected `aggregation`.')

    from_metric_obj = hasattr(value, '_metric_obj')
    is_symbolic = isinstance(value, keras_tensor.KerasTensor)
    in_call_context = base_layer_utils.call_context().in_call

    if name is None and not from_metric_obj:
      # Eg. `self.add_metric(math_ops.reduce_sum(x))`
      # In eager mode, we use metric name to lookup a metric. Without a name,
      # a new Mean metric wrapper will be created on every model/layer call.
      # So, we raise an error when no name is provided.
      # We will do the same for symbolic mode for consistency although a name
      # will be generated if no name is provided.

      # We will not raise this error in the foll use case for the sake of
      # consistency as name in provided in the metric constructor.
      # mean = metrics.Mean(name='my_metric')
      # model.add_metric(mean(outputs))
      raise ValueError('Please provide a name for your metric like '
                       '`self.add_metric(tf.reduce_sum(inputs), '
                       'name=\'mean_activation\')`')
    elif from_metric_obj:
      name = value._metric_obj.name

    if not in_call_context and not is_symbolic:
      raise ValueError('Expected a symbolic Tensor for the metric value, '
                       'received: ' + str(value))

    # If a metric was added in a Layer's `call` or `build`.
    if in_call_context or not getattr(self, '_is_graph_network', False):
      # TF Function path should take the eager path.

      # If the given metric is available in `metrics` list we just update state
      # on it, otherwise we create a new metric instance and
      # add it to the `metrics` list.
      metric_obj = getattr(value, '_metric_obj', None)
      # Tensors that come from a Metric object already updated the Metric state.
      should_update_state = not metric_obj
      name = metric_obj.name if metric_obj else name

      with self._metrics_lock:
        match = self._get_existing_metric(name)
        if match:
          metric_obj = match
        elif metric_obj:
          self._metrics.append(metric_obj)
        else:
          # Build the metric object with the value's dtype if it defines one
          metric_obj = metrics_mod.Mean(
              name=name, dtype=getattr(value, 'dtype', None))
          self._metrics.append(metric_obj)

      if should_update_state:
        metric_obj(value)
    else:
      if from_metric_obj:
        raise ValueError('Using the result of calling a `Metric` object '
                         'when calling `add_metric` on a Functional '
                         'Model is not supported. Please pass the '
                         'Tensor to monitor directly.')

      # Insert layers into the Keras Graph Network.
      aggregation = None if from_metric_obj else 'mean'
      self._graph_network_add_metric(value, aggregation, name)

  @doc_controls.do_not_doc_inheritable
  def add_update(self, updates, inputs=None):
    """Add update op(s), potentially dependent on layer inputs.

    Weight updates (for instance, the updates of the moving mean and variance
    in a BatchNormalization layer) may be dependent on the inputs passed
    when calling a layer. Hence, when reusing the same layer on
    different inputs `a` and `b`, some entries in `layer.updates` may be
    dependent on `a` and some on `b`. This method automatically keeps track
    of dependencies.

    This call is ignored when eager execution is enabled (in that case, variable
    updates are run on the fly and thus do not need to be tracked for later
    execution).

    Args:
      updates: Update op, or list/tuple of update ops, or zero-arg callable
        that returns an update op. A zero-arg callable should be passed in
        order to disable running the updates by setting `trainable=False`
        on this Layer, when executing in Eager mode.
      inputs: Deprecated, will be automatically inferred.
    """
    if inputs is not None:
      tf_logging.warning(
          '`add_update` `inputs` kwarg has been deprecated. You no longer need '
          'to pass a value to `inputs` as it is being automatically inferred.')
    call_context = base_layer_utils.call_context()
    # No need to run updates during Functional API construction.
    if call_context.in_keras_graph:
      return

    # Callable updates are disabled by setting `trainable=False`.
    if not call_context.frozen:
      for update in tf.nest.flatten(updates):
        if callable(update):
          update()  # pylint: disable=not-callable

  def set_weights(self, weights):
    """Sets the weights of the layer, from NumPy arrays.

    The weights of a layer represent the state of the layer. This function
    sets the weight values from numpy arrays. The weight values should be
    passed in the order they are created by the layer. Note that the layer's
    weights must be instantiated before calling this function, by calling
    the layer.

    For example, a `Dense` layer returns a list of two values: the kernel matrix
    and the bias vector. These can be used to set the weights of another
    `Dense` layer:

    >>> layer_a = tf.keras.layers.Dense(1,
    ...   kernel_initializer=tf.constant_initializer(1.))
    >>> a_out = layer_a(tf.convert_to_tensor([[1., 2., 3.]]))
    >>> layer_a.get_weights()
    [array([[1.],
           [1.],
           [1.]], dtype=float32), array([0.], dtype=float32)]
    >>> layer_b = tf.keras.layers.Dense(1,
    ...   kernel_initializer=tf.constant_initializer(2.))
    >>> b_out = layer_b(tf.convert_to_tensor([[10., 20., 30.]]))
    >>> layer_b.get_weights()
    [array([[2.],
           [2.],
           [2.]], dtype=float32), array([0.], dtype=float32)]
    >>> layer_b.set_weights(layer_a.get_weights())
    >>> layer_b.get_weights()
    [array([[1.],
           [1.],
           [1.]], dtype=float32), array([0.], dtype=float32)]

    Args:
      weights: a list of NumPy arrays. The number
        of arrays and their shape must match
        number of the dimensions of the weights
        of the layer (i.e. it should match the
        output of `get_weights`).

    Raises:
      ValueError: If the provided weights list does not match the
        layer's specifications.
    """
    params = self.weights

    expected_num_weights = 0
    for param in params:
      if isinstance(param, base_layer_utils.TrackableWeightHandler):
        expected_num_weights += param.num_tensors
      else:
        expected_num_weights += 1

    if expected_num_weights != len(weights):
      raise ValueError(
          'You called `set_weights(weights)` on layer "%s" '
          'with a weight list of length %s, but the layer was '
          'expecting %s weights. Provided weights: %s...' %
          (self.name, len(weights), expected_num_weights, str(weights)[:50]))

    weight_index = 0
    weight_value_tuples = []
    for param in params:
      if isinstance(param, base_layer_utils.TrackableWeightHandler):
        num_tensors = param.num_tensors
        tensors = weights[weight_index:weight_index + num_tensors]
        param.set_weights(tensors)
        weight_index += num_tensors
      else:
        weight = weights[weight_index]
        weight_shape = weight.shape if hasattr(weight, 'shape') else ()
        ref_shape = param.shape
        if not ref_shape.is_compatible_with(weight_shape):
          raise ValueError(
              f'Layer {self.name} weight shape {ref_shape} '
              'is not compatible with provided weight '
              f'shape {weight_shape}.')
        weight_value_tuples.append((param, weight))
        weight_index += 1

    backend.batch_set_value(weight_value_tuples)

    # Perform any layer defined finalization of the layer state.
    for layer in self._flatten_layers():
      layer.finalize_state()

  def get_weights(self):
    """Returns the current weights of the layer, as NumPy arrays.

    The weights of a layer represent the state of the layer. This function
    returns both trainable and non-trainable weight values associated with this
    layer as a list of NumPy arrays, which can in turn be used to load state
    into similarly parameterized layers.

    For example, a `Dense` layer returns a list of two values: the kernel matrix
    and the bias vector. These can be used to set the weights of another
    `Dense` layer:

    >>> layer_a = tf.keras.layers.Dense(1,
    ...   kernel_initializer=tf.constant_initializer(1.))
    >>> a_out = layer_a(tf.convert_to_tensor([[1., 2., 3.]]))
    >>> layer_a.get_weights()
    [array([[1.],
           [1.],
           [1.]], dtype=float32), array([0.], dtype=float32)]
    >>> layer_b = tf.keras.layers.Dense(1,
    ...   kernel_initializer=tf.constant_initializer(2.))
    >>> b_out = layer_b(tf.convert_to_tensor([[10., 20., 30.]]))
    >>> layer_b.get_weights()
    [array([[2.],
           [2.],
           [2.]], dtype=float32), array([0.], dtype=float32)]
    >>> layer_b.set_weights(layer_a.get_weights())
    >>> layer_b.get_weights()
    [array([[1.],
           [1.],
           [1.]], dtype=float32), array([0.], dtype=float32)]

    Returns:
        Weights values as a list of NumPy arrays.
    """
    weights = self.weights
    output_weights = []
    for weight in weights:
      if isinstance(weight, base_layer_utils.TrackableWeightHandler):
        output_weights.extend(weight.get_tensors())
      else:
        output_weights.append(weight)
    return backend.batch_get_value(output_weights)

  @doc_controls.do_not_generate_docs
  def finalize_state(self):
    """Finalizes the layers state after updating layer weights.

    This function can be subclassed in a layer and will be called after updating
    a layer weights. It can be overridden to finalize any additional layer state
    after a weight update.
    """
    pass

  @doc_controls.do_not_generate_docs
  def get_updates_for(self, inputs):
    """Deprecated, do NOT use!

    Retrieves updates relevant to a specific set of inputs.

    Args:
      inputs: Input tensor or list/tuple of input tensors.

    Returns:
      List of update ops of the layer that depend on `inputs`.
    """
    warnings.warn('`layer.get_updates_for` is deprecated and '
                  'will be removed in a future version. '
                  'Please use `layer.updates` method instead.')
    return self.updates

  @doc_controls.do_not_generate_docs
  def get_losses_for(self, inputs):
    """Deprecated, do NOT use!

    Retrieves losses relevant to a specific set of inputs.

    Args:
      inputs: Input tensor or list/tuple of input tensors.

    Returns:
      List of loss tensors of the layer that depend on `inputs`.
    """
    warnings.warn('`layer.get_losses_for` is deprecated and '
                  'will be removed in a future version. '
                  'Please use `layer.losses` instead.')
    return self.losses

  @doc_controls.do_not_doc_inheritable
  def get_input_mask_at(self, node_index):
    """Retrieves the input mask tensor(s) of a layer at a given node.

    Args:
        node_index: Integer, index of the node
            from which to retrieve the attribute.
            E.g. `node_index=0` will correspond to the
            first time the layer was called.

    Returns:
        A mask tensor
        (or list of tensors if the layer has multiple inputs).
    """
    inputs = self.get_input_at(node_index)
    if isinstance(inputs, list):
      return [getattr(x, '_keras_mask', None) for x in inputs]
    else:
      return getattr(inputs, '_keras_mask', None)

  @doc_controls.do_not_doc_inheritable
  def get_output_mask_at(self, node_index):
    """Retrieves the output mask tensor(s) of a layer at a given node.

    Args:
        node_index: Integer, index of the node
            from which to retrieve the attribute.
            E.g. `node_index=0` will correspond to the
            first time the layer was called.

    Returns:
        A mask tensor
        (or list of tensors if the layer has multiple outputs).
    """
    output = self.get_output_at(node_index)
    if isinstance(output, list):
      return [getattr(x, '_keras_mask', None) for x in output]
    else:
      return getattr(output, '_keras_mask', None)

  @property
  @doc_controls.do_not_doc_inheritable
  def input_mask(self):
    """Retrieves the input mask tensor(s) of a layer.

    Only applicable if the layer has exactly one inbound node,
    i.e. if it is connected to one incoming layer.

    Returns:
        Input mask tensor (potentially None) or list of input
        mask tensors.

    Raises:
        AttributeError: if the layer is connected to
        more than one incoming layers.
    """
    inputs = self.input
    if isinstance(inputs, list):
      return [getattr(x, '_keras_mask', None) for x in inputs]
    else:
      return getattr(inputs, '_keras_mask', None)

  @property
  @doc_controls.do_not_doc_inheritable
  def output_mask(self):
    """Retrieves the output mask tensor(s) of a layer.

    Only applicable if the layer has exactly one inbound node,
    i.e. if it is connected to one incoming layer.

    Returns:
        Output mask tensor (potentially None) or list of output
        mask tensors.

    Raises:
        AttributeError: if the layer is connected to
        more than one incoming layers.
    """
    output = self.output
    if isinstance(output, list):
      return [getattr(x, '_keras_mask', None) for x in output]
    else:
      return getattr(output, '_keras_mask', None)

  @doc_controls.do_not_doc_inheritable
  def get_input_shape_at(self, node_index):
    """Retrieves the input shape(s) of a layer at a given node.

    Args:
        node_index: Integer, index of the node
            from which to retrieve the attribute.
            E.g. `node_index=0` will correspond to the
            first time the layer was called.

    Returns:
        A shape tuple
        (or list of shape tuples if the layer has multiple inputs).

    Raises:
      RuntimeError: If called in Eager mode.
    """
    return self._get_node_attribute_at_index(node_index, 'input_shapes',
                                             'input shape')

  @doc_controls.do_not_doc_inheritable
  def get_output_shape_at(self, node_index):
    """Retrieves the output shape(s) of a layer at a given node.

    Args:
        node_index: Integer, index of the node
            from which to retrieve the attribute.
            E.g. `node_index=0` will correspond to the
            first time the layer was called.

    Returns:
        A shape tuple
        (or list of shape tuples if the layer has multiple outputs).

    Raises:
      RuntimeError: If called in Eager mode.
    """
    return self._get_node_attribute_at_index(node_index, 'output_shapes',
                                             'output shape')

  @doc_controls.do_not_doc_inheritable
  def get_input_at(self, node_index):
    """Retrieves the input tensor(s) of a layer at a given node.

    Args:
        node_index: Integer, index of the node
            from which to retrieve the attribute.
            E.g. `node_index=0` will correspond to the
            first input node of the layer.

    Returns:
        A tensor (or list of tensors if the layer has multiple inputs).

    Raises:
      RuntimeError: If called in Eager mode.
    """
    return self._get_node_attribute_at_index(node_index, 'input_tensors',
                                             'input')

  @doc_controls.do_not_doc_inheritable
  def get_output_at(self, node_index):
    """Retrieves the output tensor(s) of a layer at a given node.

    Args:
        node_index: Integer, index of the node
            from which to retrieve the attribute.
            E.g. `node_index=0` will correspond to the
            first output node of the layer.

    Returns:
        A tensor (or list of tensors if the layer has multiple outputs).

    Raises:
      RuntimeError: If called in Eager mode.
    """
    return self._get_node_attribute_at_index(node_index, 'output_tensors',
                                             'output')

  @property
  def input(self):
    """Retrieves the input tensor(s) of a layer.

    Only applicable if the layer has exactly one input,
    i.e. if it is connected to one incoming layer.

    Returns:
        Input tensor or list of input tensors.

    Raises:
      RuntimeError: If called in Eager mode.
      AttributeError: If no inbound nodes are found.
    """
    if not self._inbound_nodes:
      raise AttributeError('Layer ' + self.name +
                           ' is not connected, no input to return.')
    return self._get_node_attribute_at_index(0, 'input_tensors', 'input')

  @property
  def output(self):
    """Retrieves the output tensor(s) of a layer.

    Only applicable if the layer has exactly one output,
    i.e. if it is connected to one incoming layer.

    Returns:
      Output tensor or list of output tensors.

    Raises:
      AttributeError: if the layer is connected to more than one incoming
        layers.
      RuntimeError: if called in Eager mode.
    """
    if not self._inbound_nodes:
      raise AttributeError('Layer ' + self.name + ' has no inbound nodes.')
    return self._get_node_attribute_at_index(0, 'output_tensors', 'output')

  @property
  @doc_controls.do_not_doc_inheritable
  def input_shape(self):
    """Retrieves the input shape(s) of a layer.

    Only applicable if the layer has exactly one input,
    i.e. if it is connected to one incoming layer, or if all inputs
    have the same shape.

    Returns:
        Input shape, as an integer shape tuple
        (or list of shape tuples, one tuple per input tensor).

    Raises:
        AttributeError: if the layer has no defined input_shape.
        RuntimeError: if called in Eager mode.
    """
    if not self._inbound_nodes:
      raise AttributeError(f'The layer "{self.name}" has never been called '
                           'and thus has no defined input shape.')
    all_input_shapes = set(
        [str(node.input_shapes) for node in self._inbound_nodes])
    if len(all_input_shapes) == 1:
      return self._inbound_nodes[0].input_shapes
    else:
      raise AttributeError('The layer "' + str(self.name) +
                           ' has multiple inbound nodes, '
                           'with different input shapes. Hence '
                           'the notion of "input shape" is '
                           'ill-defined for the layer. '
                           'Use `get_input_shape_at(node_index)` '
                           'instead.')

  def count_params(self):
    """Count the total number of scalars composing the weights.

    Returns:
        An integer count.

    Raises:
        ValueError: if the layer isn't yet built
          (in which case its weights aren't yet defined).
    """
    if not self.built:
      if getattr(self, '_is_graph_network', False):
        with tf_utils.maybe_init_scope(self):
          self._maybe_build(self.inputs)
      else:
        raise ValueError('You tried to call `count_params` '
                         f'on layer {self.name}'
                         ', but the layer isn\'t built. '
                         'You can build it manually via: '
                         f'`{self.name}.build(batch_input_shape)`.')
    return layer_utils.count_params(self.weights)

  @property
  @doc_controls.do_not_doc_inheritable
  def output_shape(self):
    """Retrieves the output shape(s) of a layer.

    Only applicable if the layer has one output,
    or if all outputs have the same shape.

    Returns:
        Output shape, as an integer shape tuple
        (or list of shape tuples, one tuple per output tensor).

    Raises:
        AttributeError: if the layer has no defined output shape.
        RuntimeError: if called in Eager mode.
    """
    if not self._inbound_nodes:
      raise AttributeError(f'The layer "{self.name}" has never been called '
                           'and thus has no defined output shape.')
    all_output_shapes = set(
        [str(node.output_shapes) for node in self._inbound_nodes])
    if len(all_output_shapes) == 1:
      return self._inbound_nodes[0].output_shapes
    else:
      raise AttributeError('The layer "%s"'
                           ' has multiple inbound nodes, '
                           'with different output shapes. Hence '
                           'the notion of "output shape" is '
                           'ill-defined for the layer. '
                           'Use `get_output_shape_at(node_index)` '
                           'instead.' % self.name)

  @property
  @doc_controls.do_not_doc_inheritable
  def inbound_nodes(self):
    """Deprecated, do NOT use! Only for compatibility with external Keras."""
    return self._inbound_nodes

  @property
  @doc_controls.do_not_doc_inheritable
  def outbound_nodes(self):
    """Deprecated, do NOT use! Only for compatibility with external Keras."""
    return self._outbound_nodes

  ##############################################################################
  # Methods & attributes below are public aliases of other methods.            #
  ##############################################################################

  @doc_controls.do_not_doc_inheritable
  def apply(self, inputs, *args, **kwargs):
    """Deprecated, do NOT use!

    This is an alias of `self.__call__`.

    Args:
      inputs: Input tensor(s).
      *args: additional positional arguments to be passed to `self.call`.
      **kwargs: additional keyword arguments to be passed to `self.call`.

    Returns:
      Output tensor(s).
    """
    warnings.warn('`layer.apply` is deprecated and '
                  'will be removed in a future version. '
                  'Please use `layer.__call__` method instead.')
    return self.__call__(inputs, *args, **kwargs)

  @doc_controls.do_not_doc_inheritable
  def add_variable(self, *args, **kwargs):
    """Deprecated, do NOT use! Alias for `add_weight`."""
    warnings.warn('`layer.add_variable` is deprecated and '
                  'will be removed in a future version. '
                  'Please use `layer.add_weight` method instead.')
    return self.add_weight(*args, **kwargs)

  @property
  @doc_controls.do_not_generate_docs
  def variables(self):
    """Returns the list of all layer variables/weights.

    Alias of `self.weights`.

    Note: This will not track the weights of nested `tf.Modules` that are not
    themselves Keras layers.

    Returns:
      A list of variables.
    """
    return self.weights

  @property
  @doc_controls.do_not_generate_docs
  def trainable_variables(self):
    return self.trainable_weights

  @property
  @doc_controls.do_not_generate_docs
  def non_trainable_variables(self):
    return self.non_trainable_weights

  ##############################################################################
  # Methods & attributes below are all private and only used by the framework. #
  ##############################################################################

  @property
  def _inbound_nodes(self):
    return self._inbound_nodes_value

  @_inbound_nodes.setter
  @tf.__internal__.tracking.no_automatic_dependency_tracking
  def _inbound_nodes(self, value):
    self._inbound_nodes_value = value

  @property
  def _outbound_nodes(self):
    return self._outbound_nodes_value

  @_outbound_nodes.setter
  @tf.__internal__.tracking.no_automatic_dependency_tracking
  def _outbound_nodes(self, value):
    self._outbound_nodes_value = value

  def _set_dtype_policy(self, dtype):
    """Sets self._dtype_policy."""
    if isinstance(dtype, policy.Policy):
      self._dtype_policy = dtype
    elif isinstance(dtype, dict):
      self._dtype_policy = policy.deserialize(dtype)
    elif isinstance(dtype, str) and dtype in ('mixed_float16',
                                              'mixed_bfloat16'):
      # The isinstance check is required since np.dtype raises an error if
      # compared to a non-dtype string.
      self._dtype_policy = policy.Policy(dtype)
    elif dtype:
      self._dtype_policy = policy.Policy(tf.as_dtype(dtype).name)
    else:
      self._dtype_policy = policy.global_policy()
    if (self._dtype_policy.name == 'mixed_float16' and
        not loss_scale_optimizer.strategy_supports_loss_scaling()):
      # Although only loss scaling doesn't support certain strategies, to avoid
      # confusion, we disallow the 'mixed_float16' policy with unsupported
      # strategies. This is because 'mixed_float16' requires loss scaling for
      # numeric stability.
      strategy = tf.distribute.get_strategy()
      raise ValueError('Mixed precision is not supported with the '
                       'tf.distribute.Strategy: %s. Either stop using mixed '
                       'precision by removing the use of the "%s" policy or '
                       'use a different Strategy, e.g. a MirroredStrategy.' %
                       (strategy.__class__.__name__, self._dtype_policy.name))

    # Performance optimization: cache the compute dtype as a Dtype object or
    # None, so that str to Dtype conversion doesn't happen in Layer.__call__.
    # TODO(b/157486353): Investigate returning DTypes in Policy.
    if self._dtype_policy.compute_dtype:
      self._compute_dtype_object = tf.as_dtype(
          self._dtype_policy.compute_dtype)
    else:
      self._compute_dtype_object = None

  @property
  def dtype_policy(self):
    """The dtype policy associated with this layer.

    This is an instance of a `tf.keras.mixed_precision.Policy`.
    """
    return self._dtype_policy

  @property
  def compute_dtype(self):
    """The dtype of the layer's computations.

    This is equivalent to `Layer.dtype_policy.compute_dtype`. Unless
    mixed precision is used, this is the same as `Layer.dtype`, the dtype of
    the weights.

    Layers automatically cast their inputs to the compute dtype, which causes
    computations and the output to be in the compute dtype as well. This is done
    by the base Layer class in `Layer.__call__`, so you do not have to insert
    these casts if implementing your own layer.

    Layers often perform certain internal computations in higher precision when
    `compute_dtype` is float16 or bfloat16 for numeric stability. The output
    will still typically be float16 or bfloat16 in such cases.

    Returns:
      The layer's compute dtype.
    """
    return self._dtype_policy.compute_dtype

  @property
  def _compute_dtype(self):
    """Deprecated alias of `compute_dtype`."""
    return self._dtype_policy.compute_dtype

  @property
  def variable_dtype(self):
    """Alias of `Layer.dtype`, the dtype of the weights."""
    return self.dtype

  def _maybe_cast_inputs(self, inputs, input_list=None):
    """Maybe casts the inputs to the compute dtype.

    If self._compute_dtype is floating-point, and self_autocast is True,
    floating-point inputs are casted to self._compute_dtype.

    Args:
      inputs: Input tensor, or structure of input tensors.
      input_list: Flat list of input tensors.

    Returns:
      `inputs`, but tensors may have been casted to self._compute_dtype
    """
    if not input_list:
      input_list = tf.nest.flatten(inputs)

    compute_dtype_object = self._compute_dtype_object
    should_autocast = (
        self._autocast and compute_dtype_object and
        compute_dtype_object.is_floating)

    if (should_autocast and
        any(map(self._should_cast_single_input, input_list))):
      # Only perform expensive `nest` operation when needed.
      return tf.nest.map_structure(self._cast_single_input, inputs)
    else:
      return inputs

  def _should_cast_single_input(self, x):
    if isinstance(x, _AUTOCAST_TYPES):
      return (self._compute_dtype_object and
              x.dtype != self._compute_dtype_object and x.dtype.is_floating)
    return False

  def _cast_single_input(self, x):
    """Cast a single Tensor or TensorSpec to the compute dtype."""
    if self._should_cast_single_input(x):
      return tf.cast(x, self._compute_dtype_object)
    else:
      return x

  # _dtype used to be an attribute set in the constructor. We still expose it
  # because some clients still use it.
  # TODO(reedwm): Deprecate, then remove the _dtype property.
  @property
  def _dtype(self):
    # This is equivalent to returning self.dtype . We do not return self.dtype
    # as it would cause infinite recursion in a few subclasses, which override
    # "dtype" to return self._dtype.
    return self._dtype_policy.variable_dtype

  @_dtype.setter
  def _dtype(self, value):
    value = tf.as_dtype(value).name
    self._set_dtype_policy(policy.Policy(value))

  def _name_scope(self):  # pylint: disable=method-hidden
    if not tf.__internal__.tf2.enabled():
      return self.name
    name_scope = self.name
    if _is_name_scope_on_model_declaration_enabled and self._outer_name_scope:
      name_scope = self._outer_name_scope + '/' + name_scope
    current_name_scope = tf.__internal__.get_name_scope()
    if current_name_scope:
      name_scope = current_name_scope + '/' + name_scope
    if name_scope:
      # Note that the trailing `/` prevents autogenerated
      # numerical suffixes to get appended. It will also fully reset
      # nested name scope (i.e. the outer name scope has no effect).
      name_scope += '/'
    return name_scope

  def _init_set_name(self, name, zero_based=True):
    if name is None:
      self._name = backend.unique_object_name(
          generic_utils.to_snake_case(self.__class__.__name__),
          zero_based=zero_based)
    elif isinstance(name, str):
      backend.observe_object_name(name)
      self._name = name
    else:
      raise TypeError(
          f'Expected `name` argument to be a string, but got: {name}')

  def _get_existing_metric(self, name=None):
    match = [m for m in self._metrics if m.name == name]
    if not match:
      return
    if len(match) > 1:
      raise ValueError(
          'Please provide different names for the metrics you have added. '
          'We found {} metrics with the name: "{}"'.format(len(match), name))
    return match[0]

  def _handle_weight_regularization(self, name, variable, regularizer):
    """Create lambdas which compute regularization losses."""

    def _loss_for_variable(v):
      """Creates a regularization loss `Tensor` for variable `v`."""
      with backend.name_scope(name + '/Regularizer'):
        regularization = regularizer(v)
      return regularization

    if base_layer_utils.is_split_variable(variable):
      for v in variable:
        self.add_loss(functools.partial(_loss_for_variable, v))
    else:
      self.add_loss(functools.partial(_loss_for_variable, variable))

  def _handle_activity_regularization(self, inputs, outputs):
    # Apply activity regularization.
    # Note that it should be applied every time the layer creates a new
    # output, since it is output-specific.
    if self._activity_regularizer:
      output_list = tf.nest.flatten(outputs)
      with backend.name_scope('ActivityRegularizer'):
        for output in output_list:
          activity_loss = self._activity_regularizer(output)
          batch_size = tf.cast(
              tf.shape(output)[0], activity_loss.dtype)
          # Make activity regularization strength batch-agnostic.
          mean_activity_loss = activity_loss / batch_size
          self.add_loss(mean_activity_loss)

  def _set_mask_metadata(self, inputs, outputs, previous_mask, build_graph):
    # Many `Layer`s don't need to call `compute_mask`.
    # This method is optimized to do as little work as needed for the common
    # case.
    if not self._supports_masking:
      return

    flat_outputs = tf.nest.flatten(outputs)

    mask_already_computed = (
        getattr(self, '_compute_output_and_mask_jointly', False) or
        all(getattr(x, '_keras_mask', None) is not None for x in flat_outputs))
    if mask_already_computed:
      if build_graph:
        self._set_mask_keras_history_checked(flat_outputs)
      return

    output_masks = self.compute_mask(inputs, previous_mask)
    if output_masks is None:
      return

    flat_masks = tf.nest.flatten(output_masks)
    for tensor, mask in zip(flat_outputs, flat_masks):
      try:
        tensor._keras_mask = mask
      except AttributeError:
        # C Type such as np.ndarray.
        pass

    if build_graph:
      self._set_mask_keras_history_checked(flat_outputs)

  def _set_mask_keras_history_checked(self, flat_outputs):
    for output in flat_outputs:
      if getattr(output, '_keras_mask', None) is not None:
        # Do not track masks for `TensorFlowOpLayer` construction.
        output._keras_mask._keras_history_checked = True

  def _get_input_masks(self, inputs, input_list, args, kwargs):
    if not self._supports_masking and not self._expects_mask_arg:
      # Input masks only need to be retrieved if they are needed for `call`
      # or `compute_mask`.
      input_masks = None
      implicit_mask = False
    elif self._call_arg_was_passed('mask', args, kwargs):
      input_masks = self._get_call_arg_value('mask', args, kwargs)
      implicit_mask = False
    else:
      input_masks = [getattr(t, '_keras_mask', None) for t in input_list]
      if all(mask is None for mask in input_masks):
        input_masks = None
        implicit_mask = False
      else:
        # Only do expensive `nest` op when masking is actually being used.
        input_masks = tf.nest.pack_sequence_as(inputs, input_masks)
        implicit_mask = True
    return input_masks, implicit_mask

  def _call_arg_was_passed(self, arg_name, args, kwargs, inputs_in_args=False):
    # Performance optimization: do no work in most common case.
    if not args and not kwargs:
      return False

    if arg_name in kwargs:
      return True
    call_fn_args = self._call_fn_args
    if not inputs_in_args:
      # Ignore `inputs` arg.
      call_fn_args = call_fn_args[1:]
    return arg_name in dict(zip(call_fn_args, args))

  def _get_call_arg_value(self, arg_name, args, kwargs, inputs_in_args=False):
    if arg_name in kwargs:
      return kwargs[arg_name]
    call_fn_args = self._call_fn_args
    if not inputs_in_args:
      # Ignore `inputs` arg.
      call_fn_args = call_fn_args[1:]
    args_dict = dict(zip(call_fn_args, args))
    return args_dict[arg_name]

  def _set_call_arg_value(
      self, arg_name, new_value, args,
      kwargs, inputs_in_args=False, pop_kwarg_if_none=False):
    arg_pos = self._call_fn_arg_positions.get(arg_name, None)
    if arg_pos is not None:
      if not inputs_in_args:
        # Ignore `inputs` arg.
        arg_pos = arg_pos - 1
      if len(args) > arg_pos:
        args = list(args)
        args[arg_pos] = new_value
        return tuple(args), kwargs
    if new_value is None and pop_kwarg_if_none:
      kwargs.pop(arg_name, None)
    else:
      kwargs[arg_name] = new_value
    return args, kwargs

  def _set_connectivity_metadata(self, args, kwargs, outputs):
    # If the layer returns tensors from its inputs unmodified,
    # we copy them to avoid loss of KerasHistory metadata.
    flat_outputs = tf.nest.flatten(outputs)
    flat_inputs = tf.nest.flatten((args, kwargs))
    input_ids_set = {id(i) for i in flat_inputs}
    outputs_copy = []
    for x in flat_outputs:
      if id(x) in input_ids_set:
        with backend.name_scope(self.name):
          x = tf.identity(x)
      outputs_copy.append(x)
    outputs = tf.nest.pack_sequence_as(outputs, outputs_copy)

    # Create node, Node wires itself to inbound and outbound layers.
    # The Node constructor actually updates this layer's self._inbound_nodes,
    # sets _keras_history on the outputs, and adds itself to the
    # `_outbound_nodes` of the layers that produced the inputs to this
    # layer call.
    node_module.Node(self, call_args=args, call_kwargs=kwargs, outputs=outputs)
    return outputs

  def _get_node_attribute_at_index(self, node_index, attr, attr_name):
    """Private utility to retrieves an attribute (e.g. inputs) from a node.

    This is used to implement the methods:
        - get_input_shape_at
        - get_output_shape_at
        - get_input_at
        etc...

    Args:
        node_index: Integer index of the node from which
            to retrieve the attribute.
        attr: Exact node attribute name.
        attr_name: Human-readable attribute name, for error messages.

    Returns:
        The layer's attribute `attr` at the node of index `node_index`.

    Raises:
        RuntimeError: If the layer has no inbound nodes, or if called in Eager
        mode.
        ValueError: If the index provided does not match any node.
    """
    if not self._inbound_nodes:
      raise RuntimeError(f'The layer {self.name} has never been called '
                         'and thus has no defined {attr_name}.')
    if not len(self._inbound_nodes) > node_index:
      raise ValueError(f'Asked to get {attr_name} at node '
                       f'{node_index}, but the layer has only '
                       f'{len(self._inbound_nodes)} inbound nodes.')
    values = getattr(self._inbound_nodes[node_index], attr)
    if isinstance(values, list) and len(values) == 1:
      return values[0]
    else:
      return values

  def _maybe_build(self, inputs):
    # Check input assumptions set before layer building, e.g. input rank.
    if not self.built:
      input_spec.assert_input_compatibility(
          self.input_spec, inputs, self.name)
      input_list = tf.nest.flatten(inputs)
      if input_list and self._dtype_policy.compute_dtype is None:
        try:
          dtype = input_list[0].dtype.base_dtype.name
        except AttributeError:
          pass
        else:
          self._set_dtype_policy(policy.Policy(dtype))
      input_shapes = None
      # Converts Tensors / CompositeTensors to TensorShapes.
      if all(hasattr(x, 'shape') for x in input_list):
        input_shapes = tf_utils.get_shapes(inputs)
      else:
        # Converts input shape to TensorShapes.
        try:
          input_shapes = tf_utils.convert_shapes(inputs, to_tuples=False)
        except ValueError:
          pass
      # Only call `build` if the user has manually overridden the build method.
      if not hasattr(self.build, '_is_default'):
        # Any setup work performed only once should happen in an `init_scope`
        # to avoid creating symbolic Tensors that will later pollute any eager
        # operations.
        with tf_utils.maybe_init_scope(self):
          self.build(input_shapes)  # pylint:disable=not-callable
      # We must set also ensure that the layer is marked as built, and the build
      # shape is stored since user defined build functions may not be calling
      # `super.build()`
      Layer.build(self, input_shapes)

    # Optionally load weight values specified at layer instantiation.
    if self._initial_weights is not None:
      with tf.init_scope():
        # Using `init_scope` since we want variable assignment in
        # `set_weights` to be treated like variable initialization.
        self.set_weights(self._initial_weights)
      self._initial_weights = None

  def _symbolic_call(self, inputs):
    input_shapes = tf.nest.map_structure(lambda x: x.shape, inputs)
    output_shapes = self.compute_output_shape(input_shapes)
    # Convert to TensorShape so that nest.map_structure will not map into
    # individual dim of the shape.
    output_shapes = tf_utils.convert_shapes(output_shapes, to_tuples=False)

    def _make_placeholder_like(shape):
      ph = backend.placeholder(shape=shape, dtype=self.dtype)
      ph._keras_mask = None
      return ph
    return tf.nest.map_structure(_make_placeholder_like, output_shapes)

  def _get_trainable_state(self):
    """Get the `trainable` state of each sublayer.

    Returns:
      A dict mapping all sublayers to their `trainable` value.
    """
    trainable_state = weakref.WeakKeyDictionary()
    for layer in self._flatten_layers():
      trainable_state[layer] = layer.trainable
    return trainable_state

  def _set_trainable_state(self, trainable_state):
    """Set `trainable` state for each sublayer."""
    for layer in self._flatten_layers():
      if layer in trainable_state:
        layer.trainable = trainable_state[layer]

  @property
  def _obj_reference_counts(self):
    """A dictionary counting the number of attributes referencing an object."""
    self._maybe_create_attribute('_obj_reference_counts_dict',
                                 object_identity.ObjectIdentityDictionary())
    return self._obj_reference_counts_dict

  @tf.__internal__.tracking.no_automatic_dependency_tracking
  def _maybe_create_attribute(self, name, default_value):
    """Create the attribute with the default value if it hasn't been created.

    This is useful for fields that is used for tracking purpose,
    _trainable_weights, or _layers. Note that user could create a layer subclass
    and assign an internal field before invoking the Layer.__init__(), the
    __setattr__() need to create the tracking fields and __init__() need to not
    override them.

    Args:
      name: String, the name of the attribute.
      default_value: Object, the default value of the attribute.
    """
    if not hasattr(self, name):
      self.__setattr__(name, default_value)

  def __delattr__(self, name):
    # For any super.__delattr__() call, we will directly use the implementation
    # in Trackable and skip the behavior in AutoTrackable. The Layer was
    # originally use Trackable as base class, the change of using Module as base
    # class forced us to have AutoTrackable in the class hierarchy.
    #
    # TODO(b/180760306) Keeping the status quo of skipping _delattr__ and
    # __setattr__ in AutoTrackable may be unsustainable.
    existing_value = getattr(self, name, None)

    # If this value is replacing an existing object assigned to an attribute, we
    # should clean it out to avoid leaking memory. First we check if there are
    # other attributes referencing it.
    reference_counts = self._obj_reference_counts
    if existing_value not in reference_counts:
      super(tf.__internal__.tracking.AutoTrackable, self).__delattr__(name)  # pylint: disable=bad-super-call
      return

    reference_count = reference_counts[existing_value]
    if reference_count > 1:
      # There are other remaining references. We can't remove this object from
      # _layers etc.
      reference_counts[existing_value] = reference_count - 1
      super(tf.__internal__.tracking.AutoTrackable, self).__delattr__(name)  # pylint: disable=bad-super-call
      return
    else:
      # This is the last remaining reference.
      del reference_counts[existing_value]

    super(tf.__internal__.tracking.AutoTrackable, self).__delattr__(name)  # pylint: disable=bad-super-call

    if (isinstance(existing_value, Layer)
        or base_layer_utils.has_weights(existing_value)):
      super(tf.__internal__.tracking.AutoTrackable, self).__setattr__(  # pylint: disable=bad-super-call
          '_self_tracked_trackables',
          [l for l in self._self_tracked_trackables if l is not existing_value])
    if isinstance(existing_value, tf.Variable):
      super(tf.__internal__.tracking.AutoTrackable, self).__setattr__(  # pylint: disable=bad-super-call
          '_trainable_weights',
          [w for w in self._trainable_weights if w is not existing_value])
      super(tf.__internal__.tracking.AutoTrackable, self).__setattr__(  # pylint: disable=bad-super-call
          '_non_trainable_weights',
          [w for w in self._non_trainable_weights if w is not existing_value])

  def __setattr__(self, name, value):
    if (name == '_self_setattr_tracking' or
        not getattr(self, '_self_setattr_tracking', True) or
        # Exclude @property.setters from tracking
        hasattr(self.__class__, name)):
      try:
        super(tf.__internal__.tracking.AutoTrackable, self).__setattr__(name, value)  # pylint: disable=bad-super-call
      except AttributeError:
        raise AttributeError(
            ('Can\'t set the attribute "{}", likely because it conflicts with '
             'an existing read-only @property of the object. Please choose a '
             'different name.').format(name))
      return

    # Wraps data structures in `Trackable`, unwraps `NoDependency` objects.
    value = tf.__internal__.tracking.sticky_attribute_assignment(
        trackable=self, value=value, name=name)

    reference_counts = self._obj_reference_counts
    reference_counts[value] = reference_counts.get(value, 0) + 1

    # Clean out the old attribute, which clears _layers and _trainable_weights
    # if necessary.
    try:
      self.__delattr__(name)
    except AttributeError:
      pass

    # Keep track of metric instance created in subclassed layer.
    for val in tf.nest.flatten(value):
      if isinstance(val, metrics_mod.Metric) and hasattr(self, '_metrics'):
        self._metrics.append(val)

    # Append value to self._self_tracked_trackables if relevant
    if (getattr(self, '_auto_track_sub_layers', True) and
        (isinstance(value, tf.Module) or
         base_layer_utils.has_weights(value))):
      self._maybe_create_attribute('_self_tracked_trackables', [])
      # We need to check object identity to avoid de-duplicating empty
      # container types which compare equal.
      if not any((layer is value for layer in self._self_tracked_trackables)):
        self._self_tracked_trackables.append(value)
        if hasattr(value, '_use_resource_variables'):
          # Legacy layers (V1 tf.layers) must always use
          # resource variables.
          value._use_resource_variables = True

    # Append value to list of trainable / non-trainable weights if relevant
    # TODO(b/125122625): This won't pick up on any variables added to a
    # list/dict after creation.
    for val in tf.nest.flatten(value, expand_composites=True):
      if not isinstance(val, tf.Variable):
        continue

      # Users may add extra weights/variables
      # simply by assigning them to attributes (invalid for graph networks)
      self._maybe_create_attribute('_trainable_weights', [])
      self._maybe_create_attribute('_non_trainable_weights', [])
      if val.trainable:
        if any(val is w for w in self._trainable_weights):
          continue
        self._trainable_weights.append(val)
      else:
        if any(val is w for w in self._non_trainable_weights):
          continue
        self._non_trainable_weights.append(val)

      backend.track_variable(val)

    # TODO(b/180760306) Skip the auto trackable from tf.Module to keep status
    # quo. See the comment at __delattr__.
    super(tf.__internal__.tracking.AutoTrackable, self).__setattr__(name, value)  # pylint: disable=bad-super-call

  def _gather_children_attribute(self, attribute):
    assert attribute in {
        'variables', 'trainable_variables', 'non_trainable_variables'
    }
    if hasattr(self, '_self_tracked_trackables'):
      nested_layers = self._flatten_modules(include_self=False, recursive=False)
      return list(
          itertools.chain.from_iterable(
              getattr(layer, attribute) for layer in nested_layers))
    return []

  def _flatten_layers(self, recursive=True, include_self=True):
    for m in self._flatten_modules(
        recursive=recursive, include_self=include_self):
      if isinstance(m, Layer):
        yield m

  def _flatten_modules(self, recursive=True, include_self=True):
    """Flattens `tf.Module` instances (excluding `Metrics`).

    Args:
      recursive: Whether to recursively flatten through submodules.
      include_self: Whether to include this `Layer` instance.

    Yields:
      `tf.Module` instance tracked by this `Layer`.
    """
    if include_self:
      yield self

    # Only instantiate set and deque if needed.
    trackables = getattr(self, '_self_tracked_trackables', None)
    if trackables:
      seen_object_ids = set()
      deque = collections.deque(trackables)
      while deque:
        trackable_obj = deque.popleft()
        trackable_id = id(trackable_obj)
        if trackable_id in seen_object_ids:
          continue
        seen_object_ids.add(trackable_id)

        # Metrics are not considered part of the Layer's topology.
        if (isinstance(trackable_obj, tf.Module) and
            not isinstance(trackable_obj, metrics_mod.Metric)):
          yield trackable_obj
          # Introspect recursively through sublayers.
          if recursive:
            subtrackables = getattr(trackable_obj, '_self_tracked_trackables',
                                    None)
            if subtrackables:
              deque.extendleft(reversed(subtrackables))
        elif isinstance(trackable_obj, tf.__internal__.tracking.TrackableDataStructure):
          # Data structures are introspected even with `recursive=False`.
          tracked_values = trackable_obj._values
          if tracked_values:
            deque.extendleft(reversed(tracked_values))

  # This is a hack so that the is_layer (within
  # training/trackable/layer_utils.py) check doesn't get the weights attr.
  # TODO(b/110718070): Remove when fixed.
  def _is_layer(self):
    return True

  def _init_call_fn_args(self, expects_training_arg=None):
    # Clear cached call function arguments.
    self.__class__._call_full_argspec.fget.cache.pop(self, None)
    self.__class__._call_fn_args.fget.cache.pop(self, None)
    self.__class__._call_accepts_kwargs.fget.cache.pop(self, None)

    call_fn_args = self._call_fn_args
    call_fn_args += self._call_full_argspec.kwonlyargs or []
    if expects_training_arg is None:
      self._expects_training_arg = ('training' in call_fn_args or
                                    self._call_accepts_kwargs)
    else:
      # Use value encoded into the metadata when loading from the SavedModel.
      self._expects_training_arg = expects_training_arg
    # The default training arg will be any (non-None) default specified in the
    # method signature, or None if no value is specified.
    call_fn_arg_defaults = self._call_fn_arg_defaults.copy()
    call_fn_arg_defaults.update(self._call_full_argspec.kwonlydefaults or {})
    self._default_training_arg = call_fn_arg_defaults.get('training')

    self._expects_mask_arg = ('mask' in call_fn_args or
                              self._call_accepts_kwargs)

  @property
  @layer_utils.cached_per_instance
  def _call_full_argspec(self):
    # Argspec inspection is expensive and the call spec is used often, so it
    # makes sense to cache the result.
    return tf_inspect.getfullargspec(self.call)

  @property
  @layer_utils.cached_per_instance
  def _call_fn_args(self):
    all_args = self._call_full_argspec.args
    # Scrub `self` that appears if a decorator was applied.
    if all_args and all_args[0] == 'self':
      return all_args[1:]
    return all_args

  @property
  @layer_utils.cached_per_instance
  def _call_fn_arg_defaults(self):
    call_fn_args = self._call_fn_args
    call_fn_defaults = self._call_full_argspec.defaults or []
    defaults = dict()

    # The call arg defaults are an n-tuple of the last n elements of the args
    # list. (n = # of elements that have a default argument)
    for i in range(-1 * len(call_fn_defaults), 0):
      defaults[call_fn_args[i]] = call_fn_defaults[i]
    return defaults

  @property
  @layer_utils.cached_per_instance
  def _call_fn_arg_positions(self):
    call_fn_arg_positions = dict()
    for pos, arg in enumerate(self._call_fn_args):
      call_fn_arg_positions[arg] = pos
    return call_fn_arg_positions

  @property
  @layer_utils.cached_per_instance
  def _call_accepts_kwargs(self):
    return self._call_full_argspec.varkw is not None

  @property
  def _eager_losses(self):
    # A list of loss values containing activity regularizers and losses
    # manually added through `add_loss` during eager execution. It is cleared
    # after every batch.
    # Because we plan on eventually allowing a same model instance to be trained
    # in eager mode or graph mode alternatively, we need to keep track of
    # eager losses and symbolic losses via separate attributes.
    if not hasattr(self._thread_local, '_eager_losses'):
      self._thread_local._eager_losses = []
    return self._thread_local._eager_losses

  @_eager_losses.setter
  def _eager_losses(self, losses):
    self._thread_local._eager_losses = losses

  def _dedup_weights(self, weights):
    """Dedupe weights while maintaining order as much as possible."""
    output, seen_ids = [], set()
    for w in weights:
      if id(w) not in seen_ids:
        output.append(w)
        # Track the Variable's identity to avoid __eq__ issues.
        seen_ids.add(id(w))

    return output

  def _split_out_first_arg(self, args, kwargs):
    # Grab the argument corresponding to the first argument in the
    # layer's `call` method spec. This will either be the first positional
    # argument, or it will be provided as a keyword argument.
    if args:
      inputs = args[0]
      args = args[1:]
    elif self._call_fn_args[0] in kwargs:
      kwargs = copy.copy(kwargs)
      inputs = kwargs.pop(self._call_fn_args[0])
    else:
      raise ValueError(
          'The first argument to `Layer.call` must always be passed.')
    return inputs, args, kwargs

  # SavedModel properties. Please see keras/saving/saved_model for details.

  @tf.__internal__.tracking.no_automatic_dependency_tracking
  def _set_save_spec(self, inputs, args=None, kwargs=None):
    """Defines the save spec so that serialization is able to trace layer call.

    The TensorSpecs of the call function `inputs`, `args`, and `kwargs` are
    saved into a tuple of `([inputs] + args, kwargs)`.

    Args:
      inputs: possibly nested inputs passed into the call function.
      args: a list of positional arguments passed into call.
      kwargs: a dictionary of keyword arguments passed into call.
    """
    if self._saved_model_inputs_spec is not None:
      return  # Already set.
    args = args or []
    kwargs = kwargs or {}

    inputs_spec = tf.nest.map_structure(tf_utils.get_tensor_spec, inputs)

    # Filter out non-tensor arguments from args and kwargs.
    args_spec = []
    for arg in args:
      flat_arg = tf.nest.flatten(arg)
      flat_specs = [tf_utils.get_tensor_spec(x) for x in flat_arg]
      if any(s is None for s in flat_specs):
        break  # Stop recording positional args once a non-tensor has been found
      args_spec.append(tf.nest.pack_sequence_as(arg, flat_specs))
    kwargs_spec = {}
    for key, kwarg in kwargs.items():
      if key == 'training':
        continue
      flat_kwarg = tf.nest.flatten(kwarg)
      flat_specs = [tf_utils.get_tensor_spec(x) for x in flat_kwarg]
      if any(s is None for s in flat_specs):
        continue
      kwargs[key] = args_spec.append(
          tf.nest.pack_sequence_as(kwarg, flat_specs))

    self._saved_model_inputs_spec = inputs_spec
    self._saved_model_arg_spec = ([inputs_spec] + args_spec, kwargs_spec)

  def _get_save_spec(self, dynamic_batch=True, inputs_only=True):
    if self._saved_model_inputs_spec is None:
      return None

    spec = tf.nest.map_structure(
        lambda t: tf_utils.get_tensor_spec(t, dynamic_batch=dynamic_batch),
        self._saved_model_arg_spec)
    return spec[0][0] if inputs_only else spec

  @property
  def _trackable_saved_model_saver(self):
    return layer_serialization.LayerSavedModelSaver(self)

  @property
  def _object_identifier(self):
    return self._trackable_saved_model_saver.object_identifier

  @property
  def _tracking_metadata(self):
    """Info about this layer to be saved into the SavedModel."""
    return self._trackable_saved_model_saver.tracking_metadata

  def _list_extra_dependencies_for_serialization(self, serialization_cache):
    return (self._trackable_saved_model_saver
            .list_extra_dependencies_for_serialization(serialization_cache))

  def _list_functions_for_serialization(self, serialization_cache):
    return (self._trackable_saved_model_saver
            .list_functions_for_serialization(serialization_cache))

  @property
  def _use_input_spec_as_call_signature(self):
    # Whether input spec can be used as the call signature when tracing the
    # Layer for SavedModel. By default, this is set to `True` for layers
    # exported from the Keras library, because the layers more rigidly define
    # the `input_specs` property (many custom layers only set the `ndims`)
    return get_canonical_name_for_symbol(type(self),
                                         api_name='keras') is not None

  def __getstate__(self):
    # Override to support `copy.deepcopy` and pickling.
    # Thread-local objects cannot be copied in Python 3, so pop these.
    # Thread-local objects are used to cache losses in MirroredStrategy, and
    # so shouldn't be copied.
    state = self.__dict__.copy()
    state.pop('_thread_local', None)
    state.pop('_metrics_lock', None)
    return state

  def __setstate__(self, state):
    state['_thread_local'] = threading.local()
    state['_metrics_lock'] = threading.Lock()
    # Bypass Trackable logic as `__dict__` already contains this info.
    object.__setattr__(self, '__dict__', state)


class TensorFlowOpLayer(Layer):
  """Wraps a TensorFlow Operation in a Layer.

  This class is used internally by the Functional API. When a user
  uses a raw TensorFlow Operation on symbolic tensors originating
  from an `Input` Layer, the resultant operation will be wrapped
  with this Layer object in order to make the operation compatible
  with the Keras API.

  This Layer will create a new, identical operation (except for inputs
  and outputs) every time it is called. If `run_eagerly` is `True`,
  the op creation and calculation will happen inside an Eager function.

  Instances of this Layer are created when `autolambda` is called, which
  is whenever a Layer's `__call__` encounters symbolic inputs that do
  not have Keras metadata, or when a Network's `__init__` encounters
  outputs that do not have Keras metadata.

  Attributes:
    node_def: String, the serialized NodeDef of the Op this layer will wrap.
    name: String, the name of the Layer.
    constants: Dict of NumPy arrays, the values of any Tensors needed for this
      Operation that do not originate from a Keras `Input` Layer. Since all
      placeholders must come from Keras `Input` Layers, these Tensors must be
      treated as constant in the Functional API.
    trainable: Bool, whether this Layer is trainable. Currently Variables are
      not supported, and so this parameter has no effect.
    dtype: The default dtype of this Layer. Inherited from `Layer` and has no
      effect on this class, however is used in `get_config`.
  """

  @tf.__internal__.tracking.no_automatic_dependency_tracking
  def __init__(self,
               node_def,
               name,
               constants=None,
               trainable=True,
               dtype=None):
    # Pass autocast=False, as if inputs are cast, input types might not match
    # Operation type.
    super(TensorFlowOpLayer, self).__init__(
        name=_TF_OP_LAYER_NAME_PREFIX + name, trainable=trainable, dtype=dtype,
        autocast=False)
    if isinstance(node_def, dict):
      self.node_def = json_format.ParseDict(node_def, tf.compat.v1.NodeDef())
    else:
      if not isinstance(node_def, bytes):
        node_def = node_def.encode('utf-8')
      self.node_def = tf.compat.v1.NodeDef.FromString(node_def)
    # JSON serialization stringifies keys which are integer input indices.
    self.constants = ({
        int(index): constant for index, constant in constants.items()
    } if constants is not None else {})
    # Layer uses original op unless it is called on new inputs.
    # This means `built` is not set in `__call__`.
    self.built = True

    # Do not individually trace TensorflowOpLayers in the SavedModel.
    self._must_restore_from_config = True

  def call(self, inputs):
    if tf.executing_eagerly():
      return self._defun_call(inputs)
    return self._make_op(inputs)

  def _make_node_def(self, graph):
    node_def = tf.compat.v1.NodeDef()
    node_def.CopyFrom(self.node_def)
    # Used in TPUReplicateContext to indicate whether this node has been cloned
    # and to not add TPU attributes.
    node_def.attr['_cloned'].b = True
    node_def.name = graph.unique_name(node_def.name)
    return node_def

  def _make_op(self, inputs):
    inputs = tf.nest.flatten(inputs)
    graph = inputs[0].graph
    node_def = self._make_node_def(graph)
    with graph.as_default():
      for index, constant in self.constants.items():
        # Recreate constant in graph to add distribution context.
        value = tf.get_static_value(constant)
        if value is not None:
          constant = tf.constant(value, name=node_def.input[index])
        inputs.insert(index, constant)
      # TODO(b/183990973): We should drop or consolidate these private api calls
      # for adding an op to the graph and recording its gradient.
      c_op = tf.__internal__.create_c_op(graph, node_def, inputs, control_inputs=[])
      op = graph._create_op_from_tf_operation(c_op)
      op._control_flow_post_processing()

      # Record the gradient because custom-made ops don't go through the
      # code-gen'd eager call path
      op_type = tf.compat.as_str(op.op_def.name)
      attr_names = [tf.compat.as_str(attr.name) for attr in op.op_def.attr]
      attrs = []
      for attr_name in attr_names:
        attrs.append(attr_name)
        attrs.append(op.get_attr(attr_name))
      attrs = tuple(attrs)
      tf.__internal__.record_gradient(op_type, op.inputs, attrs, op.outputs)

      if len(op.outputs) == 1:
        return op.outputs[0]
      return op.outputs

  @tf.function
  def _defun_call(self, inputs):
    """Wraps the op creation method in an Eager function for `run_eagerly`."""
    return self._make_op(inputs)

  def get_config(self):
    config = super(TensorFlowOpLayer, self).get_config()
    config.update({
        # `__init__` prefixes the name. Revert to the constructor argument.
        'name': config['name'][len(_TF_OP_LAYER_NAME_PREFIX):],
        'node_def': json_format.MessageToDict(self.node_def),
        'constants': {
            i: backend.get_value(c) for i, c in self.constants.items()
        }
    })
    return config


class AddLoss(Layer):
  """Adds its inputs as a loss.

  Attributes:
    unconditional: Whether or not the loss should be conditioned on the inputs.
  """

  def __init__(self, unconditional, **kwargs):
    # Pass autocast=False, as there is no reason to cast loss to a different
    # dtype.
    kwargs['autocast'] = False
    super(AddLoss, self).__init__(**kwargs)
    self.unconditional = unconditional

  def call(self, inputs):
    self.add_loss(inputs, inputs=(not self.unconditional))
    return inputs

  def get_config(self):
    config = super(AddLoss, self).get_config()
    config.update({'unconditional': self.unconditional})
    return config


class AddMetric(Layer):
  """Adds its inputs as a metric.

  Attributes:
    aggregation: 'mean' or None. How the inputs should be aggregated.
    metric_name: The name to use for this metric.
  """

  def __init__(self, aggregation=None, metric_name=None, **kwargs):
    super(AddMetric, self).__init__(**kwargs)
    self.aggregation = aggregation
    self.metric_name = metric_name

  def call(self, inputs):
    self.add_metric(inputs, aggregation=self.aggregation, name=self.metric_name)
    return inputs

  def get_config(self):
    config = super(AddMetric, self).get_config()
    config.update({
        'aggregation': self.aggregation,
        'metric_name': self.metric_name
    })
    return config


def _in_functional_construction_mode(layer, inputs, args, kwargs, input_list):  # pylint: disable=unused-argument
  """Check the arguments to see if we are constructing a functional model."""
  # We are constructing a functional model if any of the inputs
  # are KerasTensors
  return any(
      isinstance(tensor, keras_tensor.KerasTensor)
      for tensor in tf.nest.flatten([inputs, args, kwargs]))


def _convert_numpy_or_python_types(x):
  if isinstance(x, (tf.Tensor, np.ndarray, float, int)):
    return tf.convert_to_tensor(x)
  return x


@keras_export(
    'keras.__internal__.apply_name_scope_on_model_declaration', v1=[])
def _apply_name_scope_on_model_declaration(enable):
  """Apply `with tf.name_scope(...)` on model declaration.

  ```python
  tf.keras.__internal__.apply_name_scope_on_model_declaration(True)

  inputs = input_layer.Input((3,))
  with tf.name_scope('MyScope'):
    outputs = layers.Dense(10, name='MyDense')(inputs)
  model = tf.keras.Model(inputs, outputs)

  # with `tf.keras.__internal__.apply_name_scope_on_model_declaration(True)`,
  # The name of the dense layer is "model/MyScope/MyDense/*", and without,
  # "model/MyDense/*"
  ```

  Args:
    enable: Enables if `True`, disables if `False`.
  """
  if not isinstance(enable, bool):
    raise TypeError(
        '`enable` argument must be `True` or `False`, got {}'.format(enable))

  global _is_name_scope_on_model_declaration_enabled
  _is_name_scope_on_model_declaration_enabled = enable


# Avoid breaking users who directly import this symbol from this file.
# TODO(fchollet): remove this.
InputSpec = input_spec.InputSpec  # pylint:disable=invalid-name<|MERGE_RESOLUTION|>--- conflicted
+++ resolved
@@ -1608,11 +1608,7 @@
     """
     collected_metrics = []
     for layer in self._flatten_layers():
-<<<<<<< HEAD
-      if not hasattr(layer, '_metrics_lock'): 
-=======
       if not hasattr(layer, '_metrics_lock'):
->>>>>>> e4815a1e
         continue
       with layer._metrics_lock:
         collected_metrics.extend(layer._metrics)

# -*- coding: utf-8 -*-
from __future__ import print_function
from __future__ import absolute_import
from __future__ import division

import numpy as np
import json
import yaml
import warnings
import copy
import os
import re
import inspect
from six.moves import zip

from .. import backend as K
from .. import initializers
from ..utils.io_utils import ask_to_proceed_with_overwrite
from ..utils.layer_utils import print_summary as print_layer_summary
from ..utils import conv_utils
from ..legacy import interfaces

try:
    import h5py
except ImportError:
    h5py = None


class InputSpec(object):
    """Specifies the ndim, dtype and shape of every input to a layer.

    Every layer should expose (if appropriate) an `input_spec` attribute:
    a list of instances of InputSpec (one per input tensor).

    A None entry in a shape is compatible with any dimension,
    a None shape is compatible with any shape.

    # Arguments
        dtype: Expected datatype of the input.
        shape: Shape tuple, expected shape of the input
            (may include None for unchecked axes).
        ndim: Integer, expected rank of the input.
        max_ndim: Integer, maximum rank of the input.
        min_ndim: Integer, minimum rank of the input.
        axes: Dictionary mapping integer axes to
            a specific dimension value.
    """

    def __init__(self, dtype=None,
                 shape=None,
                 ndim=None,
                 max_ndim=None,
                 min_ndim=None,
                 axes=None):
        self.dtype = dtype
        self.shape = shape
        if shape is not None:
            self.ndim = len(shape)
        else:
            self.ndim = ndim
        self.max_ndim = max_ndim
        self.min_ndim = min_ndim
        self.axes = axes or {}


class Node(object):
    """A `Node` describes the connectivity between two layers.

    Each time a layer is connected to some new input,
    a node is added to `layer.inbound_nodes`.
    Each time the output of a layer is used by another layer,
    a node is added to `layer.outbound_nodes`.

    # Arguments
        outbound_layer: the layer that takes
            `input_tensors` and turns them into `output_tensors`
            (the node gets created when the `call`
            method of the layer was called).
        inbound_layers: a list of layers, the same length as `input_tensors`,
            the layers from where `input_tensors` originate.
        node_indices: a list of integers, the same length as `inbound_layers`.
            `node_indices[i]` is the origin node of `input_tensors[i]`
            (necessary since each inbound layer might have several nodes,
            e.g. if the layer is being shared with a different data stream).
        tensor_indices: a list of integers,
            the same length as `inbound_layers`.
            `tensor_indices[i]` is the index of `input_tensors[i]` within the
            output of the inbound layer
            (necessary since each inbound layer might
            have multiple tensor outputs, with each one being
            independently manipulable).
        input_tensors: list of input tensors.
        output_tensors: list of output tensors.
        input_masks: list of input masks (a mask can be a tensor, or None).
        output_masks: list of output masks (a mask can be a tensor, or None).
        input_shapes: list of input shape tuples.
        output_shapes: list of output shape tuples.
        arguments: dictionary of keyword arguments that were passed to the
            `call` method of the layer at the call that created the node.

    `node_indices` and `tensor_indices` are basically fine-grained coordinates
    describing the origin of the `input_tensors`, verifying the following:

    `input_tensors[i] == inbound_layers[i].inbound_nodes[node_indices[i]].output_tensors[tensor_indices[i]]`

    A node from layer A to layer B is added to:
        A.outbound_nodes
        B.inbound_nodes
    """

    def __init__(self, outbound_layer,
                 inbound_layers, node_indices, tensor_indices,
                 input_tensors, output_tensors,
                 input_masks, output_masks,
                 input_shapes, output_shapes,
                 arguments=None):
        # Layer instance (NOT a list).
        # this is the layer that takes a list of input tensors
        # and turns them into a list of output tensors.
        # the current node will be added to
        # the inbound_nodes of outbound_layer.
        self.outbound_layer = outbound_layer

        # The following 3 properties describe where
        # the input tensors come from: which layers,
        # and for each layer, which node and which
        # tensor output of each node.

        # List of layer instances.
        self.inbound_layers = inbound_layers
        # List of integers, 1:1 mapping with inbound_layers.
        self.node_indices = node_indices
        # List of integers, 1:1 mapping with inbound_layers.
        self.tensor_indices = tensor_indices

        # Following 2 properties:
        # tensor inputs and outputs of outbound_layer.

        # List of tensors. 1:1 mapping with inbound_layers.
        self.input_tensors = input_tensors
        # List of tensors, created by outbound_layer.call().
        self.output_tensors = output_tensors

        # Following 2 properties: input and output masks.
        # List of tensors, 1:1 mapping with input_tensor.
        self.input_masks = input_masks
        # List of tensors, created by outbound_layer.compute_mask().
        self.output_masks = output_masks

        # Following 2 properties: input and output shapes.

        # List of shape tuples, shapes of input_tensors.
        self.input_shapes = input_shapes
        # List of shape tuples, shapes of output_tensors.
        self.output_shapes = output_shapes

        # Optional keyword arguments to layer's `call`.
        self.arguments = arguments

        # Add nodes to all layers involved.
        for layer in inbound_layers:
            if layer is not None:
                layer.outbound_nodes.append(self)
        outbound_layer.inbound_nodes.append(self)

    def get_config(self):
        inbound_names = []
        for layer in self.inbound_layers:
            if layer:
                inbound_names.append(layer.name)
            else:
                inbound_names.append(None)
        return {'outbound_layer': self.outbound_layer.name if self.outbound_layer else None,
                'inbound_layers': inbound_names,
                'node_indices': self.node_indices,
                'tensor_indices': self.tensor_indices}


class Layer(object):
    """Abstract base layer class.

    # Properties
        name: String, must be unique within a model.
        input_spec: List of InputSpec class instances
            each entry describes one required input:
                - ndim
                - dtype
            A layer with `n` input tensors must have
            an `input_spec` of length `n`.
        trainable: Boolean, whether the layer weights
            will be updated during training.
        uses_learning_phase: Whether any operation
            of the layer uses `K.in_training_phase()`
            or `K.in_test_phase()`.
        input_shape: Shape tuple. Provided for convenience,
            but note that there may be cases in which this
            attribute is ill-defined (e.g. a shared layer
            with multiple input shapes), in which case
            requesting `input_shape` will raise an Exception.
            Prefer using `layer.get_input_shape_for(input_shape)`,
            or `layer.get_input_shape_at(node_index)`.
        output_shape: Shape tuple. See above.
        inbound_nodes: List of nodes.
        outbound_nodes: List of nodes.
        input, output: Input/output tensor(s). Note that if the layer is used
            more than once (shared layer), this is ill-defined
            and will raise an exception. In such cases, use
            `layer.get_input_at(node_index)`.
        input_mask, output_mask: Same as above, for masks.
        trainable_weights: List of variables.
        non_trainable_weights: List of variables.
        weights: The concatenation of the lists trainable_weights and
            non_trainable_weights (in this order).
        constraints: Dict mapping weights to constraints.

    # Methods
        call(x, mask=None): Where the layer's logic lives.
        __call__(x, mask=None): Wrapper around the layer logic (`call`).
            If x is a Keras tensor:
                - Connect current layer with last layer from tensor:
                    `self._add_inbound_node(last_layer)`
                - Add layer to tensor history
            If layer is not built:
                - Build from x._keras_shape
        get_weights()
        set_weights(weights)
        get_config()
        count_params()
        compute_output_shape(input_shape)
        compute_mask(x, mask)
        get_input_at(node_index)
        get_output_at(node_index)
        get_input_shape_at(node_index)
        get_output_shape_at(node_index)
        get_input_mask_at(node_index)
        get_output_mask_at(node_index)

    # Class Methods
        from_config(config)

    # Internal methods:
        build(input_shape)
        _add_inbound_node(layer, index=0)
        assert_input_compatibility()
    """

    def __init__(self, **kwargs):
        self.input_spec = None
        self.supports_masking = False

        # These properties will be set upon call of self.build()
        self._trainable_weights = []
        self._non_trainable_weights = []
        self._constraints = {}  # dict {tensor: constraint instance}
        self.built = False

        # These lists will be filled via successive calls
        # to self._add_inbound_node().
        self.inbound_nodes = []
        self.outbound_nodes = []

        # These properties should be set by the user via keyword arguments.
        # note that 'dtype', 'input_shape' and 'batch_input_shape'
        # are only applicable to input layers: do not pass these keywords
        # to non-input layers.
        allowed_kwargs = {'input_shape',
                          'batch_input_shape',
                          'batch_size',
                          'dtype',
                          'name',
                          'trainable',
                          'weights',
                          'input_dtype',  # legacy
                          }
        for kwarg in kwargs:
            if kwarg not in allowed_kwargs:
                raise TypeError('Keyword argument not understood:', kwarg)
        name = kwargs.get('name')
        if not name:
            prefix = self.__class__.__name__
            name = _to_snake_case(prefix) + '_' + str(K.get_uid(prefix))
        self.name = name

        self.trainable = kwargs.get('trainable', True)
        if 'input_shape' in kwargs or 'batch_input_shape' in kwargs:
            # In this case we will later create an input layer
            # to insert before the current layer
            if 'batch_input_shape' in kwargs:
                batch_input_shape = tuple(kwargs['batch_input_shape'])
            elif 'input_shape' in kwargs:
                if 'batch_size' in kwargs:
                    batch_size = kwargs['batch_size']
                else:
                    batch_size = None
                batch_input_shape = (batch_size,) + tuple(kwargs['input_shape'])
            self.batch_input_shape = batch_input_shape

            # Set dtype.
            dtype = kwargs.get('dtype')
            if dtype is None:
                dtype = kwargs.get('input_dtype')
            if dtype is None:
                dtype = K.floatx()
            self.dtype = dtype

        if 'weights' in kwargs:
            self._initial_weights = kwargs['weights']
        else:
            self._initial_weights = None

    @property
    def constraints(self):
        return self._constraints

    @constraints.setter
    def constraints(self, constraints):
        self._constraints = constraints

    @property
    def trainable_weights(self):
        trainable = getattr(self, 'trainable', True)
        if trainable:
            return self._trainable_weights
        else:
            return []

    @trainable_weights.setter
    def trainable_weights(self, weights):
        self._trainable_weights = weights

    @property
    def non_trainable_weights(self):
        trainable = getattr(self, 'trainable', True)
        if not trainable:
            return self._trainable_weights + self._non_trainable_weights
        else:
            return self._non_trainable_weights

    @non_trainable_weights.setter
    def non_trainable_weights(self, weights):
        self._non_trainable_weights = weights

    def add_weight(self, shape, initializer,
                   name=None,
                   trainable=True,
                   regularizer=None,
                   constraint=None):
        """Adds a weight variable to the layer.

        # Arguments
            shape: The shape tuple of the weight.
            initializer: An Initializer instance (callable).
            name: String, the name for the weight variable.
            trainable: A boolean, whether the weight should
                be trained via backprop or not (assuming
                that the layer itself is also trainable).
            regularizer: An optional Regularizer instance.
            constraint: An optional Constraint instance.

        # Returns
            The created weight variable.
        """
        initializer = initializers.get(initializer)
        weight = K.variable(initializer(shape), dtype=K.floatx(), name=name)
        if regularizer is not None:
            self.add_loss(regularizer(weight))
        if constraint is not None:
            self.constraints[weight] = constraint
        if trainable:
            self._trainable_weights.append(weight)
        else:
            self._non_trainable_weights.append(weight)
        return weight

    def assert_input_compatibility(self, inputs):
        """Checks compatibility between the layer and provided inputs.

        This checks that the tensor(s) `input`
        verify the input assumptions of the layer
        (if any). If not, exceptions are raised.

        # Arguments
            inputs: input tensor or list of input tensors.

        # Raises
            ValueError: in case of mismatch between
                the provided inputs and the expectations of the layer.
        """
        if not self.input_spec:
            return
        if not isinstance(self.input_spec, (list, tuple)):
            input_spec = _to_list(self.input_spec)
        else:
            input_spec = self.input_spec
        inputs = _to_list(inputs)
        if len(inputs) != len(input_spec):
            raise ValueError('Layer ' + self.name + ' expects ' +
                             str(len(input_spec)) + ' inputs, '
                             'but it received ' + str(len(inputs)) +
                             ' input tensors. Input received: ' +
                             str(input))
        for input_index, (x, spec) in enumerate(zip(inputs, input_spec)):
            if spec is None:
                continue

            # Check ndim.
            if spec.ndim is not None:
                if K.ndim(x) != spec.ndim:
                    raise ValueError('Input ' + str(input_index) +
                                     ' is incompatible with layer ' +
                                     self.name + ': expected ndim=' +
                                     str(spec.ndim) + ', found ndim=' +
                                     str(K.ndim(x)))
            if spec.max_ndim is not None:
                ndim = K.ndim(x)
                if ndim is not None and ndim > spec.max_ndim:
                    raise ValueError('Input ' + str(input_index) +
                                     ' is incompatible with layer ' +
                                     self.name + ': expected max_ndim=' +
                                     str(spec.max_ndim) + ', found ndim=' +
                                     str(K.ndim(x)))
            if spec.min_ndim is not None:
                ndim = K.ndim(x)
                if ndim is not None and ndim < spec.min_ndim:
                    raise ValueError('Input ' + str(input_index) +
                                     ' is incompatible with layer ' +
                                     self.name + ': expected min_ndim=' +
                                     str(spec.min_ndim) + ', found ndim=' +
                                     str(K.ndim(x)))
            # Check dtype.
            if spec.dtype is not None:
                if K.dtype(x) != spec.dtype:
                    raise ValueError('Input ' + str(input_index) +
                                     ' is incompatible with layer ' +
                                     self.name + ': expected dtype=' +
                                     str(spec.dtype) + ', found dtype=' +
                                     str(K.dtype(x)))
            # Check specific shape axes.
            if spec.axes:
                try:
                    x_shape = K.int_shape(x)
                except TypeError:
                    x_shape = None
                if x_shape is not None:
                    for axis, value in spec.axes.items():
                        if value is not None and x_shape[int(axis)] not in {value, None}:
                            raise ValueError('Input ' + str(input_index) +
                                             ' is incompatible with layer ' +
                                             self.name + ': expected axis ' +
                                             str(axis) + ' of input shape to have '
                                             'value ' + str(value) +
                                             ' but got shape ' + str(x_shape))
            # Check shape.
            if spec.shape is not None:
                try:
                    x_shape = K.int_shape(x)
                except TypeError:
                    x_shape = None
                if x_shape is not None:
                    for spec_dim, dim in zip(spec.shape, x_shape):
                        if spec_dim is not None and dim is not None:
                            if spec_dim != dim:
                                raise ValueError(
                                    'Input ' + str(input_index) +
                                    ' is incompatible with layer ' +
                                    self.name + ': expected shape=' +
                                    str(spec.shape) + ', found shape=' +
                                    str(x_shape))

    def call(self, inputs):
        """This is where the layer's logic lives.

        # Arguments
            inputs: input tensor, or list/tuple of input tensors.

        # Returns
            A tensor or list/tuple of tensors.
        """
        return inputs

    def __call__(self, inputs, **kwargs):
        """Wrapper around self.call(), for handling internal references.

        If a Keras tensor is passed:
            - We call self._add_inbound_node().
            - If necessary, we `build` the layer to match
                the _keras_shape of the input(s).
            - We update the _keras_shape of every input tensor with
                its new shape (obtained via self.get_output_shape_for).
                This is done as part of _add_inbound_node().
            - We update the _keras_history of the output tensor(s)
                with the current layer.
                This is done as part of _add_inbound_node().

        # Arguments
            inputs: Can be a tensor or list/tuple of tensors.
            **kwargs: Additional keyword arguments to be passed to `call()`.

        # Returns
            Output of the layer's `call` method.

        # Raises
            ValueError: in case the layer is missing shape information
                for its `build` call.
        """
        with K.name_scope(self.name):
            # Handle laying building (weight creating, input spec locking).
            if not self.built:
                # Raise exceptions in case the input is not compatible
                # with the input_spec specified in the layer constructor.
                self.assert_input_compatibility(inputs)

                # Collect input shapes to build layer.
                input_shapes = []
                for x_elem in _to_list(inputs):
                    if hasattr(x_elem, '_keras_shape'):
                        input_shapes.append(x_elem._keras_shape)
                    elif hasattr(K, 'int_shape'):
                        input_shapes.append(K.int_shape(x_elem))
                    else:
                        raise ValueError('You tried to call layer "' + self.name +
                                         '". This layer has no information'
                                         ' about its expected input shape, '
                                         'and thus cannot be built. '
                                         'You can build it manually via: '
                                         '`layer.build(batch_input_shape)`')
                if len(input_shapes) == 1:
                    self.build(input_shapes[0])
                else:
                    self.build(input_shapes)
                self.built = True

                # Load weights that were specified at layer instantiation.
                if self._initial_weights is not None:
                    self.set_weights(self._initial_weights)

            # Raise exceptions in case the input is not compatible
            # with the input_spec set at build time.
            self.assert_input_compatibility(inputs)

            # Handle mask propagation.
            previous_mask = _collect_previous_mask(inputs)
            if not _is_all_none(previous_mask):
                # The previous layer generated a mask.
                if 'mask' in inspect.getargspec(self.call).args:
                    if 'mask' not in kwargs:
                        # If mask is explicitly passed to __call__,
                        # we should override the default mask.
                        kwargs['mask'] = previous_mask
            # Handle automatic shape inference (only useful for Theano).
            input_shape = _collect_input_shape(inputs)

            # Actually call the layer, collecting output(s), mask(s), and shape(s).
            output = self.call(inputs, **kwargs)
            output_mask = self.compute_mask(inputs, previous_mask)

            # Infering the output shape is only relevant for Theano.
            if all([s is not None for s in _to_list(input_shape)]):
                output_shape = self.compute_output_shape(input_shape)
            else:
                if isinstance(input_shape, list):
                    output_shape = [None for _ in input_shape]
                else:
                    output_shape = None

            # Add an inbound node to the layer, so that it keeps track
            # of the call and of all new variables created during the call.
            # This also updates the layer history of the output tensor(s).
            # If the input tensor(s) had not previous Keras history,
            # this does nothing.
            self._add_inbound_node(input_tensors=inputs, output_tensors=output,
                                   input_masks=previous_mask, output_masks=output_mask,
                                   input_shapes=input_shape, output_shapes=output_shape,
                                   arguments=kwargs)

            # Apply activity regularizer if any:
            if hasattr(self, 'activity_regularizer') and self.activity_regularizer is not None:
                regularization_losses = [self.activity_regularizer(x) for x in _to_list(output)]
                self.add_loss(regularization_losses, _to_list(inputs))
        return output

    def _add_inbound_node(self, input_tensors, output_tensors,
                          input_masks, output_masks,
                          input_shapes, output_shapes, arguments=None):
        """Internal method to create an inbound node for the layer.

        # Arguments
            input_tensors: list of input tensors.
            output_tensors: list of output tensors.
            input_masks: list of input masks (a mask can be a tensor, or None).
            output_masks: list of output masks (a mask can be a tensor, or None).
            input_shapes: list of input shape tuples.
            output_shapes: list of output shape tuples.
            arguments: dictionary of keyword arguments that were passed to the
                `call` method of the layer at the call that created the node.
        """
        input_tensors = _to_list(input_tensors)
        output_tensors = _to_list(output_tensors)
        input_masks = _to_list(input_masks)
        output_masks = _to_list(output_masks)
        input_shapes = _to_list(input_shapes)
        output_shapes = _to_list(output_shapes)

        # Collect input tensor(s) coordinates.
        inbound_layers = []
        node_indices = []
        tensor_indices = []
        for x in input_tensors:
            if hasattr(x, '_keras_history'):
                inbound_layer, node_index, tensor_index = x._keras_history
                inbound_layers.append(inbound_layer)
                node_indices.append(node_index)
                tensor_indices.append(tensor_index)
            else:
                inbound_layers.append(None)
                node_indices.append(None)
                tensor_indices.append(None)

        # Create node, add it to inbound nodes.
        Node(
            self,
            inbound_layers=inbound_layers,
            node_indices=node_indices,
            tensor_indices=tensor_indices,
            input_tensors=input_tensors,
            output_tensors=output_tensors,
            input_masks=input_masks,
            output_masks=output_masks,
            input_shapes=input_shapes,
            output_shapes=output_shapes,
            arguments=arguments
        )

        # Update tensor history, _keras_shape and _uses_learning_phase.
        for i in range(len(output_tensors)):
            output_tensors[i]._keras_shape = output_shapes[i]
            uses_lp = any([getattr(x, '_uses_learning_phase', False) for x in input_tensors])
            uses_lp = getattr(self, 'uses_learning_phase', False) or uses_lp
            output_tensors[i]._uses_learning_phase = getattr(output_tensors[i], '_uses_learning_phase', False) or uses_lp
            output_tensors[i]._keras_history = (self,
                                                len(self.inbound_nodes) - 1,
                                                i)

    def compute_output_shape(self, input_shape):
        """Computes the output shape of the layer.

        Assumes that the layer will be built
        to match that input shape provided.

        # Arguments
            input_shape: Shape tuple (tuple of integers)
                or list of shape tuples (one per output tensor of the layer).
                Shape tuples can include None for free dimensions,
                instead of an integer.

        # Returns
            An input shape tuple.
        """
        return input_shape

    def compute_mask(self, inputs, mask=None):
        """Computes an output mask tensor.

        # Arguments
            inputs: Tensor or list of tensors.
            mask: Tensor or list of tensors.

        # Returns
            None or a tensor (or list of tensors,
                one per output tensor of the layer).
        """
        if not self.supports_masking:
            if mask is not None:
                if isinstance(mask, list):
                    if any(m is not None for m in mask):
                        raise TypeError('Layer ' + self.name +
                                        ' does not support masking, '
                                        'but was passed an input_mask: ' +
                                        str(mask))
                else:
                    raise TypeError('Layer ' + self.name +
                                    ' does not support masking, '
                                    'but was passed an input_mask: ' +
                                    str(mask))
            # masking not explicitly supported: return None as mask
            return None
        # if masking is explictly supported, by default
        # carry over the input mask
        return mask

    def build(self, input_shape):
        """Creates the layer weights.

        Must be implemented on all layers that have weights.

        # Arguments
            input_shape: Keras tensor (future input to layer)
                or list/tuple of Keras tensors to reference
                for weight shape computations.
        """
        self.built = True

    def _get_node_attribute_at_index(self, node_index, attr, attr_name):
        """Retrieves an attribute (e.g. input_tensors) from a node.

        This is used to implement the methods:
            - get_input_shape_at
            - get_output_shape_at
            - get_input_at
            etc...

        # Arguments
            node_index: Integer index of the node from which
                to retrieve the attribute.
            attr: Exact node attribute name.
            attr_name: Human-readable attribute name, for error messages.

        # Returns
            The layer's attribute `attr` at the node of index `node_index`.

        # Raises
            RuntimeError: If the layer has no inbound nodes.
            ValueError: If the index is does not match any node.
        """
        if not self.inbound_nodes:
            raise RuntimeError('The layer has never been called '
                               'and thus has no defined ' + attr_name + '.')
        if not len(self.inbound_nodes) > node_index:
            raise ValueError('Asked to get ' + attr_name +
                             ' at node ' + str(node_index) +
                             ', but the layer has only ' +
                             str(len(self.inbound_nodes)) + ' inbound nodes.')
        values = getattr(self.inbound_nodes[node_index], attr)
        if len(values) == 1:
            return values[0]
        else:
            return values

    def get_input_shape_at(self, node_index):
        """Retrieves the input shape(s) of a layer at a given node.

        # Arguments
            node_index: Integer, index of the node
                from which to retrieve the attribute.
                E.g. `node_index=0` will correspond to the
                first time the layer was called.

        # Returns
            A shape tuple
            (or list of shape tuples if the layer has multiple inputs).
        """
        return self._get_node_attribute_at_index(node_index,
                                                 'input_shapes',
                                                 'input shape')

    def get_output_shape_at(self, node_index):
        """Retrieves the output shape(s) of a layer at a given node.

        # Arguments
            node_index: Integer, index of the node
                from which to retrieve the attribute.
                E.g. `node_index=0` will correspond to the
                first time the layer was called.

        # Returns
            A shape tuple
            (or list of shape tuples if the layer has multiple outputs).
        """
        return self._get_node_attribute_at_index(node_index,
                                                 'output_shapes',
                                                 'output shape')

    def get_input_at(self, node_index):
        """Retrieves the input tensor(s) of a layer at a given node.

        # Arguments
            node_index: Integer, index of the node
                from which to retrieve the attribute.
                E.g. `node_index=0` will correspond to the
                first time the layer was called.

        # Returns
            A tensor (or list of tensors if the layer has multiple inputs).
        """
        return self._get_node_attribute_at_index(node_index,
                                                 'input_tensors',
                                                 'input')

    def get_output_at(self, node_index):
        """Retrieves the output tensor(s) of a layer at a given node.

        # Arguments
            node_index: Integer, index of the node
                from which to retrieve the attribute.
                E.g. `node_index=0` will correspond to the
                first time the layer was called.

        # Returns
            A tensor (or list of tensors if the layer has multiple outputs).
        """
        return self._get_node_attribute_at_index(node_index,
                                                 'output_tensors',
                                                 'output')

    def get_input_mask_at(self, node_index):
        """Retrieves the input mask tensor(s) of a layer at a given node.

        # Arguments
            node_index: Integer, index of the node
                from which to retrieve the attribute.
                E.g. `node_index=0` will correspond to the
                first time the layer was called.

        # Returns
            A mask tensor
            (or list of tensors if the layer has multiple inputs).
        """
        return self._get_node_attribute_at_index(node_index,
                                                 'input_masks',
                                                 'input mask')

    def get_output_mask_at(self, node_index):
        """Retrieves the output mask tensor(s) of a layer at a given node.

        # Arguments
            node_index: Integer, index of the node
                from which to retrieve the attribute.
                E.g. `node_index=0` will correspond to the
                first time the layer was called.

        # Returns
            A mask tensor
            (or list of tensors if the layer has multiple outputs).
        """
        return self._get_node_attribute_at_index(node_index,
                                                 'output_masks',
                                                 'output mask')

    @property
    def input(self):
        """Retrieves the input tensor(s) of a layer.

        Only applicable if the layer has exactly one inbound node,
        i.e. if it is connected to one incoming layer.

        # Returns
            Input tensor or list of input tensors.

        # Raises
            AttributeError: if the layer is connected to
            more than one incoming layers.
        """
        if len(self.inbound_nodes) > 1:
            raise AttributeError('Layer ' + self.name +
                                 ' has multiple inbound nodes, '
                                 'hence the notion of "layer input" '
                                 'is ill-defined. '
                                 'Use `get_input_at(node_index)` instead.')
        elif not self.inbound_nodes:
            raise AttributeError('Layer ' + self.name +
                                 ' is not connected, no input to return.')
        return self._get_node_attribute_at_index(0, 'input_tensors',
                                                 'input')

    @property
    def output(self):
        """Retrieves the output tensor(s) of a layer.

        Only applicable if the layer has exactly one inbound node,
        i.e. if it is connected to one incoming layer.

        # Returns
            Output tensor or list of output tensors.

        # Raises
            AttributeError: if the layer is connected to
            more than one incoming layers.
        """
        if not self.inbound_nodes:
            raise AttributeError('Layer ' + self.name +
                                 ' has no inbound nodes.')
        if len(self.inbound_nodes) > 1:
            raise AttributeError('Layer ' + self.name +
                                 ' has multiple inbound nodes, '
                                 'hence the notion of "layer output" '
                                 'is ill-defined. '
                                 'Use `get_output_at(node_index)` instead.')
        return self._get_node_attribute_at_index(0, 'output_tensors',
                                                 'output')

    @property
    def input_mask(self):
        """Retrieves the input mask tensor(s) of a layer.

        Only applicable if the layer has exactly one inbound node,
        i.e. if it is connected to one incoming layer.

        # Returns
            Input mask tensor (potentially None) or list of input
            mask tensors.

        # Raises
            AttributeError: if the layer is connected to
            more than one incoming layers.
        """
        if len(self.inbound_nodes) != 1:
            raise AttributeError('Layer ' + self.name +
                                 ' has multiple inbound nodes, ' +
                                 'hence the notion of "layer input mask" '
                                 'is ill-defined. '
                                 'Use `get_input_mask_at(node_index)` '
                                 'instead.')
        return self._get_node_attribute_at_index(0, 'input_masks',
                                                 'input mask')

    @property
    def output_mask(self):
        """Retrieves the output mask tensor(s) of a layer.

        Only applicable if the layer has exactly one inbound node,
        i.e. if it is connected to one incoming layer.

        # Returns
            Output mask tensor (potentially None) or list of output
            mask tensors.

        # Raises
            AttributeError: if the layer is connected to
            more than one incoming layers.
        """
        if len(self.inbound_nodes) != 1:
            raise AttributeError('Layer ' + self.name +
                                 ' has multiple inbound nodes, '
                                 'hence the notion of "layer output mask" '
                                 'is ill-defined. '
                                 'Use `get_output_mask_at(node_index)` '
                                 'instead.')
        return self._get_node_attribute_at_index(0, 'output_masks',
                                                 'output mask')

    @property
    def input_shape(self):
        """Retrieves the input shape tuple(s) of a layer.

        Only applicable if the layer has exactly one inbound node,
        i.e. if it is connected to one incoming layer.

        # Returns
            Input shape tuple
            (or list of input shape tuples, one tuple per input tensor).

        # Raises
            AttributeError: if the layer is connected to
            more than one incoming layers.
        """
        if not self.inbound_nodes:
            raise AttributeError('The layer has never been called '
                                 'and thus has no defined input shape.')
        all_input_shapes = set([str(node.input_shapes) for node in self.inbound_nodes])
        if len(all_input_shapes) == 1:
            input_shapes = self.inbound_nodes[0].input_shapes
            if len(input_shapes) == 1:
                return input_shapes[0]
            else:
                return input_shapes
        else:
            raise AttributeError('The layer "' + str(self.name) +
                                 ' has multiple inbound nodes, '
                                 'with different input shapes. Hence '
                                 'the notion of "input shape" is '
                                 'ill-defined for the layer. '
                                 'Use `get_input_shape_at(node_index)` '
                                 'instead.')

    @property
    def output_shape(self):
        """Retrieves the output shape tuple(s) of a layer.

        Only applicable if the layer has one inbound node,
        or if all inbound nodes have the same output shape.

        # Returns
            Output shape tuple
            (or list of input shape tuples, one tuple per output tensor).

        # Raises
            AttributeError: if the layer is connected to
            more than one incoming layers.
        """
        if not self.inbound_nodes:
            raise AttributeError('The layer has never been called '
                                 'and thus has no defined output shape.')
        all_output_shapes = set([str(node.output_shapes) for node in self.inbound_nodes])
        if len(all_output_shapes) == 1:
            output_shapes = self.inbound_nodes[0].output_shapes
            if len(output_shapes) == 1:
                return output_shapes[0]
            else:
                return output_shapes
        else:
            raise AttributeError('The layer "' + str(self.name) +
                                 ' has multiple inbound nodes, '
                                 'with different output shapes. Hence '
                                 'the notion of "output shape" is '
                                 'ill-defined for the layer. '
                                 'Use `get_output_shape_at(node_index)` '
                                 'instead.')

    def add_loss(self, losses, inputs=None):
        """Add losses to the layer.

        The loss may potentially be conditional on some inputs tensors,
        for instance activity losses are conditional on the layer's inputs.

        # Arguments
            losses: loss tensor or list of loss tensors
                to add to the layer.
            inputs: input tensor or list of inputs tensors to mark
                the losses as conditional on these inputs.
                If None is passed, the loss is assumed unconditional
                (e.g. L2 weight regularization, which only depends
                on the layer's weights variables, not on any inputs tensors).
        """
        if losses is None:
            return
        # Update self.losses
        losses = _to_list(losses)
        if not hasattr(self, 'losses'):
            self.losses = []
        try:
            self.losses += losses
        except AttributeError:
            # In case self.losses isn't settable
            # (i.e. it's a getter method).
            # In that case the `losses` property is
            # auto-computed and shouldn't be set.
            pass
        # Update self._per_input_updates
        if not hasattr(self, '_per_input_losses'):
            self._per_input_losses = {}
        if inputs is not None:
            inputs_hash = _object_list_uid(inputs)
        else:
            # Updates indexed by None are unconditional
            # rather than input-dependent
            inputs_hash = None
        if inputs_hash not in self._per_input_losses:
            self._per_input_losses[inputs_hash] = []
        self._per_input_losses[inputs_hash] += losses

    def add_update(self, updates, inputs=None):
        """Add updates to the layer.

        The updates may potentially be conditional on some inputs tensors,
        for instance batch norm updates are conditional on the layer's inputs.

        # Arguments
            updates: update op or list of update ops
                to add to the layer.
            inputs: input tensor or list of inputs tensors to mark
                the updates as conditional on these inputs.
                If None is passed, the updates are assumed unconditional.
        """
        if updates is None:
            return
        # Update self.updates
        updates = _to_list(updates)
        if not hasattr(self, 'updates'):
            self.updates = []
        try:
            self.updates += updates
        except AttributeError:
            # In case self.updates isn't settable
            # (i.e. it's a getter method).
            # In that case the `updates` property is
            # auto-computed and shouldn't be set.
            pass
        # Update self._per_input_updates
        if not hasattr(self, '_per_input_updates'):
            self._per_input_updates = {}
        if inputs is not None:
            inputs_hash = _object_list_uid(inputs)
        else:
            # Updates indexed by None are unconditional
            # rather than input-dependent
            inputs_hash = None
        if inputs_hash not in self._per_input_updates:
            self._per_input_updates[inputs_hash] = []
        self._per_input_updates[inputs_hash] += updates

    def get_updates_for(self, inputs):
        if not hasattr(self, '_per_input_updates'):
            return []
        if inputs is not None:
            inputs_hash = _object_list_uid(inputs)
        else:
            inputs_hash = None
        if inputs_hash in self._per_input_updates:
            return self._per_input_updates[inputs_hash]
        return []

    def get_losses_for(self, inputs):
        if not hasattr(self, '_per_input_losses'):
            return []
        if inputs is not None:
            inputs_hash = _object_list_uid(inputs)
        else:
            inputs_hash = None
        if inputs_hash in self._per_input_losses:
            return self._per_input_losses[inputs_hash]
        return []

    @property
    def weights(self):
        return self.trainable_weights + self.non_trainable_weights

    def set_weights(self, weights):
        """Sets the weights of the layer, from Numpy arrays.

        # Arguments
            weights: a list of Numpy arrays. The number
                of arrays and their shape must match
                number of the dimensions of the weights
                of the layer (i.e. it should match the
                output of `get_weights`).

        # Raises
            ValueError: If the provided weights list does not match the
                layer's specifications.
        """
        params = self.weights
        if len(params) != len(weights):
            raise ValueError('You called `set_weights(weights)` on layer "' +
                             self.name +
                             '" with a  weight list of length ' +
                             str(len(weights)) +
                             ', but the layer was expecting ' +
                             str(len(params)) +
                             ' weights. Provided weights: ' +
                             str(weights)[:50] + '...')
        if not params:
            return
        weight_value_tuples = []
        param_values = K.batch_get_value(params)
        for pv, p, w in zip(param_values, params, weights):
            if pv.shape != w.shape:
                raise ValueError('Layer weight shape ' +
                                 str(pv.shape) +
                                 ' not compatible with '
                                 'provided weight shape ' + str(w.shape))
            weight_value_tuples.append((p, w))
        K.batch_set_value(weight_value_tuples)

    def get_weights(self):
        """Returns the current weights of the layer.

        # Returns
            Weights values as a list of numpy arrays.
        """
        params = self.weights
        return K.batch_get_value(params)

    def get_config(self):
        """Returns the config of the layer.

        A layer config is a Python dictionary (serializable)
        containing the configuration of a layer.
        The same layer can be reinstantiated later
        (without its trained weights) from this configuration.

        The config of a layer does not include connectivity
        information, nor the layer class name. These are handled
        by `Container` (one layer of abstraction above).

        # Returns
            Python dictionary.
        """
        config = {'name': self.name,
                  'trainable': self.trainable}
        if hasattr(self, 'batch_input_shape'):
            config['batch_input_shape'] = self.batch_input_shape
        if hasattr(self, 'dtype'):
            config['dtype'] = self.dtype
        return config

    @classmethod
    def from_config(cls, config):
        """Creates a layer from its config.

        This method is the reverse of `get_config`,
        capable of instantiating the same layer from the config
        dictionary. It does not handle layer connectivity
        (handled by Container), nor weights (handled by `set_weights`).

        # Arguments
            config: A Python dictionary, typically the
                output of get_config.

        # Returns
            A layer instance.
        """
        return cls(**config)

    def count_params(self):
        """Count the total number of scalars composing the weights.

        # Returns
            An integer count.

        # Raises
            RuntimeError: if the layer isn't yet built
                (in which case its weights aren't yet defined).
        """
        if not self.built:
            if self.__class__.__name__ == 'Sequential':
                self.build()
            else:
                raise RuntimeError('You tried to call `count_params` on ' +
                                   self.name + ', but the layer isn\'t built. '
                                   'You can build it manually via: `' +
                                   self.name + '.build(batch_input_shape)`.')
        return sum([K.count_params(p) for p in self.weights])


class InputLayer(Layer):
    """Layer to be used as an entry point into a graph.

    It can either wrap an existing tensor (pass an `input_tensor` argument)
    or create its a placeholder tensor (pass arguments `input_shape`
    or `batch_input_shape` as well as `dtype`).

    # Arguments
        input_shape: Shape tuple, not including the batch axis.
        batch_size: Optional input batch size (integer or None).
        batch_input_shape: Shape tuple, including the batch axis.
        dtype: Datatype of the input.
        input_tensor: Optional tensor to use as layer input
            instead of creating a placeholder.
        sparse: Boolean, whether the placeholder created
            is meant to be sparse.
        name: Name of the layer (string).
    """

    def __init__(self, input_shape=None, batch_size=None,
                 batch_input_shape=None,
                 dtype=None, input_tensor=None, sparse=False, name=None):
        if not name:
            prefix = 'input'
            name = prefix + '_' + str(K.get_uid(prefix))
        super(InputLayer, self).__init__(dtype=dtype, name=name)

        self.trainable = False
        self.built = True
        self.sparse = sparse

        if input_shape and batch_input_shape:
            raise ValueError('Only provide the input_shape OR '
                             'batch_input_shape argument to '
                             'InputLayer, not both at the same time.')
        if input_tensor is not None:
            # Attempt automatic input shape inference.
            try:
                batch_input_shape = K.int_shape(input_tensor)
            except TypeError:
                if not input_shape and not batch_input_shape:
                    raise ValueError('InputLayer was provided '
                                     'an input_tensor argument, '
                                     'but its input shape cannot be '
                                     'automatically inferred. '
                                     'You should pass an input_shape or '
                                     'batch_input_shape argument.')
        if not batch_input_shape:
            if not input_shape:
                raise ValueError('An Input layer should be passed either '
                                 'a `batch_input_shape` or an `input_shape`.')
            else:
                batch_input_shape = (batch_size,) + tuple(input_shape)
        else:
            batch_input_shape = tuple(batch_input_shape)

        if not dtype:
            if input_tensor is None:
                dtype = K.floatx()
            else:
                dtype = K.dtype(input_tensor)

        self.batch_input_shape = batch_input_shape
        self.dtype = dtype

        if input_tensor is None:
            self.is_placeholder = True
            input_tensor = K.placeholder(shape=batch_input_shape,
                                         dtype=dtype,
                                         sparse=self.sparse,
                                         name=self.name)
        else:
            self.is_placeholder = False
            input_tensor._keras_shape = batch_input_shape
        # Create an input node to add to self.outbound_node
        # and set output_tensors' _keras_history.
        input_tensor._uses_learning_phase = False
        input_tensor._keras_history = (self, 0, 0)
        Node(self,
             inbound_layers=[],
             node_indices=[],
             tensor_indices=[],
             input_tensors=[input_tensor],
             output_tensors=[input_tensor],
             input_masks=[None],
             output_masks=[None],
             input_shapes=[batch_input_shape],
             output_shapes=[batch_input_shape])

    def get_config(self):
        config = {'batch_input_shape': self.batch_input_shape,
                  'dtype': self.dtype,
                  'sparse': self.sparse,
                  'name': self.name}
        return config


def Input(shape=None, batch_shape=None,
          name=None, dtype=K.floatx(), sparse=False,
          tensor=None):
    """`Input()` is used to instantiate a Keras tensor.

    A Keras tensor is a tensor object from the underlying backend
    (Theano or TensorFlow), which we augment with certain
    attributes that allow us to build a Keras model
    just by knowing the inputs and outputs of the model.

    For instance, if a, b and c and Keras tensors,
    it becomes possible to do:
    `model = Model(input=[a, b], output=c)`

    The added Keras attributes are:
        ._keras_shape: Integer shape tuple propagated
            via Keras-side shape inference.
        ._keras_history: Last layer applied to the tensor.
            the entire layer graph is retrievable from that layer,
            recursively.

    # Arguments
        shape: A shape tuple (integer), not including the batch size.
            For instance, `shape=(32,)` indicates that the expected input
            will be batches of 32-dimensional vectors.
        batch_shape: A shape tuple (integer), including the batch size.
            For instance, `batch_shape=(10, 32)` indicates that
            the expected input will be batches of 10 32-dimensional vectors.
            `batch_shape=(None, 32)` indicates batches of an arbitrary number
            of 32-dimensional vectors.
        name: An optional name string for the layer.
            Should be unique in a model (do not reuse the same name twice).
            It will be autogenerated if it isn't provided.
        dtype: The data type expected by the input, as a string
            (`float32`, `float64`, `int32`...)
        sparse: A boolean specifying whether the placeholder
            to be created is sparse.
        tensor: Optional existing tensor to wrap into the `Input` layer.
            If set, the layer will not create a placeholder tensor.

    # Returns
        A tensor.

    # Example

        ```python
        # this is a logistic regression in Keras
        x = Input(shape=(32,))
        y = Dense(16, activation='softmax')(x)
        model = Model(x, y)
        ```
    """
    if not batch_shape and tensor is None:
        assert shape, ('Please provide to Input either a `shape`'
                       ' or a `batch_shape` argument. Note that '
                       '`shape` does not include the batch '
                       'dimension.')
    if shape and not batch_shape:
        batch_shape = (None,) + tuple(shape)
    input_layer = InputLayer(batch_input_shape=batch_shape,
                             name=name, dtype=dtype,
                             sparse=sparse,
                             input_tensor=tensor)
    # Return tensor including _keras_shape and _keras_history.
    # Note that in this case train_output and test_output are the same pointer.
    outputs = input_layer.inbound_nodes[0].output_tensors
    if len(outputs) == 1:
        return outputs[0]
    else:
        return outputs


class Container(Layer):
    """A Container is a directed acyclic graph of layers.

    It is the topological form of a "model". A Model
    is simply a Container with added training routines.

    # Properties
        name
        inputs
        outputs
        input_layers
        output_layers
        input_spec (list of class instances)
            each entry describes one required input:
                - ndim
                - dtype
        trainable (boolean)
        input_shape
        output_shape
        inbound_nodes: list of nodes
        outbound_nodes: list of nodes
        trainable_weights (list of variables)
        non_trainable_weights (list of variables)
        constraints (list of tuples (weight, constraint))

    # Methods
        summary
        get_layer
        get_weights
        set_weights
        get_config
        get_output_shape_for

    # Class Methods
        from_config
    """

    @interfaces.legacy_model_constructor_support
    def __init__(self, inputs, outputs, name=None):
        # Handle `name` argument.
        if not name:
            prefix = self.__class__.__name__.lower()
            name = prefix + '_' + str(K.get_uid(prefix))
        self.name = name

        self.supports_masking = False
        self.trainable = True

        # Container-specific properties.
        if isinstance(inputs, (list, tuple)):
            self.inputs = list(inputs)  # Tensor or list of tensors.
        else:
            self.inputs = [inputs]
        if isinstance(outputs, (list, tuple)):
            self.outputs = list(outputs)
        else:
            self.outputs = [outputs]

        # Check for redundancy in inputs.
        inputs_set = set(self.inputs)
        if len(inputs_set) != len(self.inputs):
            raise ValueError('The list of inputs passed to the model '
                             'is redundant. '
                             'All inputs should only appear once.'
                             ' Found: ' + str(self.inputs))

        # List of initial layers (1 to 1 mapping with self.inputs,
        # hence the same layer might appear twice)
        self.input_layers = []
        self.input_layers_node_indices = []
        self.input_layers_tensor_indices = []
        # list of layers (1 to 1 mapping with self.inputs,
        # hence the same layer might appear twice)
        self.output_layers = []
        self.output_layers_node_indices = []
        self.output_layers_tensor_indices = []
        # all layers in order of horizontal graph traversal.
        # Entries are unique. Includes input and output layers.
        self.layers = []

        # This is for performance optimization
        # when calling the Container on new inputs.
        # every time the Container is called on a set on input tensors,
        # we compute the output tensors,
        # output masks and output shapes in one pass,
        # then cache them here. When of of these output is queried later,
        # we retrieve it from there instead of recomputing it.
        self._output_mask_cache = {}
        self._output_tensor_cache = {}
        self._output_shape_cache = {}

        # User-provided arguments validation.
        for x in self.inputs:
            # Check that x is a Keras tensor.
            if not hasattr(x, '_keras_history'):
                cls_name = self.__class__.__name__
                raise TypeError('Input tensors to a ' + cls_name + ' ' +
                                'must be Keras tensors. Found: ' + str(x) +
                                ' (missing Keras metadata).')
            # Check that x is an input tensor.
            layer, node_index, tensor_index = x._keras_history
            if len(layer.inbound_nodes) > 1 or (layer.inbound_nodes and layer.inbound_nodes[0].inbound_layers):
                cls_name = self.__class__.__name__
                warnings.warn(cls_name + ' inputs must come from '
                              'a Keras Input layer, '
                              'they cannot be the output of '
                              'a previous non-Input layer. '
                              'Here, a tensor specified as '
                              'input to "' + self.name +
                              '" was not an Input tensor, '
                              'it was generated by layer ' +
                              layer.name + '.\n'
                              'Note that input tensors are '
                              'instantiated via `tensor = Input(shape)`.\n'
                              'The tensor that caused the issue was: ' +
                              str(x.name))
        for x in self.outputs:
            if not hasattr(x, '_keras_history'):
                cls_name = self.__class__.__name__
                raise TypeError('Output tensors to a ' + cls_name + ' must be '
                                'Keras tensors. Found: ' + str(x))
        # Build self.output_layers:
        for x in self.outputs:
            layer, node_index, tensor_index = x._keras_history
            self.output_layers.append(layer)
            self.output_layers_node_indices.append(node_index)
            self.output_layers_tensor_indices.append(tensor_index)

        # Fill in the output mask cache.
        masks = []
        for x in self.inputs:
            layer, node_index, tensor_index = x._keras_history
            node = layer.inbound_nodes[node_index]
            mask = node.output_masks[tensor_index]
            masks.append(mask)
        mask_cache_key = ','.join([str(id(x)) for x in self.inputs])
        mask_cache_key += '_' + ','.join([str(id(x)) for x in masks])
        masks = []
        for x in self.outputs:
            layer, node_index, tensor_index = x._keras_history
            node = layer.inbound_nodes[node_index]
            mask = node.output_masks[tensor_index]
            masks.append(mask)
        if len(masks) == 1:
            mask = masks[0]
        else:
            mask = masks
        self._output_mask_cache[mask_cache_key] = mask

        # Build self.input_layers:
        for x in self.inputs:
            layer, node_index, tensor_index = x._keras_history
            # It's supposed to be an input layer, so only one node
            # and one tensor output.
            assert node_index == 0
            assert tensor_index == 0
            self.input_layers.append(layer)
            self.input_layers_node_indices.append(node_index)
            self.input_layers_tensor_indices.append(tensor_index)

        # Build self.input_names and self.output_names.
        self.input_names = []
        self.output_names = []
        self._feed_input_names = []
        self._feed_inputs = []
        self._feed_input_shapes = []
        for i, layer in enumerate(self.input_layers):
            self.input_names.append(layer.name)
            if layer.is_placeholder:
                self._feed_input_names.append(layer.name)
                self._feed_inputs.append(layer.input)
                self._feed_input_shapes.append(self.inputs[i]._keras_shape)
        for layer in self.output_layers:
            self.output_names.append(layer.name)

        self.internal_input_shapes = [x._keras_shape for x in self.inputs]
        self.internal_output_shapes = [x._keras_shape for x in self.outputs]

        # Container_nodes: set of nodes included in the graph
        # (not all nodes included in the layers
        # are relevant to the current graph).
        container_nodes = set()  # ids of all nodes relevant to the Container
        nodes_depths = {}  # dict {node: depth value}
        layers_depths = {}  # dict {layer: depth value}
        layer_indices = {}  # dict {layer: index in traversal}

        def make_node_marker(node, depth):
            return str(id(node)) + '-' + str(depth)

        def build_map_of_graph(tensor, seen_nodes=None, depth=0,
                               layer=None, node_index=None, tensor_index=None):
            """Builds a map of the graph of layers.

            This recursively updates the maps `nodes_depths`,
            `layers_depths` and the set `container_nodes`.

            Does not try to detect cycles in the graph.

            # Arguments
                tensor: Some tensor in a graph.
                seen_nodes: Set of node ids ("{layer.name}_ib-{node_index}")
                    of nodes seen so far. Useful to prevent infinite loops.
                depth: Current depth in the graph (0 = last output).
                layer: Layer from which `tensor` comes from. If not provided,
                    will be obtained from `tensor._keras_history`.
                node_index: Node index from which `tensor` comes from.
                tensor_index: Tensor_index from which `tensor` comes from.
            """
            seen_nodes = seen_nodes or set()
            if not layer or node_index is None or tensor_index is None:
                layer, node_index, tensor_index = tensor._keras_history
            node = layer.inbound_nodes[node_index]

            # Prevent cycles.
            seen_nodes.add(make_node_marker(node, depth))

            node_key = layer.name + '_ib-' + str(node_index)
            # Update container_nodes.
            container_nodes.add(node_key)
            # Update nodes_depths.
            node_depth = nodes_depths.get(node)
            if node_depth is None:
                nodes_depths[node] = depth
            else:
                nodes_depths[node] = max(depth, node_depth)
            # Update layers_depths.
            previously_seen_depth = layers_depths.get(layer)
            if previously_seen_depth is None:
                current_depth = depth
            else:
                current_depth = max(depth, previously_seen_depth)
            layers_depths[layer] = current_depth
            if layer not in layer_indices:
                layer_indices[layer] = len(layer_indices)

            # Propagate to all previous tensors connected to this node.
            for i in range(len(node.inbound_layers)):
                x = node.input_tensors[i]
                layer = node.inbound_layers[i]
                node_index = node.node_indices[i]
                tensor_index = node.tensor_indices[i]
                next_node = layer.inbound_nodes[node_index]
                # use node_marker to prevent cycles
                node_marker = make_node_marker(next_node, current_depth + 1)
                if node_marker not in seen_nodes:
                    build_map_of_graph(x, seen_nodes, current_depth + 1,
                                       layer, node_index, tensor_index)

        for x in self.outputs:
            seen_nodes = set()
            build_map_of_graph(x, seen_nodes, depth=0)

        # Build a dict {depth: list of nodes with this depth}
        nodes_by_depth = {}
        for node, depth in nodes_depths.items():
            if depth not in nodes_by_depth:
                nodes_by_depth[depth] = []
            nodes_by_depth[depth].append(node)

        # Build a dict {depth: list of layers with this depth}
        layers_by_depth = {}
        for layer, depth in layers_depths.items():
            if depth not in layers_by_depth:
                layers_by_depth[depth] = []
            layers_by_depth[depth].append(layer)

        # Get sorted list of layer depths.
        depth_keys = list(layers_by_depth.keys())
        depth_keys.sort(reverse=True)

        # Set self.layers and self.layers_by_depth.
        layers = []
        for depth in depth_keys:
            layers_for_depth = layers_by_depth[depth]
            # Container.layers needs to have a deterministic order:
            # here we order them by traversal order.
            layers_for_depth.sort(key=lambda x: layer_indices[x])
            for layer in layers_for_depth:
                layers.append(layer)
        self.layers = layers
        self.layers_by_depth = layers_by_depth

        # Get sorted list of node depths.
        depth_keys = list(nodes_by_depth.keys())
        depth_keys.sort(reverse=True)

        # Check that all tensors required are computable.
        # computable_tensors: all tensors in the graph
        # that can be computed from the inputs provided.
        computable_tensors = []
        for x in self.inputs:
            computable_tensors.append(x)

        layers_with_complete_input = []  # To provide a better error msg.
        for depth in depth_keys:
            for node in nodes_by_depth[depth]:
                layer = node.outbound_layer
                if layer:
                    for x in node.input_tensors:
                        if x not in computable_tensors:
                            raise RuntimeError(
                                'Graph disconnected: '
                                'cannot obtain value for tensor ' +
                                str(x) + ' at layer "' + layer.name + '". '
                                'The following previous layers '
                                'were accessed without issue: ' +
                                str(layers_with_complete_input))
                    for x in node.output_tensors:
                        computable_tensors.append(x)
                    layers_with_complete_input.append(layer.name)

        # Set self.nodes and self.nodes_by_depth.
        self.container_nodes = container_nodes
        self.nodes_by_depth = nodes_by_depth

        # Ensure name unicity, which will be crucial for serialization
        # (since serialized nodes refer to layers by their name).
        all_names = [layer.name for layer in self.layers]
        for name in all_names:
            if all_names.count(name) != 1:
                raise RuntimeError('The name "' + name + '" is used ' +
                                   str(all_names.count(name)) +
                                   ' times in the model. '
                                   'All layer names should be unique.')

        # Layer parameters.
        # The new container starts with a single inbound node
        # for its inputs, and no outbound nodes.
        self.outbound_nodes = []  # Will be appended to by future calls to __call__
        self.inbound_nodes = []  # Will be appended to below, and by future calls to __call__
        # Create the node linking internal inputs to internal outputs.
        Node(outbound_layer=self,
             inbound_layers=[],
             node_indices=[],
             tensor_indices=[],
             input_tensors=self.inputs,
             output_tensors=self.outputs,
             # No container-level masking for now.
             input_masks=[None for _ in self.inputs],
             output_masks=[None for _ in self.outputs],
             input_shapes=[x._keras_shape for x in self.inputs],
             output_shapes=[x._keras_shape for x in self.outputs])
        self.built = True

        # The following are implemented as property functions:
        # self.constraints
        # self.trainable_weights
        # self.non_trainable_weights
        # self.input_spec

    def get_layer(self, name=None, index=None):
        """Retrieves a layer based on either its name (unique) or index.

        Indices are based on order of horizontal graph traversal (bottom-up).

        # Arguments
            name: String, name of layer.
            index: Integer, index of layer.

        # Returns
            A layer instance.

        # Raises
            ValueError: In case of invalid layer name or index.
        """
        # It would be unreliable to build a dictionary
        # based on layer names, because names can potentially
        # be changed at any point by the user
        # without the container being notified of it.
        if index is not None:
            if len(self.layers) <= index:
                raise ValueError('Was asked to retrieve layer at index ' +
                                 str(index) + ' but model only has ' +
                                 str(len(self.layers)) + ' layers.')
            else:
                return self.layers[index]
        else:
            if not name:
                raise ValueError('Provide either a layer name or layer index.')
        layer = None
        for layer in self.layers:
            if layer.name == name:
                return layer
        if not layer:
            raise ValueError('No such layer: ' + name)

    @property
    def updates(self):
        """Retrieve the model's updates.

        Will only include updates that are either
        inconditional, or conditional on inputs to this model
        (e.g. will not include updates that depend on tensors
        that aren't inputs to this model).

        # Returns
            A list of update ops.
        """
        updates = []
        for layer in self.layers:
            if hasattr(layer, 'updates'):
                if len(layer.inbound_nodes) == 1:
                    updates += layer.updates
                else:
                    # Collect updates that are dependent on inputs
                    # that are part of the model.
                    for node_index, node in enumerate(layer.inbound_nodes):
                        node_key = layer.name + '_ib-' + str(node_index)
                        if node_key in self.container_nodes:
                            # The model owns this layer node.
                            inputs = node.input_tensors
                            updates += layer.get_updates_for(inputs)
                    # Collect unconditional updates.
                    updates += layer.get_updates_for(None)
        return updates

    @property
    def losses(self):
        """Retrieve the model's losses.

        Will only include losses that are either
        inconditional, or conditional on inputs to this model
        (e.g. will not include losses that depend on tensors
        that aren't inputs to this model).

        # Returns
            A list of loss tensors.
        """
        losses = []
        # Retrieve losses for all internal layers.
        for layer in self.layers:
            if hasattr(layer, 'losses'):
                if len(layer.inbound_nodes) == 1:
                    losses += layer.losses
                else:
                    # Collect losses that are dependent on inputs
                    # that are part of the model.
                    for node_index, node in enumerate(layer.inbound_nodes):
                        node_key = layer.name + '_ib-' + str(node_index)
                        if node_key in self.container_nodes:
                            # The model owns this layer node.
                            inputs = node.input_tensors
                            losses += layer.get_losses_for(inputs)
                    # Collect unconditional losses.
                    losses += layer.get_losses_for(None)
        # Add any potential unconditional model-level loss.
        if hasattr(self, '_per_input_losses'):
            losses += self._per_input_losses.get(None, [])
        return losses

    @property
    def uses_learning_phase(self):
        return any([x._uses_learning_phase for x in self.outputs])

    @property
    def stateful(self):
        return any([(hasattr(layer, 'stateful') and layer.stateful) for layer in self.layers])

    def reset_states(self):
        for layer in self.layers:
            if hasattr(layer, 'reset_states') and getattr(layer, 'stateful', False):
                layer.reset_states()

    @property
    def state_updates(self):
        """Returns the `updates` from all layers that are stateful.

        This is useful for separating training updates and
        state updates, e.g. when we need to update a layer's internal state
        during prediction.

        # Returns
            A list of update ops.
        """
        state_updates = []
        for layer in self.layers:
            if getattr(layer, 'stateful', False):
                if hasattr(layer, 'updates'):
                    state_updates += layer.updates
        return state_updates

    @property
    def constraints(self):
        cons = {}
        for layer in self.layers:
            for key, value in layer.constraints.items():
                if key in cons and cons[key] != value:
                    raise ValueError('Received multiple constraints '
                                     'for one weight tensor: ' + str(key))
                cons[key] = value
        return cons

    @property
    def trainable_weights(self):
        if not self.trainable:
            return []
        weights = []
        for layer in self.layers:
            weights += layer.trainable_weights
        return weights

    @property
    def non_trainable_weights(self):
        weights = []
        for layer in self.layers:
            weights += layer.non_trainable_weights
        if not self.trainable:
            trainable_weights = []
            for layer in self.layers:
                trainable_weights += layer.trainable_weights
            return trainable_weights + weights
        return weights

    def get_weights(self):
        """Retrieves the weights of the model.

        # Returns
            A flat list of Numpy arrays.
        """
        weights = []
        for layer in self.layers:
            weights += layer.weights
        return K.batch_get_value(weights)

    def set_weights(self, weights):
        """Sets the weights of the model.

        # Arguments
            weights: A list of Numpy arrays with shapes and types matching
                the output of `model.get_weights()`.
        """
        tuples = []
        for layer in self.layers:
            num_param = len(layer.weights)
            layer_weights = weights[:num_param]
            for sw, w in zip(layer.weights, layer_weights):
                tuples.append((sw, w))
            weights = weights[num_param:]
        K.batch_set_value(tuples)

    @property
    def input_spec(self):
        """Gets the model's input specs.

        # Returns
            A list of `InputSpec` instances (one per input to the model)
                or a single instance if the model has only one input.
        """
        specs = []
        for layer in getattr(self, 'input_layers', []):
            if layer.input_spec is None:
                specs.append(None)
            else:
                if not isinstance(layer.input_spec, list):
                    raise TypeError('Layer ' + layer.name +
                                    ' has an input_spec attribute that '
                                    'is not a list. We expect a list. '
                                    'Found input_spec = ' +
                                    str(layer.input_spec))
                specs += layer.input_spec
        if len(specs) == 1:
            return specs[0]
        return specs

    def call(self, inputs, mask=None):
        """Call the model on new inputs.

        In this case `call` just reapplies
        all ops in the graph to the new inputs
        (e.g. build a new computational graph from the provided inputs).

        A model is callable on non-Keras tensors.

        # Arguments
            inputs: A tensor or list of tensors.
            mask: A mask or list of masks. A mask can be
                either a tensor or None (no mask).

        # Returns
            A tensor if there is a single output, or
            a list of tensors if there are more than one outputs.
        """
        inputs = _to_list(inputs)
        if mask is None:
            masks = [None for _ in range(len(inputs))]
        else:
            masks = _to_list(mask)
        cache_key = ','.join([str(id(x)) for x in inputs])
        cache_key += '_' + ','.join([str(id(x)) for x in masks])
        if cache_key in self._output_tensor_cache:
            return self._output_tensor_cache[cache_key]
        else:
            output_tensors, _, _ = self.run_internal_graph(inputs, masks)
            return output_tensors

    def compute_mask(self, inputs, mask):
        inputs = _to_list(inputs)
        if mask is None:
            masks = [None for _ in range(len(inputs))]
        else:
            masks = _to_list(mask)
        cache_key = ','.join([str(id(x)) for x in inputs])
        cache_key += '_' + ','.join([str(id(x)) for x in masks])
        if cache_key in self._output_mask_cache:
            return self._output_mask_cache[cache_key]
        else:
            _, output_masks, _ = self.run_internal_graph(inputs, masks)
            return output_masks

    def compute_output_shape(self, input_shape):
        input_shapes = _to_list(input_shape)
        if len(input_shapes) != len(self.input_layers):
            raise ValueError('Invalid input_shape argument ' +
                             str(input_shape) + ': model has ' +
                             str(len(self.input_layers)) + ' tensor inputs.')

        cache_key = ','.join([str(x) for x in input_shapes])
        if cache_key in self._output_shape_cache:
            output_shapes = self._output_shape_cache[cache_key]
            if isinstance(output_shapes, list) and len(output_shapes) == 1:
                return output_shapes[0]
            return output_shapes
        else:
            # Bad luck, we have to run the graph manually.
            layers_to_output_shapes = {}
            for i in range(len(input_shapes)):
                layer = self.input_layers[i]
                input_shape = input_shapes[i]
                # It's an input layer: get_output_shape_for is identity,
                # and there is only one node and one tensor output.
                shape_key = layer.name + '_0_0'
                layers_to_output_shapes[shape_key] = input_shape

            depth_keys = list(self.nodes_by_depth.keys())
            depth_keys.sort(reverse=True)
            # Iterate over nodes, by depth level.
            if len(depth_keys) > 1:
                for depth in depth_keys:
                    nodes = self.nodes_by_depth[depth]
                    for node in nodes:
                        # This is always a single layer, never a list.
                        layer = node.outbound_layer
                        if layer in self.input_layers:
                            # We've already covered the input layers
                            # a few lines above.
                            continue
                        # Potentially redundant list,
                        # same size of node.input_tensors.
                        input_shapes = []
                        for j in range(len(node.inbound_layers)):
                            inbound_layer = node.inbound_layers[j]
                            node_index = node.node_indices[j]
                            tensor_index = node.tensor_indices[j]
                            shape_key = inbound_layer.name + '_%s_%s' % (node_index, tensor_index)
                            input_shape = layers_to_output_shapes[shape_key]
                            input_shapes.append(input_shape)

                        if len(input_shapes) == 1:
                            output_shape = layer.compute_output_shape(input_shapes[0])
                        else:
                            output_shape = layer.compute_output_shape(input_shapes)

                        output_shapes = _to_list(output_shape)
                        node_index = layer.inbound_nodes.index(node)
                        for j in range(len(output_shapes)):
                            shape_key = layer.name + '_%s_%s' % (node_index, j)
                            layers_to_output_shapes[shape_key] = output_shapes[j]

            # Read final output shapes from layers_to_output_shapes.
            output_shapes = []
            output_shape_keys = []
            for i in range(len(self.output_layers)):
                layer = self.output_layers[i]
                node_index = self.output_layers_node_indices[i]
                tensor_index = self.output_layers_tensor_indices[i]
                shape_key = layer.name + '_%s_%s' % (node_index, tensor_index)
                output_shape_keys.append(shape_key)

            for i, key in enumerate(output_shape_keys):
                assert key in layers_to_output_shapes
                output_shapes.append(layers_to_output_shapes[key])
            # Store in cache.
            self._output_shape_cache[cache_key] = output_shapes
            if isinstance(output_shapes, list) and len(output_shapes) == 1:
                return output_shapes[0]
            return output_shapes

    def run_internal_graph(self, inputs, masks=None):
        """Computes output tensors for new inputs.

        # Note:
            - Expects `inputs` to be a list (potentially with 1 element).
            - Can be run on non-Keras tensors.

        # Arguments
            inputs: List of tensors
            masks: List of masks (tensors or None).

        # Returns
            Three lists: output_tensors, output_masks, output_shapes
        """
        if masks is None:
            masks = [None for _ in range(len(inputs))]

        # Dictionary mapping reference tensors to tuples
        # (computed tensor, compute mask)
        # we assume a 1:1 mapping from tensor to mask
        # TODO: raise exception when a `.compute_mask()` call
        # does not return a list the same size as `call`
        tensor_map = {}
        for x, y, mask in zip(self.inputs, inputs, masks):
            tensor_map[str(id(x))] = (y, mask)

        depth_keys = list(self.nodes_by_depth.keys())
        depth_keys.sort(reverse=True)
        for depth in depth_keys:
            nodes = self.nodes_by_depth[depth]
            for node in nodes:
                # This is always a single layer, never a list.
                layer = node.outbound_layer

                reference_input_tensors = node.input_tensors
                reference_output_tensors = node.output_tensors

                # If all previous input tensors are available in tensor_map,
                # then call node.inbound_layer on them.
                computed_data = []  # List of tuples (input, mask).
                for x in reference_input_tensors:
                    if str(id(x)) in tensor_map:
                        computed_data.append(tensor_map[str(id(x))])
                if len(computed_data) == len(reference_input_tensors):
                    # call layer
                    with K.name_scope(layer.name):
                        if node.arguments:
                            kwargs = node.arguments
                        else:
                            kwargs = {}
                        if len(computed_data) == 1:
                            computed_tensor, computed_mask = computed_data[0]
                            if 'mask' in inspect.getargspec(layer.call).args:
                                if 'mask' not in kwargs:
                                    kwargs['mask'] = computed_mask
                            output_tensors = _to_list(layer.call(computed_tensor, **kwargs))
                            output_masks = _to_list(layer.compute_mask(computed_tensor,
                                                                       computed_mask))
                            computed_tensors = [computed_tensor]
                            computed_masks = [computed_mask]
                        else:
                            computed_tensors = [x[0] for x in computed_data]
                            computed_masks = [x[1] for x in computed_data]
                            if 'mask' in inspect.getargspec(layer.call).args:
                                if 'mask' not in kwargs:
                                    kwargs['mask'] = computed_masks
                            output_tensors = _to_list(layer.call(computed_tensors, **kwargs))
                            output_masks = _to_list(layer.compute_mask(computed_tensors,
                                                                       computed_masks))

                    # Update model updates and losses:
                    layer_inputs = [x[0] for x in computed_data]
                    # Keep track of updates that depend on the inputs
                    # (e.g. BN updates).
                    self.add_update(layer.get_updates_for(layer_inputs), inputs)
                    # Keep track of unconditional updates (e.g. a counter).
                    self.add_update(layer.get_updates_for(None), None)
                    # Keep track of losses that depend on the inputs
                    # (e.g. activity regularizers).
                    self.add_loss(layer.get_losses_for(layer_inputs), inputs)
                    # Keep track of unconditional losses
                    # (e.g. weight regularizers).
                    self.add_loss(layer.get_losses_for(None), None)

                    # Update _keras_shape.
                    if all([hasattr(x, '_keras_shape') for x in computed_tensors]):
                        if len(computed_tensors) == 1:
                            shapes = _to_list(layer.compute_output_shape(computed_tensors[0]._keras_shape))
                            uses_learning_phase = computed_tensors[0]._uses_learning_phase
                        else:
                            shapes = _to_list(layer.compute_output_shape([x._keras_shape for x in computed_tensors]))
                            uses_learning_phase = any([x._uses_learning_phase for x in computed_tensors])
                        for x, s in zip(output_tensors, shapes):
                            x._keras_shape = s
                            x._uses_learning_phase = getattr(x, '_uses_learning_phase', False) or uses_learning_phase

                    # Update tensor_map.
                    for x, y, mask in zip(reference_output_tensors, output_tensors, output_masks):
                        tensor_map[str(id(x))] = (y, mask)

        output_tensors = []
        output_masks = []
        output_shapes = []
        for x in self.outputs:
            assert str(id(x)) in tensor_map, 'Could not compute output ' + str(x)
            tensor, mask = tensor_map[str(id(x))]
            if hasattr(tensor, '_keras_shape') and output_shapes is not None:
                shape = tensor._keras_shape
                output_shapes.append(shape)
            else:
                output_shapes = None
            output_tensors.append(tensor)
            output_masks.append(mask)

        # Update cache;
        # keys are based on ids on input tensors and inputs masks.
        cache_key = ','.join([str(id(x)) for x in inputs])
        cache_key += '_' + ','.join([str(id(x)) for x in masks])

        if len(output_tensors) == 1:
            output_tensors = output_tensors[0]
            self._output_tensor_cache[cache_key] = output_tensors
        else:
            self._output_tensor_cache[cache_key] = output_tensors

        if len(output_masks) == 1:
            output_masks = output_masks[0]
            self._output_mask_cache[cache_key] = output_masks
        else:
            self._output_mask_cache[cache_key] = output_masks

        if output_shapes is not None:
            input_shapes = [x._keras_shape for x in inputs]
            cache_key = ','.join([str(x) for x in input_shapes])
            if len(output_shapes) == 1:
                output_shapes = output_shapes[0]
                self._output_shape_cache[cache_key] = output_shapes
            else:
                self._output_shape_cache[cache_key] = output_shapes
        return output_tensors, output_masks, output_shapes

    def get_config(self):
        config = {
            'name': self.name,
        }
        node_conversion_map = {}
        for layer in self.layers:
            if issubclass(layer.__class__, Container):
                # Containers start with a pre-existing node
                # linking their input to output.
                kept_nodes = 1
            else:
                kept_nodes = 0
            for original_node_index, node in enumerate(layer.inbound_nodes):
                node_key = layer.name + '_ib-' + str(original_node_index)
                if node_key in self.container_nodes:
                    node_conversion_map[node_key] = kept_nodes
                    kept_nodes += 1
        layer_configs = []
        for layer in self.layers:  # From the earliest layers on.
            layer_class_name = layer.__class__.__name__
            layer_config = layer.get_config()
            filtered_inbound_nodes = []
            for original_node_index, node in enumerate(layer.inbound_nodes):
                node_key = layer.name + '_ib-' + str(original_node_index)
                if node_key in self.container_nodes:
                    # The node is relevant to the model:
                    # add to filtered_inbound_nodes.
                    if node.arguments:
                        try:
                            json.dumps(node.arguments)
                            kwargs = node.arguments
                        except TypeError:
                            warnings.warn(
                                'Layer ' + layer.name +
                                ' was passed non-serializable keyword arguments: ' +
                                str(node.arguments) + '. They will not be included '
                                'in the serialized model (and thus will be missing '
                                'at deserialization time).')
                            kwargs = {}
                    else:
                        kwargs = {}
                    if node.inbound_layers:
                        node_data = []
                        for i in range(len(node.inbound_layers)):
                            inbound_layer = node.inbound_layers[i]
                            node_index = node.node_indices[i]
                            tensor_index = node.tensor_indices[i]
                            node_key = inbound_layer.name + '_ib-' + str(node_index)
                            new_node_index = node_conversion_map.get(node_key, 0)
                            node_data.append([inbound_layer.name,
                                              new_node_index,
                                              tensor_index,
                                              kwargs])
                        filtered_inbound_nodes.append(node_data)
            layer_configs.append({
                'name': layer.name,
                'class_name': layer_class_name,
                'config': layer_config,
                'inbound_nodes': filtered_inbound_nodes,
            })
        config['layers'] = layer_configs

        # Gather info about inputs and outputs.
        model_inputs = []
        for i in range(len(self.input_layers)):
            layer = self.input_layers[i]
            node_index = self.input_layers_node_indices[i]
            node_key = layer.name + '_ib-' + str(node_index)
            new_node_index = node_conversion_map[node_key]
            tensor_index = self.input_layers_tensor_indices[i]
            model_inputs.append([layer.name, new_node_index, tensor_index])
        config['input_layers'] = model_inputs
        model_outputs = []
        for i in range(len(self.output_layers)):
            layer = self.output_layers[i]
            node_index = self.output_layers_node_indices[i]
            node_key = layer.name + '_ib-' + str(node_index)
            new_node_index = node_conversion_map[node_key]
            tensor_index = self.output_layers_tensor_indices[i]
            model_outputs.append([layer.name, new_node_index, tensor_index])
        config['output_layers'] = model_outputs
        return copy.deepcopy(config)

    @classmethod
    def from_config(cls, config, custom_objects=None):
        """Instantiates a Model from its config (output of `get_config()`).

        # Arguments
            config: Model config dictionary.
            custom_objects: Optional dictionary mapping names
                (strings) to custom classes or functions to be
                considered during deserialization.

        # Returns
            A model instance.

        # Raises
            ValueError: In case of improperly formatted config dict.
        """
        # layer instances created during
        # the graph reconstruction process
        created_layers = {}

        def process_layer(layer_data):
            """Deserialize a layer, then call it on appropriate inputs.

            # Arguments
                layer_data: layer config dict.

            # Raises
                ValueError: In case of improperly formatted `layer_data` dict.
            """
            layer_name = layer_data['name']

            # Instantiate layer.
            from ..layers import deserialize as deserialize_layer
            layer = deserialize_layer(layer_data,
                                      custom_objects=custom_objects)
            created_layers[layer_name] = layer

            # Gather layer inputs.
            inbound_nodes_data = layer_data['inbound_nodes']
            for node_data in inbound_nodes_data:
                input_tensors = []
                for input_data in node_data:
                    inbound_layer_name = input_data[0]
                    inbound_node_index = input_data[1]
                    inbound_tensor_index = input_data[2]
                    if len(input_data) == 3:
                        kwargs = {}
                    elif len(input_data) == 4:
                        kwargs = input_data[3]
                    else:
                        raise ValueError('Improperly formatted model config.')
                    if inbound_layer_name not in created_layers:
                        raise ValueError('Missing layer: ' + inbound_layer_name)
                    inbound_layer = created_layers[inbound_layer_name]
                    inbound_node = inbound_layer.inbound_nodes[inbound_node_index]
                    input_tensors.append(inbound_node.output_tensors[inbound_tensor_index])
                # Call layer on its inputs, thus creating the node
                # and building the layer if needed.
                if input_tensors:
                    if len(input_tensors) == 1:
                        layer(input_tensors[0], **kwargs)
                    else:
                        layer(input_tensors, **kwargs)

        for layer_data in config['layers']:
            process_layer(layer_data)

        name = config.get('name')
        input_tensors = []
        output_tensors = []
        for layer_data in config['input_layers']:
            layer_name, node_index, tensor_index = layer_data
            assert layer_name in created_layers
            layer = created_layers[layer_name]
            layer_output_tensors = layer.inbound_nodes[node_index].output_tensors
            input_tensors.append(layer_output_tensors[tensor_index])
        for layer_data in config['output_layers']:
            layer_name, node_index, tensor_index = layer_data
            assert layer_name in created_layers
            layer = created_layers[layer_name]
            layer_output_tensors = layer.inbound_nodes[node_index].output_tensors
            output_tensors.append(layer_output_tensors[tensor_index])
        return cls(inputs=input_tensors, outputs=output_tensors, name=name)

    def save(self, filepath, overwrite=True):
        """Save the model to a single HDF5 file.

        The savefile includes:
            - The model architecture, allowing to re-instantiate the model.
            - The model weights.
            - The state of the optimizer, allowing to resume training
                exactly where you left off.

        This allows you to save the entirety of the state of a model
        in a single file.

        Saved models can be reinstantiated via `keras.models.load_model`.
        The model returned by `load_model`
        is a compiled model ready to be used (unless the saved model
        was never compiled in the first place).

        # Arguments
            filepath: String, path to the file to save the weights to.
            overwrite: Whether to silently overwrite any existing file at the
                target location, or provide the user with a manual prompt.

        # Example

        ```python
        from keras.models import load_model

        model.save('my_model.h5')  # creates a HDF5 file 'my_model.h5'
        del model  # deletes the existing model

        # returns a compiled model
        # identical to the previous one
        model = load_model('my_model.h5')
        ```
        """
        from ..models import save_model
        save_model(self, filepath, overwrite)

    def save_weights(self, filepath, overwrite=True):
        """Dumps all layer weights to a HDF5 file.

        The weight file has:
            - `layer_names` (attribute), a list of strings
                (ordered names of model layers).
            - For every layer, a `group` named `layer.name`
                - For every such layer group, a group attribute `weight_names`,
                    a list of strings
                    (ordered names of weights tensor of the layer).
                - For every weight in the layer, a dataset
                    storing the weight value, named after the weight tensor.

        # Arguments
            filepath: String, path to the file to save the weights to.
            overwrite: Whether to silently overwrite any existing file at the
                target location, or provide the user with a manual prompt.

        # Raises
            ImportError: If h5py is not available.
        """
        if h5py is None:
            raise ImportError('`save_weights` requires h5py.')
        # If file exists and should not be overwritten:
        if not overwrite and os.path.isfile(filepath):
            proceed = ask_to_proceed_with_overwrite(filepath)
            if not proceed:
                return
        f = h5py.File(filepath, 'w')
        save_weights_to_hdf5_group(f, self.layers)
        f.flush()
        f.close()

    def load_weights(self, filepath, by_name=False):
        """Loads all layer weights from a HDF5 save file.

        If `by_name` is False (default) weights are loaded
        based on the network's topology, meaning the architecture
        should be the same as when the weights were saved.
        Note that layers that don't have weights are not taken
        into account in the topological ordering, so adding or
        removing layers is fine as long as they don't have weights.

        If `by_name` is True, weights are loaded into layers
        only if they share the same name. This is useful
        for fine-tuning or transfer-learning models where
        some of the layers have changed.

        # Arguments
            filepath: String, path to the weights file to load.
            by_name: Boolean, whether to load weights by name
                or by topological order.

        # Raises
            ImportError: If h5py is not available.
        """
        if h5py is None:
            raise ImportError('`load_weights` requires h5py.')
        f = h5py.File(filepath, mode='r')
        if 'layer_names' not in f.attrs and 'model_weights' in f:
            f = f['model_weights']
        if by_name:
            load_weights_from_hdf5_group_by_name(f, self.layers)
        else:
            load_weights_from_hdf5_group(f, self.layers)

        if hasattr(f, 'close'):
            f.close()

    def _updated_config(self):
        """Util hared between different serialization methods.

        # Returns
            Model config with Keras version information added.
        """
        from .. import __version__ as keras_version

        config = self.get_config()
        model_config = {
            'class_name': self.__class__.__name__,
            'config': config,
            'keras_version': keras_version,
            'backend': K.backend()
        }
        return model_config

    def to_json(self, **kwargs):
        """Returns a JSON string containing the network configuration.

        To load a network from a JSON save file, use
        `keras.models.model_from_json(json_string, custom_objects={})`.

        # Arguments
            **kwargs: Additional keyword arguments
                to be passed to `json.dumps()`.

        # Returns
            A JSON string.
        """
        def get_json_type(obj):
            # If obj is any numpy type
            if type(obj).__module__ == np.__name__:
                return obj.item()

            # If obj is a python 'type'
            if type(obj).__name__ == type.__name__:
                return obj.__name__

            raise TypeError('Not JSON Serializable:', obj)

        model_config = self._updated_config()
        return json.dumps(model_config, default=get_json_type, **kwargs)

    def to_yaml(self, **kwargs):
        """Returns a yaml string containing the network configuration.

        To load a network from a yaml save file, use
        `keras.models.model_from_yaml(yaml_string, custom_objects={})`.

        `custom_objects` should be a dictionary mapping
        the names of custom losses / layers / etc to the corresponding
        functions / classes.

        # Arguments
            **kwargs: Additional keyword arguments
                to be passed to `yaml.dump()`.

        # Returns
            A YAML string.
        """
        return yaml.dump(self._updated_config(), **kwargs)

    def summary(self, line_length=None, positions=None):
        print_layer_summary(self,
                            line_length=line_length,
                            positions=positions)


def get_source_inputs(tensor, layer=None, node_index=None):
    """Returns the list of input tensors necessary to compute `tensor`.

    Output will always be a list of tensors
    (potentially with 1 element).

    # Arguments
        tensor: The tensor to start from.
        layer: Origin layer of the tensor. Will be
            determined via tensor._keras_history if not provided.
        node_index: Origin node index of the tensor.

    # Returns
        List of input tensors.
    """
    if not hasattr(tensor, '_keras_history'):
        return tensor

    if layer is None or node_index:
        layer, node_index, _ = tensor._keras_history
    if not layer.inbound_nodes:
        return [tensor]
    else:
        node = layer.inbound_nodes[node_index]
        if not node.inbound_layers:
            # Reached an Input layer, stop recursion.
            return node.input_tensors
        else:
            source_tensors = []
            for i in range(len(node.inbound_layers)):
                x = node.input_tensors[i]
                layer = node.inbound_layers[i]
                node_index = node.node_indices[i]
                previous_sources = get_source_inputs(x,
                                                     layer,
                                                     node_index)
                # Avoid input redundancy.
                for x in previous_sources:
                    if x not in source_tensors:
                        source_tensors.append(x)
            return source_tensors


def _to_list(x):
    """Normalizes a list/tensor into a list.

    If a tensor is passed, we return
    a list of size 1 containing the tensor.

    # Arguments
        x: target object to be normalized.

    # Returns
        A list.
    """
    if isinstance(x, list):
        return x
    return [x]


def _object_list_uid(object_list):
    object_list = _to_list(object_list)
    return ', '.join([str(abs(id(x))) for x in object_list])


def _is_all_none(iterable_or_element):
    if not isinstance(iterable_or_element, (list, tuple)):
        iterable = [iterable_or_element]
    else:
        iterable = iterable_or_element
    for element in iterable:
        if element is not None:
            return False
    return True


def _collect_previous_mask(input_tensors):
    """Retrieves the output mask(s) of the previous node.

    # Arguments
        input_tensors: A tensor or list of tensors.

    # Returns
        A mask tensor or list of mask tensors.
    """
    input_tensors = _to_list(input_tensors)
    masks = []
    for x in input_tensors:
        if hasattr(x, '_keras_history'):
            inbound_layer, node_index, tensor_index = x._keras_history
            node = inbound_layer.inbound_nodes[node_index]
            mask = node.output_masks[tensor_index]
            masks.append(mask)
        else:
            masks.append(None)
    if len(masks) == 1:
        return masks[0]
    return masks


def _to_snake_case(name):
    intermediate = re.sub('(.)([A-Z][a-z0-9]+)', r'\1_\2', name)
    insecure = re.sub('([a-z])([A-Z])', r'\1_\2', intermediate).lower()
    # If the class is private the name starts with "_" which is not secure
    # for creating scopes. We prefix the name with "private" in this case.
    if insecure[0] != '_':
        return insecure
    return 'private' + insecure


def _collect_input_shape(input_tensors):
    """Collects the output shape(s) of a list of Keras tensors.

    # Arguments
        input_tensors: list of input tensors (or single input tensor).

    # Returns
        List of shape tuples (or single tuple), one tuple per input.
    """
    input_tensors = _to_list(input_tensors)
    shapes = []
    for x in input_tensors:
        try:
            shapes.append(K.int_shape(x))
        except TypeError:
            shapes.append(None)
    if len(shapes) == 1:
        return shapes[0]
    return shapes


def save_weights_to_hdf5_group(f, layers):
    from .. import __version__ as keras_version

    f.attrs['layer_names'] = [layer.name.encode('utf8') for layer in layers]
    f.attrs['backend'] = K.backend().encode('utf8')
    f.attrs['keras_version'] = str(keras_version).encode('utf8')

    for layer in layers:
        g = f.create_group(layer.name)
        symbolic_weights = layer.weights
        weight_values = K.batch_get_value(symbolic_weights)
        weight_names = []
        for i, (w, val) in enumerate(zip(symbolic_weights, weight_values)):
            if hasattr(w, 'name') and w.name:
                name = str(w.name)
            else:
                name = 'param_' + str(i)
            weight_names.append(name.encode('utf8'))
        g.attrs['weight_names'] = weight_names
        for name, val in zip(weight_names, weight_values):
            param_dset = g.create_dataset(name, val.shape,
                                          dtype=val.dtype)
            if not val.shape:
                # scalar
                param_dset[()] = val
            else:
                param_dset[:] = val


def preprocess_weights_for_loading(layer, weights,
                                   original_keras_version=None,
                                   original_backend=None):
    """Converts layers weights from Keras 1 format to Keras 2.

    # Arguments
        layer: Layer instance.
        weights: List of weights values (Numpy arrays).
        original_keras_version: Keras version for the weights, as a string.
        original_backend: Keras backend the weights were trained with,
            as a string.

    # Returns
        A list of weights values (Numpy arrays).
    """

    if layer.__class__.__name__ == 'Bidirectional':
        num_weights_per_layer = len(weights)//2

        forward_weights = _preprocess_weights(layer.forward_layer, weights[:num_weights_per_layer],
                                              original_keras_version,
                                              original_backend)
        backward_weights = _preprocess_weights(layer.backward_layer, weights[num_weights_per_layer:],
                                               original_keras_version,
                                               original_backend)
        weights = forward_weights + backward_weights

    elif layer.__class__.__name__ == 'TimeDistributed':
        layer = layer.layer
        weights = _preprocess_weights(layer, weights, original_keras_version, original_backend)
    else:
        weights = _preprocess_weights(layer, weights, original_keras_version, original_backend)

    return weights


def _preprocess_weights(layer, weights, original_keras_version=None, original_backend=None):

    if original_keras_version == '1':
        if layer.__class__.__name__ == 'Conv1D':
            shape = weights[0].shape
            # Handle Keras 1.1 format
            if shape[:2] != (layer.kernel_size[0], 1) or shape[3] != layer.filters:
                # Legacy shape:
                # (filters, input_dim, filter_length, 1)
                assert shape[0] == layer.filters and shape[2:] == (layer.kernel_size[0], 1)
                weights[0] = np.transpose(weights[0], (2, 3, 1, 0))
            weights[0] = weights[0][:, 0, :, :]

        if layer.__class__.__name__ == 'Conv2D':
            if layer.data_format == 'channels_first':
                # old: (filters, stack_size, kernel_rows, kernel_cols)
                # new: (kernel_rows, kernel_cols, stack_size, filters)
                weights[0] = np.transpose(weights[0], (2, 3, 1, 0))

        if layer.__class__.__name__ == 'Conv2DTranspose':
            if layer.data_format == 'channels_last':
                # old: (kernel_rows, kernel_cols, stack_size, filters)
                # new: (kernel_rows, kernel_cols, filters, stack_size)
                weights[0] = np.transpose(weights[0], (0, 1, 3, 2))
            if layer.data_format == 'channels_first':
                # old: (filters, stack_size, kernel_rows, kernel_cols)
                # new: (kernel_rows, kernel_cols, filters, stack_size)
                weights[0] = np.transpose(weights[0], (2, 3, 0, 1))

        if layer.__class__.__name__ == 'Conv3D':
            if layer.data_format == 'channels_first':
                # old: (filters, stack_size, ...)
                # new: (..., stack_size, filters)
                weights[0] = np.transpose(weights[0], (2, 3, 4, 1, 0))

        if layer.__class__.__name__ == 'GRU':
            if len(weights) == 9:
                kernel = np.concatenate([weights[0],
                                         weights[3],
                                         weights[6]], axis=-1)
                recurrent_kernel = np.concatenate([weights[1],
                                                   weights[4],
                                                   weights[7]], axis=-1)
                bias = np.concatenate([weights[2],
                                       weights[5],
                                       weights[8]], axis=-1)
                weights = [kernel, recurrent_kernel, bias]

        if layer.__class__.__name__ == 'LSTM':
            if len(weights) == 12:
                # old: i, c, f, o
                # new: i, f, c, o
                kernel = np.concatenate([weights[0],
                                         weights[6],
                                         weights[3],
                                         weights[9]], axis=-1)
                recurrent_kernel = np.concatenate([weights[1],
                                                   weights[7],
                                                   weights[4],
                                                   weights[10]], axis=-1)
                bias = np.concatenate([weights[2],
                                       weights[8],
                                       weights[5],
                                       weights[11]], axis=-1)
                weights = [kernel, recurrent_kernel, bias]

        if layer.__class__.__name__ == 'ConvLSTM2D':
            if len(weights) == 12:
                kernel = np.concatenate([weights[0],
                                         weights[6],
                                         weights[3],
                                         weights[9]], axis=-1)
                recurrent_kernel = np.concatenate([weights[1],
                                                   weights[7],
                                                   weights[4],
                                                   weights[10]], axis=-1)
                bias = np.concatenate([weights[2],
                                       weights[8],
                                       weights[5],
                                       weights[11]], axis=-1)
                if layer.data_format == 'channels_first':
                    # old: (filters, stack_size, kernel_rows, kernel_cols)
                    # new: (kernel_rows, kernel_cols, stack_size, filters)
                    kernel = np.transpose(kernel, (2, 3, 1, 0))
                    recurrent_kernel = np.transpose(recurrent_kernel,
                                                    (2, 3, 1, 0))
                weights = [kernel, recurrent_kernel, bias]

    if original_backend and K.backend() != original_backend:
        conv_layers = ['Conv1D',
                       'Conv2D',
                       'Conv3D',
                       'Conv2DTranspose']
        if layer.__class__.__name__ in conv_layers:
            weights[0] = conv_utils.convert_kernel(weights[0])
        if layer.__class__.__name__ == 'ConvLSTM2D':
            weights[0] = conv_utils.convert_kernel(weights[0])
            weights[1] = conv_utils.convert_kernel(weights[1])
    return weights


def load_weights_from_hdf5_group(f, layers):
    """Implements topological (order-based) weight loading.

    # Arguments
        f: A pointer to a HDF5 group.
        layers: a list of target layers.

    # Raises
        ValueError: in case of mismatch between provided layers
            and weights file.
    """
    if 'keras_version' in f.attrs:
        original_keras_version = f.attrs['keras_version'].decode('utf8')
    else:
        original_keras_version = '1'
    if 'backend' in f.attrs:
        original_backend = f.attrs['backend'].decode('utf8')
    else:
        original_backend = None

    filtered_layers = []
    for layer in layers:
        weights = layer.weights
        if weights:
            filtered_layers.append(layer)

    layer_names = [n.decode('utf8') for n in f.attrs['layer_names']]
    filtered_layer_names = []
    for name in layer_names:
        g = f[name]
        weight_names = [n.decode('utf8') for n in g.attrs['weight_names']]
        if weight_names:
            filtered_layer_names.append(name)
    layer_names = filtered_layer_names
    if len(layer_names) != len(filtered_layers):
        raise ValueError('You are trying to load a weight file '
                         'containing ' + str(len(layer_names)) +
                         ' layers into a model with ' +
                         str(len(filtered_layers)) + ' layers.')

    # We batch weight value assignments in a single backend call
    # which provides a speedup in TensorFlow.
    weight_value_tuples = []
    for k, name in enumerate(layer_names):
        g = f[name]
        weight_names = [n.decode('utf8') for n in g.attrs['weight_names']]
        weight_values = [g[weight_name] for weight_name in weight_names]
        layer = filtered_layers[k]
        symbolic_weights = layer.weights

<<<<<<< HEAD

        weight_values = preprocess_weights_for_loading(layer,
                                                       weight_values,
                                                       original_keras_version,
                                                       original_backend)
=======
        if layer.__class__.__name__ == 'Bidirectional':
            nb_weights = len(weight_values) // 2
            forward_weights = weight_values[:nb_weights]
            backward_weights = weight_values[nb_weights:]
            forward_weights = preprocess_weights_for_loading(layer.forward_layer,
                                                             forward_weights,
                                                             original_keras_version,
                                                             original_backend)
            backward_weights = preprocess_weights_for_loading(layer.backward_layer,
                                                              backward_weights,
                                                              original_keras_version,
                                                              original_backend)
            weight_values = forward_weights + backward_weights
        elif layer.__class__.__name__ == 'TimeDistributed':
            weight_values = preprocess_weights_for_loading(layer.layer,
                                                           weight_values,
                                                           original_keras_version,
                                                           original_backend)
        else:
            weight_values = preprocess_weights_for_loading(layer,
                                                           weight_values,
                                                           original_keras_version,
                                                           original_backend)
>>>>>>> 3e7e9525

        if len(weight_values) != len(symbolic_weights):
            raise ValueError('Layer #' + str(k) +
                             ' (named "' + layer.name +
                             '" in the current model) was found to '
                             'correspond to layer ' + name +
                             ' in the save file. '
                             'However the new layer ' + layer.name +
                             ' expects ' + str(len(symbolic_weights)) +
                             ' weights, but the saved weights have ' +
                             str(len(weight_values)) +
                             ' elements.')
        weight_value_tuples += zip(symbolic_weights, weight_values)
    K.batch_set_value(weight_value_tuples)


def load_weights_from_hdf5_group_by_name(f, layers):
    """Implements name-based weight loading.

    (instead of topological weight loading).

    Layers that have no matching name are skipped.

    # Arguments
        f: A pointer to a HDF5 group.
        layers: a list of target layers.

    # Raises
        ValueError: in case of mismatch between provided layers
            and weights file.
    """
    if 'keras_version' in f.attrs:
        original_keras_version = f.attrs['keras_version'].decode('utf8')
    else:
        original_keras_version = '1'
    if 'backend' in f.attrs:
        original_backend = f.attrs['backend'].decode('utf8')
    else:
        original_backend = None

    # New file format.
    layer_names = [n.decode('utf8') for n in f.attrs['layer_names']]

    # Reverse index of layer name to list of layers with name.
    index = {}
    for layer in layers:
        if layer.name:
            index.setdefault(layer.name, []).append(layer)

    # We batch weight value assignments in a single backend call
    # which provides a speedup in TensorFlow.
    weight_value_tuples = []
    for k, name in enumerate(layer_names):
        g = f[name]
        weight_names = [n.decode('utf8') for n in g.attrs['weight_names']]
        weight_values = [g[weight_name] for weight_name in weight_names]

        for layer in index.get(name, []):
            symbolic_weights = layer.weights

            if layer.__class__.__name__ == 'Bidirectional':
                nb_weights = len(weight_values) // 2
                forward_weights = weight_values[:nb_weights]
                backward_weights = weight_values[nb_weights:]
                forward_weights = preprocess_weights_for_loading(layer.forward_layer,
                                                                 forward_weights,
                                                                 original_keras_version,
                                                                 original_backend)
                backward_weights = preprocess_weights_for_loading(layer.backward_layer,
                                                                  backward_weights,
                                                                  original_keras_version,
                                                                  original_backend)
                weight_values = forward_weights + backward_weights
            elif layer.__class__.__name__ == 'TimeDistributed':
                weight_values = preprocess_weights_for_loading(layer.layer,
                                                               weight_values,
                                                               original_keras_version,
                                                               original_backend)
            else:
                weight_values = preprocess_weights_for_loading(layer,
                                                               weight_values,
                                                               original_keras_version,
                                                               original_backend)
            if len(weight_values) != len(symbolic_weights):
                raise ValueError('Layer #' + str(k) +
                                 ' (named "' + layer.name +
                                 '") expects ' +
                                 str(len(symbolic_weights)) +
                                 ' weight(s), but the saved weights' +
                                 ' have ' + str(len(weight_values)) +
                                 ' element(s).')
            # Set values.
            for i in range(len(weight_values)):
                weight_value_tuples.append((symbolic_weights[i],
                                            weight_values[i]))
    K.batch_set_value(weight_value_tuples)<|MERGE_RESOLUTION|>--- conflicted
+++ resolved
@@ -2737,29 +2737,6 @@
     # Returns
         A list of weights values (Numpy arrays).
     """
-
-    if layer.__class__.__name__ == 'Bidirectional':
-        num_weights_per_layer = len(weights)//2
-
-        forward_weights = _preprocess_weights(layer.forward_layer, weights[:num_weights_per_layer],
-                                              original_keras_version,
-                                              original_backend)
-        backward_weights = _preprocess_weights(layer.backward_layer, weights[num_weights_per_layer:],
-                                               original_keras_version,
-                                               original_backend)
-        weights = forward_weights + backward_weights
-
-    elif layer.__class__.__name__ == 'TimeDistributed':
-        layer = layer.layer
-        weights = _preprocess_weights(layer, weights, original_keras_version, original_backend)
-    else:
-        weights = _preprocess_weights(layer, weights, original_keras_version, original_backend)
-
-    return weights
-
-
-def _preprocess_weights(layer, weights, original_keras_version=None, original_backend=None):
-
     if original_keras_version == '1':
         if layer.__class__.__name__ == 'Conv1D':
             shape = weights[0].shape
@@ -2909,37 +2886,11 @@
         layer = filtered_layers[k]
         symbolic_weights = layer.weights
 
-<<<<<<< HEAD
 
         weight_values = preprocess_weights_for_loading(layer,
                                                        weight_values,
                                                        original_keras_version,
                                                        original_backend)
-=======
-        if layer.__class__.__name__ == 'Bidirectional':
-            nb_weights = len(weight_values) // 2
-            forward_weights = weight_values[:nb_weights]
-            backward_weights = weight_values[nb_weights:]
-            forward_weights = preprocess_weights_for_loading(layer.forward_layer,
-                                                             forward_weights,
-                                                             original_keras_version,
-                                                             original_backend)
-            backward_weights = preprocess_weights_for_loading(layer.backward_layer,
-                                                              backward_weights,
-                                                              original_keras_version,
-                                                              original_backend)
-            weight_values = forward_weights + backward_weights
-        elif layer.__class__.__name__ == 'TimeDistributed':
-            weight_values = preprocess_weights_for_loading(layer.layer,
-                                                           weight_values,
-                                                           original_keras_version,
-                                                           original_backend)
-        else:
-            weight_values = preprocess_weights_for_loading(layer,
-                                                           weight_values,
-                                                           original_keras_version,
-                                                           original_backend)
->>>>>>> 3e7e9525
 
         if len(weight_values) != len(symbolic_weights):
             raise ValueError('Layer #' + str(k) +

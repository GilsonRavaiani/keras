# -*- coding: utf-8 -*-
from __future__ import print_function
from __future__ import absolute_import
from __future__ import division

import numpy as np
import json
import yaml
import warnings
import copy
import os
import re
<<<<<<< HEAD
import inspect
from collections import defaultdict
=======
>>>>>>> 34628355
from six.moves import zip

from .. import backend as K
from .. import initializers
from ..utils.io_utils import ask_to_proceed_with_overwrite
from ..utils.layer_utils import print_summary as print_layer_summary
from ..utils.generic_utils import has_arg
from ..utils import conv_utils
from ..legacy import interfaces

try:
    import h5py
except ImportError:
    h5py = None


class InputSpec(object):
    """Specifies the ndim, dtype and shape of every input to a layer.

    Every layer should expose (if appropriate) an `input_spec` attribute:
    a list of instances of InputSpec (one per input tensor).

    A None entry in a shape is compatible with any dimension,
    a None shape is compatible with any shape.

    # Arguments
        dtype: Expected datatype of the input.
        shape: Shape tuple, expected shape of the input
            (may include None for unchecked axes).
        ndim: Integer, expected rank of the input.
        max_ndim: Integer, maximum rank of the input.
        min_ndim: Integer, minimum rank of the input.
        axes: Dictionary mapping integer axes to
            a specific dimension value.
    """

    def __init__(self, dtype=None,
                 shape=None,
                 ndim=None,
                 max_ndim=None,
                 min_ndim=None,
                 axes=None):
        self.dtype = dtype
        self.shape = shape
        if shape is not None:
            self.ndim = len(shape)
        else:
            self.ndim = ndim
        self.max_ndim = max_ndim
        self.min_ndim = min_ndim
        self.axes = axes or {}


class Node(object):
    """A `Node` describes the connectivity between two layers.

    Each time a layer is connected to some new input,
    a node is added to `layer.inbound_nodes`.
    Each time the output of a layer is used by another layer,
    a node is added to `layer.outbound_nodes`.

    # Arguments
        outbound_layer: the layer that takes
            `input_tensors` and turns them into `output_tensors`
            (the node gets created when the `call`
            method of the layer was called).
        inbound_layers: a list of layers, the same length as `input_tensors`,
            the layers from where `input_tensors` originate.
        node_indices: a list of integers, the same length as `inbound_layers`.
            `node_indices[i]` is the origin node of `input_tensors[i]`
            (necessary since each inbound layer might have several nodes,
            e.g. if the layer is being shared with a different data stream).
        tensor_indices: a list of integers,
            the same length as `inbound_layers`.
            `tensor_indices[i]` is the index of `input_tensors[i]` within the
            output of the inbound layer
            (necessary since each inbound layer might
            have multiple tensor outputs, with each one being
            independently manipulable).
        input_tensors: list of input tensors.
        output_tensors: list of output tensors.
        input_masks: list of input masks (a mask can be a tensor, or None).
        output_masks: list of output masks (a mask can be a tensor, or None).
        input_shapes: list of input shape tuples.
        output_shapes: list of output shape tuples.
        arguments: dictionary of keyword arguments that were passed to the
            `call` method of the layer at the call that created the node.

    `node_indices` and `tensor_indices` are basically fine-grained coordinates
    describing the origin of the `input_tensors`, verifying the following:

    `input_tensors[i] == inbound_layers[i].inbound_nodes[node_indices[i]].output_tensors[tensor_indices[i]]`

    A node from layer A to layer B is added to:
        A.outbound_nodes
        B.inbound_nodes
    """

    def __init__(self, outbound_layer,
                 inbound_layers, node_indices, tensor_indices,
                 input_tensors, output_tensors,
                 input_masks, output_masks,
                 input_shapes, output_shapes,
                 arguments=None):
        # Layer instance (NOT a list).
        # this is the layer that takes a list of input tensors
        # and turns them into a list of output tensors.
        # the current node will be added to
        # the inbound_nodes of outbound_layer.
        self.outbound_layer = outbound_layer

        # The following 3 properties describe where
        # the input tensors come from: which layers,
        # and for each layer, which node and which
        # tensor output of each node.

        # List of layer instances.
        self.inbound_layers = inbound_layers
        # List of integers, 1:1 mapping with inbound_layers.
        self.node_indices = node_indices
        # List of integers, 1:1 mapping with inbound_layers.
        self.tensor_indices = tensor_indices

        # Following 2 properties:
        # tensor inputs and outputs of outbound_layer.

        # List of tensors. 1:1 mapping with inbound_layers.
        self.input_tensors = input_tensors
        # List of tensors, created by outbound_layer.call().
        self.output_tensors = output_tensors

        # Following 2 properties: input and output masks.
        # List of tensors, 1:1 mapping with input_tensor.
        self.input_masks = input_masks
        # List of tensors, created by outbound_layer.compute_mask().
        self.output_masks = output_masks

        # Following 2 properties: input and output shapes.

        # List of shape tuples, shapes of input_tensors.
        self.input_shapes = input_shapes
        # List of shape tuples, shapes of output_tensors.
        self.output_shapes = output_shapes

        # Optional keyword arguments to layer's `call`.
        self.arguments = arguments

        # Add nodes to all layers involved.
        for layer in inbound_layers:
            if layer is not None:
                layer.outbound_nodes.append(self)
        outbound_layer.inbound_nodes.append(self)

    def get_config(self):
        inbound_names = []
        for layer in self.inbound_layers:
            if layer:
                inbound_names.append(layer.name)
            else:
                inbound_names.append(None)
        return {'outbound_layer': self.outbound_layer.name if self.outbound_layer else None,
                'inbound_layers': inbound_names,
                'node_indices': self.node_indices,
                'tensor_indices': self.tensor_indices}


class Layer(object):
    """Abstract base layer class.

    # Properties
        name: String, must be unique within a model.
        input_spec: List of InputSpec class instances
            each entry describes one required input:
                - ndim
                - dtype
            A layer with `n` input tensors must have
            an `input_spec` of length `n`.
        trainable: Boolean, whether the layer weights
            will be updated during training.
        uses_learning_phase: Whether any operation
            of the layer uses `K.in_training_phase()`
            or `K.in_test_phase()`.
        input_shape: Shape tuple. Provided for convenience,
            but note that there may be cases in which this
            attribute is ill-defined (e.g. a shared layer
            with multiple input shapes), in which case
            requesting `input_shape` will raise an Exception.
            Prefer using `layer.get_input_shape_for(input_shape)`,
            or `layer.get_input_shape_at(node_index)`.
        output_shape: Shape tuple. See above.
        inbound_nodes: List of nodes.
        outbound_nodes: List of nodes.
        input, output: Input/output tensor(s). Note that if the layer is used
            more than once (shared layer), this is ill-defined
            and will raise an exception. In such cases, use
            `layer.get_input_at(node_index)`.
        input_mask, output_mask: Same as above, for masks.
        trainable_weights: List of variables.
        non_trainable_weights: List of variables.
        weights: The concatenation of the lists trainable_weights and
            non_trainable_weights (in this order).
        constraints: Dict mapping weights to constraints.

    # Methods
        call(x, mask=None): Where the layer's logic lives.
        __call__(x, mask=None): Wrapper around the layer logic (`call`).
            If x is a Keras tensor:
                - Connect current layer with last layer from tensor:
                    `self._add_inbound_node(last_layer)`
                - Add layer to tensor history
            If layer is not built:
                - Build from x._keras_shape
        get_weights()
        set_weights(weights)
        get_config()
        count_params()
        compute_output_shape(input_shape)
        compute_mask(x, mask)
        get_input_at(node_index)
        get_output_at(node_index)
        get_input_shape_at(node_index)
        get_output_shape_at(node_index)
        get_input_mask_at(node_index)
        get_output_mask_at(node_index)

    # Class Methods
        from_config(config)

    # Internal methods:
        build(input_shape)
        _add_inbound_node(layer, index=0)
        assert_input_compatibility()
    """

    def __init__(self, **kwargs):
        self.input_spec = None
        self.supports_masking = False

        # These properties will be set upon call of self.build()
        self._trainable_weights = []
        self._non_trainable_weights = []
        self._constraints = {}  # dict {tensor: constraint instance}
        self._losses = []
        self._updates = []
        self._per_input_losses = {}
        self._per_input_updates = {}
        self._built = False

        # These lists will be filled via successive calls
        # to self._add_inbound_node().
        self.inbound_nodes = []
        self.outbound_nodes = []

        # These properties should be set by the user via keyword arguments.
        # note that 'dtype', 'input_shape' and 'batch_input_shape'
        # are only applicable to input layers: do not pass these keywords
        # to non-input layers.
        allowed_kwargs = {'input_shape',
                          'batch_input_shape',
                          'batch_size',
                          'dtype',
                          'name',
                          'trainable',
                          'weights',
                          'input_dtype',  # legacy
                          }
        for kwarg in kwargs:
            if kwarg not in allowed_kwargs:
                raise TypeError('Keyword argument not understood:', kwarg)
        name = kwargs.get('name')
        if not name:
            prefix = self.__class__.__name__
            name = _to_snake_case(prefix) + '_' + str(K.get_uid(prefix))
        self.name = name

        self.trainable = kwargs.get('trainable', True)
        if 'input_shape' in kwargs or 'batch_input_shape' in kwargs:
            # In this case we will later create an input layer
            # to insert before the current layer
            if 'batch_input_shape' in kwargs:
                batch_input_shape = tuple(kwargs['batch_input_shape'])
            elif 'input_shape' in kwargs:
                if 'batch_size' in kwargs:
                    batch_size = kwargs['batch_size']
                else:
                    batch_size = None
                batch_input_shape = (batch_size,) + tuple(kwargs['input_shape'])
            self.batch_input_shape = batch_input_shape

            # Set dtype.
            dtype = kwargs.get('dtype')
            if dtype is None:
                dtype = kwargs.get('input_dtype')
            if dtype is None:
                dtype = K.floatx()
            self.dtype = dtype

        if 'weights' in kwargs:
            self._initial_weights = kwargs['weights']
        else:
            self._initial_weights = None

    @property
    def losses(self):
        return self._losses

    @property
    def updates(self):
        return self._updates

    @property
    def built(self):
        return self._built

    @built.setter
    def built(self, value):
        self._built = value

    @property
    def constraints(self):
        return self._constraints

    @constraints.setter
    def constraints(self, constraints):
        self._constraints = constraints

    @property
    def trainable_weights(self):
        trainable = getattr(self, 'trainable', True)
        if trainable:
            return self._trainable_weights
        else:
            return []

    @trainable_weights.setter
    def trainable_weights(self, weights):
        self._trainable_weights = weights

    @property
    def non_trainable_weights(self):
        trainable = getattr(self, 'trainable', True)
        if not trainable:
            return self._trainable_weights + self._non_trainable_weights
        else:
            return self._non_trainable_weights

    @non_trainable_weights.setter
    def non_trainable_weights(self, weights):
        self._non_trainable_weights = weights

    @interfaces.legacy_add_weight_support
    def add_weight(self,
                   name,
                   shape,
                   dtype=None,
                   initializer=None,
                   regularizer=None,
                   trainable=True,
                   constraint=None):
        """Adds a weight variable to the layer.

        # Arguments
            name: String, the name for the weight variable.
            shape: The shape tuple of the weight.
            dtype: The dtype of the weight.
            initializer: An Initializer instance (callable).
            regularizer: An optional Regularizer instance.
            trainable: A boolean, whether the weight should
                be trained via backprop or not (assuming
                that the layer itself is also trainable).
            constraint: An optional Constraint instance.

        # Returns
            The created weight variable.
        """
        initializer = initializers.get(initializer)
        if dtype is None:
            dtype = K.floatx()
        weight = K.variable(initializer(shape), dtype=dtype, name=name)
        if regularizer is not None:
            self.add_loss(regularizer(weight))
        if constraint is not None:
            self.constraints[weight] = constraint
        if trainable:
            self._trainable_weights.append(weight)
        else:
            self._non_trainable_weights.append(weight)
        return weight

    def assert_input_compatibility(self, inputs):
        """Checks compatibility between the layer and provided inputs.

        This checks that the tensor(s) `input`
        verify the input assumptions of the layer
        (if any). If not, exceptions are raised.

        # Arguments
            inputs: input tensor or list of input tensors.

        # Raises
            ValueError: in case of mismatch between
                the provided inputs and the expectations of the layer.
        """
        inputs = _to_list(inputs)
        for x in inputs:
            try:
                K.is_keras_tensor(x)
            except ValueError:
                raise ValueError('Layer ' + self.name + ' was called with '
                                 'an input that isn\'t a symbolic tensor. '
                                 'Received type: ' +
                                 str(type(x)) + '. Full input: ' +
                                 str(inputs) + '. All inputs to the layer '
                                 'should be tensors.')

        if not self.input_spec:
            return
        if not isinstance(self.input_spec, (list, tuple)):
            input_spec = _to_list(self.input_spec)
        else:
            input_spec = self.input_spec
        if len(inputs) != len(input_spec):
            raise ValueError('Layer ' + self.name + ' expects ' +
                             str(len(input_spec)) + ' inputs, '
                             'but it received ' + str(len(inputs)) +
                             ' input tensors. Input received: ' +
                             str(inputs))
        for input_index, (x, spec) in enumerate(zip(inputs, input_spec)):
            if spec is None:
                continue

            # Check ndim.
            if spec.ndim is not None:
                if K.ndim(x) != spec.ndim:
                    raise ValueError('Input ' + str(input_index) +
                                     ' is incompatible with layer ' +
                                     self.name + ': expected ndim=' +
                                     str(spec.ndim) + ', found ndim=' +
                                     str(K.ndim(x)))
            if spec.max_ndim is not None:
                ndim = K.ndim(x)
                if ndim is not None and ndim > spec.max_ndim:
                    raise ValueError('Input ' + str(input_index) +
                                     ' is incompatible with layer ' +
                                     self.name + ': expected max_ndim=' +
                                     str(spec.max_ndim) + ', found ndim=' +
                                     str(K.ndim(x)))
            if spec.min_ndim is not None:
                ndim = K.ndim(x)
                if ndim is not None and ndim < spec.min_ndim:
                    raise ValueError('Input ' + str(input_index) +
                                     ' is incompatible with layer ' +
                                     self.name + ': expected min_ndim=' +
                                     str(spec.min_ndim) + ', found ndim=' +
                                     str(K.ndim(x)))
            # Check dtype.
            if spec.dtype is not None:
                if K.dtype(x) != spec.dtype:
                    raise ValueError('Input ' + str(input_index) +
                                     ' is incompatible with layer ' +
                                     self.name + ': expected dtype=' +
                                     str(spec.dtype) + ', found dtype=' +
                                     str(K.dtype(x)))
            # Check specific shape axes.
            if spec.axes:
                try:
                    x_shape = K.int_shape(x)
                except TypeError:
                    x_shape = None
                if x_shape is not None:
                    for axis, value in spec.axes.items():
                        if value is not None and x_shape[int(axis)] not in {value, None}:
                            raise ValueError('Input ' + str(input_index) +
                                             ' is incompatible with layer ' +
                                             self.name + ': expected axis ' +
                                             str(axis) + ' of input shape to have '
                                             'value ' + str(value) +
                                             ' but got shape ' + str(x_shape))
            # Check shape.
            if spec.shape is not None:
                try:
                    x_shape = K.int_shape(x)
                except TypeError:
                    x_shape = None
                if x_shape is not None:
                    for spec_dim, dim in zip(spec.shape, x_shape):
                        if spec_dim is not None and dim is not None:
                            if spec_dim != dim:
                                raise ValueError(
                                    'Input ' + str(input_index) +
                                    ' is incompatible with layer ' +
                                    self.name + ': expected shape=' +
                                    str(spec.shape) + ', found shape=' +
                                    str(x_shape))

    def call(self, inputs, **kwargs):
        """This is where the layer's logic lives.

        # Arguments
            inputs: Input tensor, or list/tuple of input tensors.
            **kwargs: Additional keyword arguments.

        # Returns
            A tensor or list/tuple of tensors.
        """
        return inputs

    def __call__(self, inputs, **kwargs):
        """Wrapper around self.call(), for handling internal references.

        If a Keras tensor is passed:
            - We call self._add_inbound_node().
            - If necessary, we `build` the layer to match
                the _keras_shape of the input(s).
            - We update the _keras_shape of every input tensor with
                its new shape (obtained via self.compute_output_shape).
                This is done as part of _add_inbound_node().
            - We update the _keras_history of the output tensor(s)
                with the current layer.
                This is done as part of _add_inbound_node().

        # Arguments
            inputs: Can be a tensor or list/tuple of tensors.
            **kwargs: Additional keyword arguments to be passed to `call()`.

        # Returns
            Output of the layer's `call` method.

        # Raises
            ValueError: in case the layer is missing shape information
                for its `build` call.
        """
        if isinstance(inputs, list):
            inputs = inputs[:]
        with K.name_scope(self.name):
            # Handle laying building (weight creating, input spec locking).
            if not self.built:
                # Raise exceptions in case the input is not compatible
                # with the input_spec specified in the layer constructor.
                self.assert_input_compatibility(inputs)

                # Collect input shapes to build layer.
                input_shapes = []
                for x_elem in _to_list(inputs):
                    if hasattr(x_elem, '_keras_shape'):
                        input_shapes.append(x_elem._keras_shape)
                    elif hasattr(K, 'int_shape'):
                        input_shapes.append(K.int_shape(x_elem))
                    else:
                        raise ValueError('You tried to call layer "' + self.name +
                                         '". This layer has no information'
                                         ' about its expected input shape, '
                                         'and thus cannot be built. '
                                         'You can build it manually via: '
                                         '`layer.build(batch_input_shape)`')
                if len(input_shapes) == 1:
                    self.build(input_shapes[0])
                else:
                    self.build(input_shapes)
                self.built = True

                # Load weights that were specified at layer instantiation.
                if self._initial_weights is not None:
                    self.set_weights(self._initial_weights)

            # Raise exceptions in case the input is not compatible
            # with the input_spec set at build time.
            self.assert_input_compatibility(inputs)

            # Handle mask propagation.
            previous_mask = _collect_previous_mask(inputs)
            user_kwargs = copy.copy(kwargs)
            if not _is_all_none(previous_mask):
                # The previous layer generated a mask.
                if has_arg(self.call, 'mask'):
                    if 'mask' not in kwargs:
                        # If mask is explicitly passed to __call__,
                        # we should override the default mask.
                        kwargs['mask'] = previous_mask
            # Handle automatic shape inference (only useful for Theano).
            input_shape = _collect_input_shape(inputs)

            # Actually call the layer, collecting output(s), mask(s), and shape(s).
            output = self.call(inputs, **kwargs)
            output_mask = self.compute_mask(inputs, previous_mask)

            # If the layer returns tensors from its inputs, unmodified,
            # we copy them to avoid loss of tensor metadata.
            output_ls = _to_list(output)
            inputs_ls = _to_list(inputs)
            output_ls_copy = []
            for x in output_ls:
                if x in inputs_ls:
                    x = K.identity(x)
                output_ls_copy.append(x)
            if len(output_ls_copy) == 1:
                output = output_ls_copy[0]
            else:
                output = output_ls_copy

            # Infering the output shape is only relevant for Theano.
            if all([s is not None for s in _to_list(input_shape)]):
                output_shape = self.compute_output_shape(input_shape)
            else:
                if isinstance(input_shape, list):
                    output_shape = [None for _ in input_shape]
                else:
                    output_shape = None

            # Add an inbound node to the layer, so that it keeps track
            # of the call and of all new variables created during the call.
            # This also updates the layer history of the output tensor(s).
            # If the input tensor(s) had not previous Keras history,
            # this does nothing.
            self._add_inbound_node(input_tensors=inputs, output_tensors=output,
                                   input_masks=previous_mask, output_masks=output_mask,
                                   input_shapes=input_shape, output_shapes=output_shape,
                                   arguments=user_kwargs)

            # Apply activity regularizer if any:
            if hasattr(self, 'activity_regularizer') and self.activity_regularizer is not None:
                regularization_losses = [self.activity_regularizer(x) for x in _to_list(output)]
                self.add_loss(regularization_losses, _to_list(inputs))
        return output

    def _add_inbound_node(self, input_tensors, output_tensors,
                          input_masks, output_masks,
                          input_shapes, output_shapes, arguments=None):
        """Internal method to create an inbound node for the layer.

        # Arguments
            input_tensors: list of input tensors.
            output_tensors: list of output tensors.
            input_masks: list of input masks (a mask can be a tensor, or None).
            output_masks: list of output masks (a mask can be a tensor, or None).
            input_shapes: list of input shape tuples.
            output_shapes: list of output shape tuples.
            arguments: dictionary of keyword arguments that were passed to the
                `call` method of the layer at the call that created the node.
        """
        input_tensors = _to_list(input_tensors)
        output_tensors = _to_list(output_tensors)
        input_masks = _to_list(input_masks)
        output_masks = _to_list(output_masks)
        input_shapes = _to_list(input_shapes)
        output_shapes = _to_list(output_shapes)

        # Collect input tensor(s) coordinates.
        inbound_layers = []
        node_indices = []
        tensor_indices = []
        for x in input_tensors:
            if hasattr(x, '_keras_history'):
                inbound_layer, node_index, tensor_index = x._keras_history
                inbound_layers.append(inbound_layer)
                node_indices.append(node_index)
                tensor_indices.append(tensor_index)
            else:
                inbound_layers.append(None)
                node_indices.append(None)
                tensor_indices.append(None)

        # Create node, add it to inbound nodes.
        Node(
            self,
            inbound_layers=inbound_layers,
            node_indices=node_indices,
            tensor_indices=tensor_indices,
            input_tensors=input_tensors,
            output_tensors=output_tensors,
            input_masks=input_masks,
            output_masks=output_masks,
            input_shapes=input_shapes,
            output_shapes=output_shapes,
            arguments=arguments
        )

        # Update tensor history, _keras_shape and _uses_learning_phase.
        for i in range(len(output_tensors)):
            output_tensors[i]._keras_shape = output_shapes[i]
            uses_lp = any([getattr(x, '_uses_learning_phase', False) for x in input_tensors])
            uses_lp = getattr(self, 'uses_learning_phase', False) or uses_lp
            output_tensors[i]._uses_learning_phase = getattr(output_tensors[i], '_uses_learning_phase', False) or uses_lp
            output_tensors[i]._keras_history = (self,
                                                len(self.inbound_nodes) - 1,
                                                i)

    def compute_output_shape(self, input_shape):
        """Computes the output shape of the layer.

        Assumes that the layer will be built
        to match that input shape provided.

        # Arguments
            input_shape: Shape tuple (tuple of integers)
                or list of shape tuples (one per output tensor of the layer).
                Shape tuples can include None for free dimensions,
                instead of an integer.

        # Returns
            An input shape tuple.
        """
        if hasattr(self, 'get_output_shape_for'):
            msg = "Class `{}.{}` defines `get_output_shape_for` but does not override `compute_output_shape`. " + \
                  "If this is a Keras 1 layer, please implement `compute_output_shape` to support Keras 2."
            warnings.warn(msg.format(type(self).__module__, type(self).__name__), stacklevel=2)
        return input_shape

    def compute_mask(self, inputs, mask=None):
        """Computes an output mask tensor.

        # Arguments
            inputs: Tensor or list of tensors.
            mask: Tensor or list of tensors.

        # Returns
            None or a tensor (or list of tensors,
                one per output tensor of the layer).
        """
        if not self.supports_masking:
            if mask is not None:
                if isinstance(mask, list):
                    if any(m is not None for m in mask):
                        raise TypeError('Layer ' + self.name +
                                        ' does not support masking, '
                                        'but was passed an input_mask: ' +
                                        str(mask))
                else:
                    raise TypeError('Layer ' + self.name +
                                    ' does not support masking, '
                                    'but was passed an input_mask: ' +
                                    str(mask))
            # masking not explicitly supported: return None as mask
            return None
        # if masking is explicitly supported, by default
        # carry over the input mask
        return mask

    def build(self, input_shape):
        """Creates the layer weights.

        Must be implemented on all layers that have weights.

        # Arguments
            input_shape: Keras tensor (future input to layer)
                or list/tuple of Keras tensors to reference
                for weight shape computations.
        """
        self.built = True

    def _get_node_attribute_at_index(self, node_index, attr, attr_name):
        """Retrieves an attribute (e.g. input_tensors) from a node.

        This is used to implement the methods:
            - get_input_shape_at
            - get_output_shape_at
            - get_input_at
            etc...

        # Arguments
            node_index: Integer index of the node from which
                to retrieve the attribute.
            attr: Exact node attribute name.
            attr_name: Human-readable attribute name, for error messages.

        # Returns
            The layer's attribute `attr` at the node of index `node_index`.

        # Raises
            RuntimeError: If the layer has no inbound nodes.
            ValueError: If the index is does not match any node.
        """
        if not self.inbound_nodes:
            raise RuntimeError('The layer has never been called '
                               'and thus has no defined ' + attr_name + '.')
        if not len(self.inbound_nodes) > node_index:
            raise ValueError('Asked to get ' + attr_name +
                             ' at node ' + str(node_index) +
                             ', but the layer has only ' +
                             str(len(self.inbound_nodes)) + ' inbound nodes.')
        values = getattr(self.inbound_nodes[node_index], attr)
        if len(values) == 1:
            return values[0]
        else:
            return values

    def get_input_shape_at(self, node_index):
        """Retrieves the input shape(s) of a layer at a given node.

        # Arguments
            node_index: Integer, index of the node
                from which to retrieve the attribute.
                E.g. `node_index=0` will correspond to the
                first time the layer was called.

        # Returns
            A shape tuple
            (or list of shape tuples if the layer has multiple inputs).
        """
        return self._get_node_attribute_at_index(node_index,
                                                 'input_shapes',
                                                 'input shape')

    def get_output_shape_at(self, node_index):
        """Retrieves the output shape(s) of a layer at a given node.

        # Arguments
            node_index: Integer, index of the node
                from which to retrieve the attribute.
                E.g. `node_index=0` will correspond to the
                first time the layer was called.

        # Returns
            A shape tuple
            (or list of shape tuples if the layer has multiple outputs).
        """
        return self._get_node_attribute_at_index(node_index,
                                                 'output_shapes',
                                                 'output shape')

    def get_input_at(self, node_index):
        """Retrieves the input tensor(s) of a layer at a given node.

        # Arguments
            node_index: Integer, index of the node
                from which to retrieve the attribute.
                E.g. `node_index=0` will correspond to the
                first time the layer was called.

        # Returns
            A tensor (or list of tensors if the layer has multiple inputs).
        """
        return self._get_node_attribute_at_index(node_index,
                                                 'input_tensors',
                                                 'input')

    def get_output_at(self, node_index):
        """Retrieves the output tensor(s) of a layer at a given node.

        # Arguments
            node_index: Integer, index of the node
                from which to retrieve the attribute.
                E.g. `node_index=0` will correspond to the
                first time the layer was called.

        # Returns
            A tensor (or list of tensors if the layer has multiple outputs).
        """
        return self._get_node_attribute_at_index(node_index,
                                                 'output_tensors',
                                                 'output')

    def get_input_mask_at(self, node_index):
        """Retrieves the input mask tensor(s) of a layer at a given node.

        # Arguments
            node_index: Integer, index of the node
                from which to retrieve the attribute.
                E.g. `node_index=0` will correspond to the
                first time the layer was called.

        # Returns
            A mask tensor
            (or list of tensors if the layer has multiple inputs).
        """
        return self._get_node_attribute_at_index(node_index,
                                                 'input_masks',
                                                 'input mask')

    def get_output_mask_at(self, node_index):
        """Retrieves the output mask tensor(s) of a layer at a given node.

        # Arguments
            node_index: Integer, index of the node
                from which to retrieve the attribute.
                E.g. `node_index=0` will correspond to the
                first time the layer was called.

        # Returns
            A mask tensor
            (or list of tensors if the layer has multiple outputs).
        """
        return self._get_node_attribute_at_index(node_index,
                                                 'output_masks',
                                                 'output mask')

    @property
    def input(self):
        """Retrieves the input tensor(s) of a layer.

        Only applicable if the layer has exactly one inbound node,
        i.e. if it is connected to one incoming layer.

        # Returns
            Input tensor or list of input tensors.

        # Raises
            AttributeError: if the layer is connected to
            more than one incoming layers.
        """
        if len(self.inbound_nodes) > 1:
            raise AttributeError('Layer ' + self.name +
                                 ' has multiple inbound nodes, '
                                 'hence the notion of "layer input" '
                                 'is ill-defined. '
                                 'Use `get_input_at(node_index)` instead.')
        elif not self.inbound_nodes:
            raise AttributeError('Layer ' + self.name +
                                 ' is not connected, no input to return.')
        return self._get_node_attribute_at_index(0, 'input_tensors',
                                                 'input')

    @property
    def output(self):
        """Retrieves the output tensor(s) of a layer.

        Only applicable if the layer has exactly one inbound node,
        i.e. if it is connected to one incoming layer.

        # Returns
            Output tensor or list of output tensors.

        # Raises
            AttributeError: if the layer is connected to
            more than one incoming layers.
        """
        if not self.inbound_nodes:
            raise AttributeError('Layer ' + self.name +
                                 ' has no inbound nodes.')
        if len(self.inbound_nodes) > 1:
            raise AttributeError('Layer ' + self.name +
                                 ' has multiple inbound nodes, '
                                 'hence the notion of "layer output" '
                                 'is ill-defined. '
                                 'Use `get_output_at(node_index)` instead.')
        return self._get_node_attribute_at_index(0, 'output_tensors',
                                                 'output')

    @property
    def input_mask(self):
        """Retrieves the input mask tensor(s) of a layer.

        Only applicable if the layer has exactly one inbound node,
        i.e. if it is connected to one incoming layer.

        # Returns
            Input mask tensor (potentially None) or list of input
            mask tensors.

        # Raises
            AttributeError: if the layer is connected to
            more than one incoming layers.
        """
        if len(self.inbound_nodes) != 1:
            raise AttributeError('Layer ' + self.name +
                                 ' has multiple inbound nodes, ' +
                                 'hence the notion of "layer input mask" '
                                 'is ill-defined. '
                                 'Use `get_input_mask_at(node_index)` '
                                 'instead.')
        return self._get_node_attribute_at_index(0, 'input_masks',
                                                 'input mask')

    @property
    def output_mask(self):
        """Retrieves the output mask tensor(s) of a layer.

        Only applicable if the layer has exactly one inbound node,
        i.e. if it is connected to one incoming layer.

        # Returns
            Output mask tensor (potentially None) or list of output
            mask tensors.

        # Raises
            AttributeError: if the layer is connected to
            more than one incoming layers.
        """
        if len(self.inbound_nodes) != 1:
            raise AttributeError('Layer ' + self.name +
                                 ' has multiple inbound nodes, '
                                 'hence the notion of "layer output mask" '
                                 'is ill-defined. '
                                 'Use `get_output_mask_at(node_index)` '
                                 'instead.')
        return self._get_node_attribute_at_index(0, 'output_masks',
                                                 'output mask')

    @property
    def input_shape(self):
        """Retrieves the input shape tuple(s) of a layer.

        Only applicable if the layer has exactly one inbound node,
        i.e. if it is connected to one incoming layer.

        # Returns
            Input shape tuple
            (or list of input shape tuples, one tuple per input tensor).

        # Raises
            AttributeError: if the layer is connected to
            more than one incoming layers.
        """
        if not self.inbound_nodes:
            raise AttributeError('The layer has never been called '
                                 'and thus has no defined input shape.')
        all_input_shapes = set([str(node.input_shapes) for node in self.inbound_nodes])
        if len(all_input_shapes) == 1:
            input_shapes = self.inbound_nodes[0].input_shapes
            if len(input_shapes) == 1:
                return input_shapes[0]
            else:
                return input_shapes
        else:
            raise AttributeError('The layer "' + str(self.name) +
                                 ' has multiple inbound nodes, '
                                 'with different input shapes. Hence '
                                 'the notion of "input shape" is '
                                 'ill-defined for the layer. '
                                 'Use `get_input_shape_at(node_index)` '
                                 'instead.')

    @property
    def output_shape(self):
        """Retrieves the output shape tuple(s) of a layer.

        Only applicable if the layer has one inbound node,
        or if all inbound nodes have the same output shape.

        # Returns
            Output shape tuple
            (or list of input shape tuples, one tuple per output tensor).

        # Raises
            AttributeError: if the layer is connected to
            more than one incoming layers.
        """
        if not self.inbound_nodes:
            raise AttributeError('The layer has never been called '
                                 'and thus has no defined output shape.')
        all_output_shapes = set([str(node.output_shapes) for node in self.inbound_nodes])
        if len(all_output_shapes) == 1:
            output_shapes = self.inbound_nodes[0].output_shapes
            if len(output_shapes) == 1:
                return output_shapes[0]
            else:
                return output_shapes
        else:
            raise AttributeError('The layer "' + str(self.name) +
                                 ' has multiple inbound nodes, '
                                 'with different output shapes. Hence '
                                 'the notion of "output shape" is '
                                 'ill-defined for the layer. '
                                 'Use `get_output_shape_at(node_index)` '
                                 'instead.')

    def add_loss(self, losses, inputs=None):
        """Add losses to the layer.

        The loss may potentially be conditional on some inputs tensors,
        for instance activity losses are conditional on the layer's inputs.

        # Arguments
            losses: loss tensor or list of loss tensors
                to add to the layer.
            inputs: input tensor or list of inputs tensors to mark
                the losses as conditional on these inputs.
                If None is passed, the loss is assumed unconditional
                (e.g. L2 weight regularization, which only depends
                on the layer's weights variables, not on any inputs tensors).
        """
        if losses is None or losses == []:
            return
        # Update self.losses
        losses = _to_list(losses)
        if hasattr(self, '_losses'):
            self._losses += losses
        # Update self._per_input_updates
        if isinstance(input, list) and inputs == []:
            inputs = None
        if inputs is not None:
            inputs_hash = _object_list_uid(inputs)
        else:
            # Updates indexed by None are unconditional
            # rather than input-dependent
            inputs_hash = None
        if inputs_hash not in self._per_input_losses:
            self._per_input_losses[inputs_hash] = []
        self._per_input_losses[inputs_hash] += losses

    def add_update(self, updates, inputs=None):
        """Add updates to the layer.

        The updates may potentially be conditional on some inputs tensors,
        for instance batch norm updates are conditional on the layer's inputs.

        # Arguments
            updates: update op or list of update ops
                to add to the layer.
            inputs: input tensor or list of inputs tensors to mark
                the updates as conditional on these inputs.
                If None is passed, the updates are assumed unconditional.
        """
        if updates is None or updates == []:
            return
        # Update self.updates
        updates = _to_list(updates)
        if hasattr(self, '_updates'):
            self._updates += updates
        # Update self._per_input_updates
        if isinstance(inputs, list) and inputs == []:
            inputs = None
        if inputs is not None:
            inputs_hash = _object_list_uid(inputs)
        else:
            # Updates indexed by None are unconditional
            # rather than input-dependent
            inputs_hash = None
        if inputs_hash not in self._per_input_updates:
            self._per_input_updates[inputs_hash] = []
        self._per_input_updates[inputs_hash] += updates

    def get_updates_for(self, inputs):
        if inputs is not None:
            inputs_hash = _object_list_uid(inputs)
        else:
            inputs_hash = None
        if inputs_hash in self._per_input_updates:
            return self._per_input_updates[inputs_hash]
        return []

    def get_losses_for(self, inputs):
        if inputs is not None:
            inputs_hash = _object_list_uid(inputs)
        else:
            inputs_hash = None
        if inputs_hash in self._per_input_losses:
            return self._per_input_losses[inputs_hash]
        return []

    @property
    def weights(self):
        return self.trainable_weights + self.non_trainable_weights

    def set_weights(self, weights):
        """Sets the weights of the layer, from Numpy arrays.

        # Arguments
            weights: a list of Numpy arrays. The number
                of arrays and their shape must match
                number of the dimensions of the weights
                of the layer (i.e. it should match the
                output of `get_weights`).

        # Raises
            ValueError: If the provided weights list does not match the
                layer's specifications.
        """
        params = self.weights
        if len(params) != len(weights):
            raise ValueError('You called `set_weights(weights)` on layer "' +
                             self.name +
                             '" with a  weight list of length ' +
                             str(len(weights)) +
                             ', but the layer was expecting ' +
                             str(len(params)) +
                             ' weights. Provided weights: ' +
                             str(weights)[:50] + '...')
        if not params:
            return
        weight_value_tuples = []
        param_values = K.batch_get_value(params)
        for pv, p, w in zip(param_values, params, weights):
            if pv.shape != w.shape:
                raise ValueError('Layer weight shape ' +
                                 str(pv.shape) +
                                 ' not compatible with '
                                 'provided weight shape ' + str(w.shape))
            weight_value_tuples.append((p, w))
        K.batch_set_value(weight_value_tuples)

    def get_weights(self):
        """Returns the current weights of the layer.

        # Returns
            Weights values as a list of numpy arrays.
        """
        params = self.weights
        return K.batch_get_value(params)

    def get_config(self):
        """Returns the config of the layer.

        A layer config is a Python dictionary (serializable)
        containing the configuration of a layer.
        The same layer can be reinstantiated later
        (without its trained weights) from this configuration.

        The config of a layer does not include connectivity
        information, nor the layer class name. These are handled
        by `Container` (one layer of abstraction above).

        # Returns
            Python dictionary.
        """
        config = {'name': self.name,
                  'trainable': self.trainable}
        if hasattr(self, 'batch_input_shape'):
            config['batch_input_shape'] = self.batch_input_shape
        if hasattr(self, 'dtype'):
            config['dtype'] = self.dtype
        return config

    @classmethod
    def from_config(cls, config):
        """Creates a layer from its config.

        This method is the reverse of `get_config`,
        capable of instantiating the same layer from the config
        dictionary. It does not handle layer connectivity
        (handled by Container), nor weights (handled by `set_weights`).

        # Arguments
            config: A Python dictionary, typically the
                output of get_config.

        # Returns
            A layer instance.
        """
        return cls(**config)

    def count_params(self):
        """Count the total number of scalars composing the weights.

        # Returns
            An integer count.

        # Raises
            RuntimeError: if the layer isn't yet built
                (in which case its weights aren't yet defined).
        """
        if not self.built:
            if self.__class__.__name__ == 'Sequential':
                self.build()
            else:
                raise RuntimeError('You tried to call `count_params` on ' +
                                   self.name + ', but the layer isn\'t built. '
                                   'You can build it manually via: `' +
                                   self.name + '.build(batch_input_shape)`.')
        return sum([K.count_params(p) for p in self.weights])


class InputLayer(Layer):
    """Layer to be used as an entry point into a graph.

    It can either wrap an existing tensor (pass an `input_tensor` argument)
    or create its a placeholder tensor (pass arguments `input_shape`
    or `batch_input_shape` as well as `dtype`).

    # Arguments
        input_shape: Shape tuple, not including the batch axis.
        batch_size: Optional input batch size (integer or None).
        batch_input_shape: Shape tuple, including the batch axis.
        dtype: Datatype of the input.
        input_tensor: Optional tensor to use as layer input
            instead of creating a placeholder.
        sparse: Boolean, whether the placeholder created
            is meant to be sparse.
        name: Name of the layer (string).
    """

    @interfaces.legacy_input_support
    def __init__(self, input_shape=None, batch_size=None,
                 batch_input_shape=None,
                 dtype=None, input_tensor=None, sparse=False, name=None):
        if not name:
            prefix = 'input'
            name = prefix + '_' + str(K.get_uid(prefix))
        super(InputLayer, self).__init__(dtype=dtype, name=name)

        self.trainable = False
        self.built = True
        self.sparse = sparse

        if input_shape and batch_input_shape:
            raise ValueError('Only provide the input_shape OR '
                             'batch_input_shape argument to '
                             'InputLayer, not both at the same time.')
        if input_tensor is not None and batch_input_shape is None:
            # If input_tensor is set, and batch_input_shape is not set:
            # Attempt automatic input shape inference.
            try:
                batch_input_shape = K.int_shape(input_tensor)
            except TypeError:
                if not input_shape and not batch_input_shape:
                    raise ValueError('InputLayer was provided '
                                     'an input_tensor argument, '
                                     'but its input shape cannot be '
                                     'automatically inferred. '
                                     'You should pass an input_shape or '
                                     'batch_input_shape argument.')
        if not batch_input_shape:
            if not input_shape:
                raise ValueError('An Input layer should be passed either '
                                 'a `batch_input_shape` or an `input_shape`.')
            else:
                batch_input_shape = (batch_size,) + tuple(input_shape)
        else:
            batch_input_shape = tuple(batch_input_shape)

        if not dtype:
            if input_tensor is None:
                dtype = K.floatx()
            else:
                dtype = K.dtype(input_tensor)

        self.batch_input_shape = batch_input_shape
        self.dtype = dtype

        if input_tensor is None:
            self.is_placeholder = True
            input_tensor = K.placeholder(shape=batch_input_shape,
                                         dtype=dtype,
                                         sparse=self.sparse,
                                         name=self.name)
        else:
            self.is_placeholder = False
            input_tensor._keras_shape = batch_input_shape
        # Create an input node to add to self.outbound_node
        # and set output_tensors' _keras_history.
        input_tensor._uses_learning_phase = False
        input_tensor._keras_history = (self, 0, 0)
        Node(self,
             inbound_layers=[],
             node_indices=[],
             tensor_indices=[],
             input_tensors=[input_tensor],
             output_tensors=[input_tensor],
             input_masks=[None],
             output_masks=[None],
             input_shapes=[batch_input_shape],
             output_shapes=[batch_input_shape])

    def get_config(self):
        config = {'batch_input_shape': self.batch_input_shape,
                  'dtype': self.dtype,
                  'sparse': self.sparse,
                  'name': self.name}
        return config


def Input(shape=None, batch_shape=None,
          name=None, dtype=K.floatx(), sparse=False,
          tensor=None):
    """`Input()` is used to instantiate a Keras tensor.

    A Keras tensor is a tensor object from the underlying backend
    (Theano or TensorFlow), which we augment with certain
    attributes that allow us to build a Keras model
    just by knowing the inputs and outputs of the model.

    For instance, if a, b and c are Keras tensors,
    it becomes possible to do:
    `model = Model(input=[a, b], output=c)`

    The added Keras attributes are:
        ._keras_shape: Integer shape tuple propagated
            via Keras-side shape inference.
        ._keras_history: Last layer applied to the tensor.
            the entire layer graph is retrievable from that layer,
            recursively.

    # Arguments
        shape: A shape tuple (integer), not including the batch size.
            For instance, `shape=(32,)` indicates that the expected input
            will be batches of 32-dimensional vectors.
        batch_shape: A shape tuple (integer), including the batch size.
            For instance, `batch_shape=(10, 32)` indicates that
            the expected input will be batches of 10 32-dimensional vectors.
            `batch_shape=(None, 32)` indicates batches of an arbitrary number
            of 32-dimensional vectors.
        name: An optional name string for the layer.
            Should be unique in a model (do not reuse the same name twice).
            It will be autogenerated if it isn't provided.
        dtype: The data type expected by the input, as a string
            (`float32`, `float64`, `int32`...)
        sparse: A boolean specifying whether the placeholder
            to be created is sparse.
        tensor: Optional existing tensor to wrap into the `Input` layer.
            If set, the layer will not create a placeholder tensor.

    # Returns
        A tensor.

    # Example

        ```python
        # this is a logistic regression in Keras
        x = Input(shape=(32,))
        y = Dense(16, activation='softmax')(x)
        model = Model(x, y)
        ```
    """
    if not batch_shape and tensor is None:
        assert shape, ('Please provide to Input either a `shape`'
                       ' or a `batch_shape` argument. Note that '
                       '`shape` does not include the batch '
                       'dimension.')
    if shape and not batch_shape:
        batch_shape = (None,) + tuple(shape)
    input_layer = InputLayer(batch_input_shape=batch_shape,
                             name=name, dtype=dtype,
                             sparse=sparse,
                             input_tensor=tensor)
    # Return tensor including _keras_shape and _keras_history.
    # Note that in this case train_output and test_output are the same pointer.
    outputs = input_layer.inbound_nodes[0].output_tensors
    if len(outputs) == 1:
        return outputs[0]
    else:
        return outputs


class Container(Layer):
    """A Container is a directed acyclic graph of layers.

    It is the topological form of a "model". A Model
    is simply a Container with added training routines.

    # Properties
        name
        inputs
        outputs
        input_layers
        output_layers
        input_spec (list of class instances)
            each entry describes one required input:
                - ndim
                - dtype
        trainable (boolean)
        input_shape
        output_shape
        inbound_nodes: list of nodes
        outbound_nodes: list of nodes
        trainable_weights (list of variables)
        non_trainable_weights (list of variables)
        constraints (list of tuples (weight, constraint))

    # Methods
        summary
        get_layer
        get_weights
        set_weights
        get_config
        compute_output_shape

    # Class Methods
        from_config

    # Raises
        TypeError: if input tensors are not Keras tensors from InputLayer objects
    """

    @interfaces.legacy_model_constructor_support
    def __init__(self, inputs, outputs, name=None):
        # Handle `name` argument.
        if not name:
            prefix = self.__class__.__name__.lower()
            name = prefix + '_' + str(K.get_uid(prefix))
        self.name = name

        self.supports_masking = False
        self.trainable = True
        self._per_input_losses = {}
        self._per_input_updates = {}

        # Container-specific properties.
        if isinstance(inputs, (list, tuple)):
            self.inputs = list(inputs)  # Tensor or list of tensors.
        else:
            self.inputs = [inputs]
        if isinstance(outputs, (list, tuple)):
            self.outputs = list(outputs)
        else:
            self.outputs = [outputs]

        # Check for redundancy in inputs.
        if len(set(self.inputs)) != len(self.inputs):
            raise ValueError('The list of inputs passed to the model '
                             'is redundant. '
                             'All inputs should only appear once.'
                             ' Found: ' + str(self.inputs))

        # Check for redundancy in outputs.
        if len(set(self.outputs)) != len(self.outputs):
            warnings.warn('The list of outputs passed to the model '
                          'is redundant. '
                          'All outputs should only appear once.'
                          ' Found: ' + str(self.outputs))

        # List of initial layers (1 to 1 mapping with self.inputs,
        # hence the same layer might appear twice)
        self.input_layers = []
        self.input_layers_node_indices = []
        self.input_layers_tensor_indices = []
        # list of layers (1 to 1 mapping with self.inputs,
        # hence the same layer might appear twice)
        self.output_layers = []
        self.output_layers_node_indices = []
        self.output_layers_tensor_indices = []
        # all layers in order of horizontal graph traversal.
        # Entries are unique. Includes input and output layers.
        self.layers = []

        # This is for performance optimization
        # when calling the Container on new inputs.
        # every time the Container is called on a set on input tensors,
        # we compute the output tensors,
        # output masks and output shapes in one pass,
        # then cache them here. When one of these output is queried later,
        # we retrieve it from there instead of recomputing it.
        self._output_mask_cache = {}
        self._output_tensor_cache = {}
        self._output_shape_cache = {}

        # User-provided arguments validation.
        for x in self.inputs:
            # Check that x is a Keras tensor.
            if not hasattr(x, '_keras_history'):
                cls_name = self.__class__.__name__
                raise TypeError('Input tensors to a ' + cls_name + ' ' +
                                'must be Keras tensors. Found: ' + str(x) +
                                ' (missing Keras metadata).')
            # Check that x is an input tensor.
            layer, node_index, tensor_index = x._keras_history
            if len(layer.inbound_nodes) > 1 or (layer.inbound_nodes and layer.inbound_nodes[0].inbound_layers):
                cls_name = self.__class__.__name__
                warnings.warn(cls_name + ' inputs must come from '
                              'a Keras Input layer, '
                              'they cannot be the output of '
                              'a previous non-Input layer. '
                              'Here, a tensor specified as '
                              'input to "' + self.name +
                              '" was not an Input tensor, '
                              'it was generated by layer ' +
                              layer.name + '.\n'
                              'Note that input tensors are '
                              'instantiated via `tensor = Input(shape)`.\n'
                              'The tensor that caused the issue was: ' +
                              str(x.name))
        for x in self.outputs:
            if not hasattr(x, '_keras_history'):
                cls_name = self.__class__.__name__
                raise TypeError('Output tensors to a ' + cls_name + ' must be '
                                'Keras tensors. Found: ' + str(x))
        # Build self.output_layers:
        for x in self.outputs:
            layer, node_index, tensor_index = x._keras_history
            self.output_layers.append(layer)
            self.output_layers_node_indices.append(node_index)
            self.output_layers_tensor_indices.append(tensor_index)

        # Fill in the output mask cache.
        masks = []
        for x in self.inputs:
            layer, node_index, tensor_index = x._keras_history
            node = layer.inbound_nodes[node_index]
            mask = node.output_masks[tensor_index]
            masks.append(mask)
        mask_cache_key = ','.join([str(id(x)) for x in self.inputs])
        mask_cache_key += '_' + ','.join([str(id(x)) for x in masks])
        masks = []
        for x in self.outputs:
            layer, node_index, tensor_index = x._keras_history
            node = layer.inbound_nodes[node_index]
            mask = node.output_masks[tensor_index]
            masks.append(mask)
        if len(masks) == 1:
            mask = masks[0]
        else:
            mask = masks
        self._output_mask_cache[mask_cache_key] = mask

        # Build self.input_layers:
        for x in self.inputs:
            layer, node_index, tensor_index = x._keras_history
            # It's supposed to be an input layer, so only one node
            # and one tensor output.
            assert node_index == 0
            assert tensor_index == 0
            self.input_layers.append(layer)
            self.input_layers_node_indices.append(node_index)
            self.input_layers_tensor_indices.append(tensor_index)

        # Build self.input_names and self.output_names.
        self.input_names = []
        self.output_names = []
        self._feed_input_names = []
        self._feed_inputs = []
        self._feed_input_shapes = []
        for i, layer in enumerate(self.input_layers):
            # Check that layer is an InputLayer.
            if not isinstance(layer, InputLayer):
                raise TypeError(
                    'Input layers to a `Model` must be `InputLayer` objects. '
                    'Received inputs: {}. '
                    'Input {} (0-based) originates '
                    'from layer type `{}`.'.format(inputs,
                                                   i,
                                                   layer.__class__.__name__))
            self.input_names.append(layer.name)
            if layer.is_placeholder:
                self._feed_input_names.append(layer.name)
                self._feed_inputs.append(layer.input)
                self._feed_input_shapes.append(self.inputs[i]._keras_shape)
        for layer in self.output_layers:
            self.output_names.append(layer.name)

        self.internal_input_shapes = [x._keras_shape for x in self.inputs]
        self.internal_output_shapes = [x._keras_shape for x in self.outputs]

        # Container_nodes: set of nodes included in the graph
        # (not all nodes included in the layers
        # are relevant to the current graph).
        container_nodes = set()  # ids of all nodes relevant to the Container
        nodes_depths = {}  # dict {node: depth value}
        layers_depths = {}  # dict {layer: depth value}
        layer_indices = {}  # dict {layer: index in traversal}
        nodes_in_decreasing_depth = []

        def build_map_of_graph(tensor, finished_nodes, nodes_in_progress,
                               layer=None, node_index=None, tensor_index=None):
            """Builds a map of the graph of layers.

            This recursively updates the map `layer_indices`,
            the list `nodes_in_decreasing_depth` and the set `container_nodes`.

            # Arguments
                tensor: Some tensor in a graph.
                finished_nodes: Set of nodes whose subgraphs have been traversed
                    completely. Useful to prevent duplicated work.
                nodes_in_progress: Set of nodes that are currently active on the
                    recursion stack. Useful to detect cycles.
                layer: Layer from which `tensor` comes from. If not provided,
                    will be obtained from `tensor._keras_history`.
                node_index: Node index from which `tensor` comes from.
                tensor_index: Tensor_index from which `tensor` comes from.

            # Raises
                RuntimeError: if a cycle is detected.
            """
            if not layer or node_index is None or tensor_index is None:
                layer, node_index, tensor_index = tensor._keras_history
            node = layer.inbound_nodes[node_index]

            # Prevent cycles.
            if node in nodes_in_progress:
                raise RuntimeError(
                    'The tensor ' + str(tensor) + ' at layer "' +
                    layer.name + '" is part of a cycle.')

            # Don't repeat work for shared subgraphs
            if node in finished_nodes:
                return

            node_key = layer.name + '_ib-' + str(node_index)
            # Update container_nodes.
            container_nodes.add(node_key)

            # Store the traversal order for layer sorting.
            if layer not in layer_indices:
                layer_indices[layer] = len(layer_indices)

            nodes_in_progress.add(node)

            # Propagate to all previous tensors connected to this node.
            for i in range(len(node.inbound_layers)):
                x = node.input_tensors[i]
                layer = node.inbound_layers[i]
                node_index = node.node_indices[i]
                tensor_index = node.tensor_indices[i]
                build_map_of_graph(x, finished_nodes, nodes_in_progress,
                                   layer, node_index, tensor_index)

            finished_nodes.add(node)
            nodes_in_progress.remove(node)

            nodes_in_decreasing_depth.append(node)

        finished_nodes = set()
        nodes_in_progress = set()
        for x in self.outputs:
            build_map_of_graph(x, finished_nodes, nodes_in_progress)

        for node in reversed(nodes_in_decreasing_depth):
            # If the depth is not set, the node has no outbound nodes (depth 0).
            depth = nodes_depths.setdefault(node, 0)

            # Update the depth of the corresponding layer
            previous_depth = layers_depths.get(node.outbound_layer, 0)
            # If we've seen this layer before at a higher depth, we should use that depth instead
            # of the node depth.  This is necessary for shared layers that have inputs at different
            # depth levels in the graph.
            depth = max(depth, previous_depth)
            layers_depths[node.outbound_layer] = depth
            nodes_depths[node] = depth

            # Update the depth of inbound nodes.
            for i in range(len(node.inbound_layers)):
                inbound_layer = node.inbound_layers[i]
                node_index = node.node_indices[i]
                inbound_node = inbound_layer.inbound_nodes[node_index]
                previous_depth = nodes_depths.get(inbound_node, 0)
                nodes_depths[inbound_node] = max(depth + 1, previous_depth)

        # Build a dict {depth: list of nodes with this depth}
        nodes_by_depth = {}
        for node, depth in nodes_depths.items():
            if depth not in nodes_by_depth:
                nodes_by_depth[depth] = []
            nodes_by_depth[depth].append(node)

        # Build a dict {depth: list of layers with this depth}
        layers_by_depth = {}
        for layer, depth in layers_depths.items():
            if depth not in layers_by_depth:
                layers_by_depth[depth] = []
            layers_by_depth[depth].append(layer)

        # Get sorted list of layer depths.
        depth_keys = list(layers_by_depth.keys())
        depth_keys.sort(reverse=True)

        # Set self.layers and self.layers_by_depth.
        layers = []
        for depth in depth_keys:
            layers_for_depth = layers_by_depth[depth]
            # Container.layers needs to have a deterministic order:
            # here we order them by traversal order.
            layers_for_depth.sort(key=lambda x: layer_indices[x])
            for layer in layers_for_depth:
                layers.append(layer)
        self.layers = layers
        self.layers_by_depth = layers_by_depth

        # Get sorted list of node depths.
        depth_keys = list(nodes_by_depth.keys())
        depth_keys.sort(reverse=True)

        # Check that all tensors required are computable.
        # computable_tensors: all tensors in the graph
        # that can be computed from the inputs provided.
        computable_tensors = []
        for x in self.inputs:
            computable_tensors.append(x)

        layers_with_complete_input = []  # To provide a better error msg.
        for depth in depth_keys:
            for node in nodes_by_depth[depth]:
                layer = node.outbound_layer
                if layer:
                    for x in node.input_tensors:
                        if x not in computable_tensors:
                            raise RuntimeError(
                                'Graph disconnected: '
                                'cannot obtain value for tensor ' +
                                str(x) + ' at layer "' + layer.name + '". '
                                'The following previous layers '
                                'were accessed without issue: ' +
                                str(layers_with_complete_input))
                    for x in node.output_tensors:
                        computable_tensors.append(x)
                    layers_with_complete_input.append(layer.name)

        # Set self.nodes and self.nodes_by_depth.
        self.container_nodes = container_nodes
        self.nodes_by_depth = nodes_by_depth

        # Ensure name unicity, which will be crucial for serialization
        # (since serialized nodes refer to layers by their name).
        all_names = [layer.name for layer in self.layers]
        for name in all_names:
            if all_names.count(name) != 1:
                raise RuntimeError('The name "' + name + '" is used ' +
                                   str(all_names.count(name)) +
                                   ' times in the model. '
                                   'All layer names should be unique.')

        # Layer parameters.
        # The new container starts with a single inbound node
        # for its inputs, and no outbound nodes.
        self.outbound_nodes = []  # Will be appended to by future calls to __call__
        self.inbound_nodes = []  # Will be appended to below, and by future calls to __call__
        # Create the node linking internal inputs to internal outputs.
        Node(outbound_layer=self,
             inbound_layers=[],
             node_indices=[],
             tensor_indices=[],
             input_tensors=self.inputs,
             output_tensors=self.outputs,
             # No container-level masking for now.
             input_masks=[None for _ in self.inputs],
             output_masks=[None for _ in self.outputs],
             input_shapes=[x._keras_shape for x in self.inputs],
             output_shapes=[x._keras_shape for x in self.outputs])
        self.built = True

        # The following are implemented as property functions:
        # self.constraints
        # self.trainable_weights
        # self.non_trainable_weights
        # self.input_spec

    def get_layer(self, name=None, index=None):
        """Retrieves a layer based on either its name (unique) or index.

        Indices are based on order of horizontal graph traversal (bottom-up).

        # Arguments
            name: String, name of layer.
            index: Integer, index of layer.

        # Returns
            A layer instance.

        # Raises
            ValueError: In case of invalid layer name or index.
        """
        # It would be unreliable to build a dictionary
        # based on layer names, because names can potentially
        # be changed at any point by the user
        # without the container being notified of it.
        if index is not None:
            if len(self.layers) <= index:
                raise ValueError('Was asked to retrieve layer at index ' +
                                 str(index) + ' but model only has ' +
                                 str(len(self.layers)) + ' layers.')
            else:
                return self.layers[index]
        else:
            if not name:
                raise ValueError('Provide either a layer name or layer index.')
        layer = None
        for layer in self.layers:
            if layer.name == name:
                return layer
        if not layer:
            raise ValueError('No such layer: ' + name)

    @property
    def updates(self):
        """Retrieve the model's updates.

        Will only include updates that are either
        inconditional, or conditional on inputs to this model
        (e.g. will not include updates that depend on tensors
        that aren't inputs to this model).

        # Returns
            A list of update ops.
        """
        updates = []
        for layer in self.layers:
            if hasattr(layer, 'updates'):
                # Collect updates that are dependent on inputs
                # that are part of the model.
                for node_index, node in enumerate(layer.inbound_nodes):
                    node_key = layer.name + '_ib-' + str(node_index)
                    if node_key in self.container_nodes:
                        # The model owns this layer node.
                        inputs = node.input_tensors
                        updates += layer.get_updates_for(inputs)
                # Collect unconditional updates.
                updates += layer.get_updates_for(None)
        return updates

    @property
    def losses(self):
        """Retrieve the model's losses.

        Will only include losses that are either
        inconditional, or conditional on inputs to this model
        (e.g. will not include losses that depend on tensors
        that aren't inputs to this model).

        # Returns
            A list of loss tensors.
        """
        losses = []
        # Retrieve losses for all internal layers.
        for layer in self.layers:
            if hasattr(layer, 'losses'):
                # Collect losses that are dependent on inputs
                # that are part of the model.
                for node_index, node in enumerate(layer.inbound_nodes):
                    node_key = layer.name + '_ib-' + str(node_index)
                    if node_key in self.container_nodes:
                        # The model owns this layer node.
                        inputs = node.input_tensors
                        losses += layer.get_losses_for(inputs)
                # Collect unconditional losses.
                losses += layer.get_losses_for(None)
        # Add any potential unconditional model-level loss.
        losses += self.get_losses_for(None)
        return losses

    @property
    def uses_learning_phase(self):
        return any([x._uses_learning_phase for x in self.outputs])

    @property
    def stateful(self):
        return any([(hasattr(layer, 'stateful') and layer.stateful) for layer in self.layers])

    def reset_states(self):
        for layer in self.layers:
            if hasattr(layer, 'reset_states') and getattr(layer, 'stateful', False):
                layer.reset_states()

    @property
    def state_updates(self):
        """Returns the `updates` from all layers that are stateful.

        This is useful for separating training updates and
        state updates, e.g. when we need to update a layer's internal state
        during prediction.

        # Returns
            A list of update ops.
        """
        state_updates = []
        for layer in self.layers:
            if getattr(layer, 'stateful', False):
                if hasattr(layer, 'updates'):
                    state_updates += layer.updates
        return state_updates

    @property
    def constraints(self):
        cons = {}
        for layer in self.layers:
            for key, value in layer.constraints.items():
                if key in cons and cons[key] != value:
                    raise ValueError('Received multiple constraints '
                                     'for one weight tensor: ' + str(key))
                cons[key] = value
        return cons

    @property
    def trainable_weights(self):
        if not self.trainable:
            return []
        weights = []
        for layer in self.layers:
            weights += layer.trainable_weights
        return weights

    @property
    def non_trainable_weights(self):
        weights = []
        for layer in self.layers:
            weights += layer.non_trainable_weights
        if not self.trainable:
            trainable_weights = []
            for layer in self.layers:
                trainable_weights += layer.trainable_weights
            return trainable_weights + weights
        return weights

    def get_weights(self):
        """Retrieves the weights of the model.

        # Returns
            A flat list of Numpy arrays.
        """
        weights = []
        for layer in self.layers:
            weights += layer.weights
        return K.batch_get_value(weights)

    def set_weights(self, weights):
        """Sets the weights of the model.

        # Arguments
            weights: A list of Numpy arrays with shapes and types matching
                the output of `model.get_weights()`.
        """
        tuples = []
        for layer in self.layers:
            num_param = len(layer.weights)
            layer_weights = weights[:num_param]
            for sw, w in zip(layer.weights, layer_weights):
                tuples.append((sw, w))
            weights = weights[num_param:]
        K.batch_set_value(tuples)

    @property
    def input_spec(self):
        """Gets the model's input specs.

        # Returns
            A list of `InputSpec` instances (one per input to the model)
                or a single instance if the model has only one input.
        """
        specs = []
        for layer in getattr(self, 'input_layers', []):
            if layer.input_spec is None:
                specs.append(None)
            else:
                if not isinstance(layer.input_spec, list):
                    raise TypeError('Layer ' + layer.name +
                                    ' has an input_spec attribute that '
                                    'is not a list. We expect a list. '
                                    'Found input_spec = ' +
                                    str(layer.input_spec))
                specs += layer.input_spec
        if len(specs) == 1:
            return specs[0]
        return specs

    def call(self, inputs, mask=None):
        """Call the model on new inputs.

        In this case `call` just reapplies
        all ops in the graph to the new inputs
        (e.g. build a new computational graph from the provided inputs).

        A model is callable on non-Keras tensors.

        # Arguments
            inputs: A tensor or list of tensors.
            mask: A mask or list of masks. A mask can be
                either a tensor or None (no mask).

        # Returns
            A tensor if there is a single output, or
            a list of tensors if there are more than one outputs.
        """
        inputs = _to_list(inputs)
        if mask is None:
            masks = [None for _ in range(len(inputs))]
        else:
            masks = _to_list(mask)
        cache_key = ','.join([str(id(x)) for x in inputs])
        cache_key += '_' + ','.join([str(id(x)) for x in masks])
        if cache_key in self._output_tensor_cache:
            return self._output_tensor_cache[cache_key]
        else:
            output_tensors, _, _ = self.run_internal_graph(inputs, masks)
            return output_tensors

    def compute_mask(self, inputs, mask):
        inputs = _to_list(inputs)
        if mask is None:
            masks = [None for _ in range(len(inputs))]
        else:
            masks = _to_list(mask)
        cache_key = ','.join([str(id(x)) for x in inputs])
        cache_key += '_' + ','.join([str(id(x)) for x in masks])
        if cache_key in self._output_mask_cache:
            return self._output_mask_cache[cache_key]
        else:
            _, output_masks, _ = self.run_internal_graph(inputs, masks)
            return output_masks

    def compute_output_shape(self, input_shape):
        input_shapes = _to_list(input_shape)
        if len(input_shapes) != len(self.input_layers):
            raise ValueError('Invalid input_shape argument ' +
                             str(input_shape) + ': model has ' +
                             str(len(self.input_layers)) + ' tensor inputs.')

        cache_key = ','.join([str(x) for x in input_shapes])
        if cache_key in self._output_shape_cache:
            output_shapes = self._output_shape_cache[cache_key]
            if isinstance(output_shapes, list) and len(output_shapes) == 1:
                return output_shapes[0]
            return output_shapes
        else:
            # Bad luck, we have to run the graph manually.
            layers_to_output_shapes = {}
            for i in range(len(input_shapes)):
                layer = self.input_layers[i]
                input_shape = input_shapes[i]
                # It's an input layer: compute_output_shape is identity,
                # and there is only one node and one tensor output.
                shape_key = layer.name + '_0_0'
                layers_to_output_shapes[shape_key] = input_shape

            depth_keys = list(self.nodes_by_depth.keys())
            depth_keys.sort(reverse=True)
            # Iterate over nodes, by depth level.
            if len(depth_keys) > 1:
                for depth in depth_keys:
                    nodes = self.nodes_by_depth[depth]
                    for node in nodes:
                        # This is always a single layer, never a list.
                        layer = node.outbound_layer
                        if layer in self.input_layers:
                            # We've already covered the input layers
                            # a few lines above.
                            continue
                        # Potentially redundant list,
                        # same size of node.input_tensors.
                        input_shapes = []
                        for j in range(len(node.inbound_layers)):
                            inbound_layer = node.inbound_layers[j]
                            node_index = node.node_indices[j]
                            tensor_index = node.tensor_indices[j]
                            shape_key = inbound_layer.name + '_%s_%s' % (node_index, tensor_index)
                            input_shape = layers_to_output_shapes[shape_key]
                            input_shapes.append(input_shape)

                        if len(input_shapes) == 1:
                            output_shape = layer.compute_output_shape(input_shapes[0])
                        else:
                            output_shape = layer.compute_output_shape(input_shapes)

                        output_shapes = _to_list(output_shape)
                        node_index = layer.inbound_nodes.index(node)
                        for j in range(len(output_shapes)):
                            shape_key = layer.name + '_%s_%s' % (node_index, j)
                            layers_to_output_shapes[shape_key] = output_shapes[j]

            # Read final output shapes from layers_to_output_shapes.
            output_shapes = []
            output_shape_keys = []
            for i in range(len(self.output_layers)):
                layer = self.output_layers[i]
                node_index = self.output_layers_node_indices[i]
                tensor_index = self.output_layers_tensor_indices[i]
                shape_key = layer.name + '_%s_%s' % (node_index, tensor_index)
                output_shape_keys.append(shape_key)

            for i, key in enumerate(output_shape_keys):
                assert key in layers_to_output_shapes
                output_shapes.append(layers_to_output_shapes[key])
            # Store in cache.
            self._output_shape_cache[cache_key] = output_shapes
            if isinstance(output_shapes, list) and len(output_shapes) == 1:
                return output_shapes[0]
            return output_shapes

    def run_internal_graph(self, inputs, masks=None):
        """Computes output tensors for new inputs.

        # Note:
            - Expects `inputs` to be a list (potentially with 1 element).
            - Can be run on non-Keras tensors.

        # Arguments
            inputs: List of tensors
            masks: List of masks (tensors or None).

        # Returns
            Three lists: output_tensors, output_masks, output_shapes
        """
        if masks is None:
            masks = [None for _ in range(len(inputs))]

        # Dictionary mapping reference tensors to tuples
        # (computed tensor, compute mask)
        # we assume a 1:1 mapping from tensor to mask
        # TODO: raise exception when a `.compute_mask()` call
        # does not return a list the same size as `call`
        tensor_map = {}
        for x, y, mask in zip(self.inputs, inputs, masks):
            tensor_map[str(id(x))] = (y, mask)

        depth_keys = list(self.nodes_by_depth.keys())
        depth_keys.sort(reverse=True)
        for depth in depth_keys:
            nodes = self.nodes_by_depth[depth]
            for node in nodes:
                # This is always a single layer, never a list.
                layer = node.outbound_layer

                reference_input_tensors = node.input_tensors
                reference_output_tensors = node.output_tensors

                # If all previous input tensors are available in tensor_map,
                # then call node.inbound_layer on them.
                computed_data = []  # List of tuples (input, mask).
                for x in reference_input_tensors:
                    if str(id(x)) in tensor_map:
                        computed_data.append(tensor_map[str(id(x))])

                if len(computed_data) == len(reference_input_tensors):
                    # call layer
                    with K.name_scope(layer.name):
                        if node.arguments:
                            kwargs = node.arguments
                        else:
                            kwargs = {}
                        if len(computed_data) == 1:
                            computed_tensor, computed_mask = computed_data[0]
                            if has_arg(layer.call, 'mask'):
                                if 'mask' not in kwargs:
                                    kwargs['mask'] = computed_mask
                            output_tensors = _to_list(layer.call(computed_tensor, **kwargs))
                            output_masks = _to_list(layer.compute_mask(computed_tensor,
                                                                       computed_mask))
                            computed_tensors = [computed_tensor]
                            computed_masks = [computed_mask]
                        else:
                            computed_tensors = [x[0] for x in computed_data]
                            computed_masks = [x[1] for x in computed_data]
                            if has_arg(layer.call, 'mask'):
                                if 'mask' not in kwargs:
                                    kwargs['mask'] = computed_masks
                            output_tensors = _to_list(layer.call(computed_tensors, **kwargs))
                            output_masks = _to_list(layer.compute_mask(computed_tensors,
                                                                       computed_masks))

                        # Apply activity regularizer if any:
                        if hasattr(layer, 'activity_regularizer') and layer.activity_regularizer is not None:
                            regularization_losses = [layer.activity_regularizer(x) for x in computed_tensors]
                            layer.add_loss(regularization_losses, computed_tensors)

                    # Update model updates and losses:
                    # Keep track of updates that depend on the inputs
                    # (e.g. BN updates).
                    self.add_update(layer.get_updates_for(computed_tensors), inputs)
                    # Keep track of unconditional updates (e.g. a counter).
                    self.add_update(layer.get_updates_for(None), None)
                    # Keep track of losses that depend on the inputs
                    # (e.g. activity regularizers).
                    self.add_loss(layer.get_losses_for(computed_tensors), inputs)
                    # Keep track of unconditional losses
                    # (e.g. weight regularizers).
                    self.add_loss(layer.get_losses_for(None), None)

                    # Update _keras_shape.
                    if all([hasattr(x, '_keras_shape') for x in computed_tensors]):
                        if len(computed_tensors) == 1:
                            shapes = _to_list(layer.compute_output_shape(computed_tensors[0]._keras_shape))
                            uses_learning_phase = computed_tensors[0]._uses_learning_phase
                        else:
                            shapes = _to_list(layer.compute_output_shape([x._keras_shape for x in computed_tensors]))
                            uses_learning_phase = any([x._uses_learning_phase for x in computed_tensors])
                        for x, s in zip(output_tensors, shapes):
                            x._keras_shape = s
                            x._uses_learning_phase = getattr(x, '_uses_learning_phase', False) or uses_learning_phase

                    # Update tensor_map.
                    for x, y, mask in zip(reference_output_tensors, output_tensors, output_masks):
                        tensor_map[str(id(x))] = (y, mask)

        output_tensors = []
        output_masks = []
        output_shapes = []
        for x in self.outputs:
            assert str(id(x)) in tensor_map, 'Could not compute output ' + str(x)
            tensor, mask = tensor_map[str(id(x))]
            if hasattr(tensor, '_keras_shape') and output_shapes is not None:
                shape = tensor._keras_shape
                output_shapes.append(shape)
            else:
                output_shapes = None
            output_tensors.append(tensor)
            output_masks.append(mask)

        # Update cache;
        # keys are based on ids on input tensors and inputs masks.
        cache_key = ','.join([str(id(x)) for x in inputs])
        cache_key += '_' + ','.join([str(id(x)) for x in masks])

        if len(output_tensors) == 1:
            output_tensors = output_tensors[0]
            self._output_tensor_cache[cache_key] = output_tensors
        else:
            self._output_tensor_cache[cache_key] = output_tensors

        if len(output_masks) == 1:
            output_masks = output_masks[0]
            self._output_mask_cache[cache_key] = output_masks
        else:
            self._output_mask_cache[cache_key] = output_masks

        if output_shapes is not None:
            input_shapes = [x._keras_shape for x in inputs]
            cache_key = ','.join([str(x) for x in input_shapes])
            if len(output_shapes) == 1:
                output_shapes = output_shapes[0]
                self._output_shape_cache[cache_key] = output_shapes
            else:
                self._output_shape_cache[cache_key] = output_shapes
        return output_tensors, output_masks, output_shapes

    def get_config(self):
        config = {
            'name': self.name,
        }
        node_conversion_map = {}
        for layer in self.layers:
            if issubclass(layer.__class__, Container):
                # Containers start with a pre-existing node
                # linking their input to output.
                kept_nodes = 1
            else:
                kept_nodes = 0
            for original_node_index, node in enumerate(layer.inbound_nodes):
                node_key = layer.name + '_ib-' + str(original_node_index)
                if node_key in self.container_nodes:
                    node_conversion_map[node_key] = kept_nodes
                    kept_nodes += 1
        layer_configs = []
        for layer in self.layers:  # From the earliest layers on.
            layer_class_name = layer.__class__.__name__
            layer_config = layer.get_config()
            filtered_inbound_nodes = []
            for original_node_index, node in enumerate(layer.inbound_nodes):
                node_key = layer.name + '_ib-' + str(original_node_index)
                if node_key in self.container_nodes:
                    # The node is relevant to the model:
                    # add to filtered_inbound_nodes.
                    if node.arguments:
                        try:
                            json.dumps(node.arguments)
                            kwargs = node.arguments
                        except TypeError:
                            warnings.warn(
                                'Layer ' + layer.name +
                                ' was passed non-serializable keyword arguments: ' +
                                str(node.arguments) + '. They will not be included '
                                'in the serialized model (and thus will be missing '
                                'at deserialization time).')
                            kwargs = {}
                    else:
                        kwargs = {}
                    if node.inbound_layers:
                        node_data = []
                        for i in range(len(node.inbound_layers)):
                            inbound_layer = node.inbound_layers[i]
                            node_index = node.node_indices[i]
                            tensor_index = node.tensor_indices[i]
                            node_key = inbound_layer.name + '_ib-' + str(node_index)
                            new_node_index = node_conversion_map.get(node_key, 0)
                            node_data.append([inbound_layer.name,
                                              new_node_index,
                                              tensor_index,
                                              kwargs])
                        filtered_inbound_nodes.append(node_data)
            layer_configs.append({
                'name': layer.name,
                'class_name': layer_class_name,
                'config': layer_config,
                'inbound_nodes': filtered_inbound_nodes,
            })
        config['layers'] = layer_configs

        # Gather info about inputs and outputs.
        model_inputs = []
        for i in range(len(self.input_layers)):
            layer = self.input_layers[i]
            node_index = self.input_layers_node_indices[i]
            node_key = layer.name + '_ib-' + str(node_index)
            new_node_index = node_conversion_map[node_key]
            tensor_index = self.input_layers_tensor_indices[i]
            model_inputs.append([layer.name, new_node_index, tensor_index])
        config['input_layers'] = model_inputs
        model_outputs = []
        for i in range(len(self.output_layers)):
            layer = self.output_layers[i]
            node_index = self.output_layers_node_indices[i]
            node_key = layer.name + '_ib-' + str(node_index)
            new_node_index = node_conversion_map[node_key]
            tensor_index = self.output_layers_tensor_indices[i]
            model_outputs.append([layer.name, new_node_index, tensor_index])
        config['output_layers'] = model_outputs
        return copy.deepcopy(config)

    @classmethod
    def from_config(cls, config, custom_objects=None):
        """Instantiates a Model from its config (output of `get_config()`).

        # Arguments
            config: Model config dictionary.
            custom_objects: Optional dictionary mapping names
                (strings) to custom classes or functions to be
                considered during deserialization.

        # Returns
            A model instance.

        # Raises
            ValueError: In case of improperly formatted config dict.
        """
        # layer instances created during
        # the graph reconstruction process
        created_layers = {}
        dependencies = defaultdict(set)
        unbuilt_calls = []

        def create_layer(layer_data):
            """Create layers

            # Arguments
                layer_data: layer config dict.

            # Raises
                ValueError: In case of improperly formatted `layer_data` dict.
            """
            layer_name = layer_data['name']

            # Instantiate layer.
            from ..layers import deserialize as deserialize_layer
            layer = deserialize_layer(layer_data,
                                      custom_objects=custom_objects)
            created_layers[layer_name] = layer

            inbound_nodes_data = layer_data['inbound_nodes']
            if len(inbound_nodes_data) == 0:
                dependencies[(layer_name, 0)] = set()
                unbuilt_calls.append((layer_name, 0))

            for i, node_data in enumerate(inbound_nodes_data):
                unbuilt_calls.append((layer_name, i))
                for input_data in node_data:
                    dependencies[(layer_name, i)].add((input_data[0], input_data[1]))

        def process_single_call(layer_data, call_number):
            """Call a layer on its appropriate inputs.

            # Arguments
                layer_data: layer config dict.

            # Raises
                ValueError: In case of improperly formatted `layer_data` dict.
            """
            layer_name = layer_data['name']

            layer = created_layers[layer_name]

            # Gather layer inputs.
            inbound_nodes_data = layer_data['inbound_nodes']
            # Input layers already created
            if len(inbound_nodes_data) == 0 and call_number == 0:
                return
            node_data = inbound_nodes_data[call_number]
            input_tensors = []
            for input_data in node_data:
                inbound_layer_name = input_data[0]
                inbound_node_index = input_data[1]
                inbound_tensor_index = input_data[2]
                if len(input_data) == 3:
                    kwargs = {}
                elif len(input_data) == 4:
                    kwargs = input_data[3]
                else:
                    raise ValueError('Improperly formatted model config.')
                if inbound_layer_name not in created_layers:
                    raise ValueError('Missing layer: ' + inbound_layer_name)
                inbound_layer = created_layers[inbound_layer_name]
                inbound_node = inbound_layer.inbound_nodes[inbound_node_index]
                input_tensors.append(inbound_node.output_tensors[inbound_tensor_index])
            # Call layer on its inputs, thus creating the node
            # and building the layer if needed.
            if input_tensors:
                if len(input_tensors) == 1:
                    layer(input_tensors[0], **kwargs)
                else:
                    layer(input_tensors, **kwargs)

        # First create layers, storing their dependencies
        layer_data_by_name = {}
        for layer_data in config['layers']:
            create_layer(layer_data)
            layer_data_by_name[layer_data['name']] = layer_data

        # Iterate layers' calls in order of dependency
        built_calls = set()
        while len(unbuilt_calls) > 0:
            num_unbuilt_calls = len(unbuilt_calls)
            to_remove = []
            for call in unbuilt_calls:
                dependencies[call] -= built_calls
                if len(dependencies[call]) == 0:
                    layer_name, call_number = call
                    layer_data = layer_data_by_name[layer_name]
                    process_single_call(layer_data, call_number)
                    built_calls.add(call)
                    to_remove.append(call)
            for call in to_remove:
                unbuilt_calls.remove(call)

            # If no layer was build this iteration
            if len(unbuilt_calls) == num_unbuilt_calls:
                # Try to force build the remaining layers
                for call in unbuilt_calls:
                    dependencies[call] -= built_calls
                    layer_name, call_number = call
                    layer_data = layer_data_by_name[layer_name]
                    try:
                        process_single_call(layer_data, call_number)
                        built_calls.add(call)
                        unbuilt_calls.remove(call)
                    except:
                        pass
            if len(unbuilt_calls) == num_unbuilt_calls:
                raise RuntimeError("Could not build all layers")

        name = config.get('name')
        input_tensors = []
        output_tensors = []
        for layer_data in config['input_layers']:
            layer_name, node_index, tensor_index = layer_data
            assert layer_name in created_layers
            layer = created_layers[layer_name]
            layer_output_tensors = layer.inbound_nodes[node_index].output_tensors
            input_tensors.append(layer_output_tensors[tensor_index])
        for layer_data in config['output_layers']:
            layer_name, node_index, tensor_index = layer_data
            assert layer_name in created_layers
            layer = created_layers[layer_name]
            layer_output_tensors = layer.inbound_nodes[node_index].output_tensors
            output_tensors.append(layer_output_tensors[tensor_index])
        return cls(inputs=input_tensors, outputs=output_tensors, name=name)

    def save(self, filepath, overwrite=True, include_optimizer=True):
        """Save the model to a single HDF5 file.

        The savefile includes:
            - The model architecture, allowing to re-instantiate the model.
            - The model weights.
            - The state of the optimizer, allowing to resume training
                exactly where you left off.

        This allows you to save the entirety of the state of a model
        in a single file.

        Saved models can be reinstantiated via `keras.models.load_model`.
        The model returned by `load_model`
        is a compiled model ready to be used (unless the saved model
        was never compiled in the first place).

        # Arguments
            filepath: String, path to the file to save the weights to.
            overwrite: Whether to silently overwrite any existing file at the
                target location, or provide the user with a manual prompt.
            include_optimizer: If True, save optimizer's state together.

        # Example

        ```python
        from keras.models import load_model

        model.save('my_model.h5')  # creates a HDF5 file 'my_model.h5'
        del model  # deletes the existing model

        # returns a compiled model
        # identical to the previous one
        model = load_model('my_model.h5')
        ```
        """
        from ..models import save_model
        save_model(self, filepath, overwrite, include_optimizer)

    def save_weights(self, filepath, overwrite=True):
        """Dumps all layer weights to a HDF5 file.

        The weight file has:
            - `layer_names` (attribute), a list of strings
                (ordered names of model layers).
            - For every layer, a `group` named `layer.name`
                - For every such layer group, a group attribute `weight_names`,
                    a list of strings
                    (ordered names of weights tensor of the layer).
                - For every weight in the layer, a dataset
                    storing the weight value, named after the weight tensor.

        # Arguments
            filepath: String, path to the file to save the weights to.
            overwrite: Whether to silently overwrite any existing file at the
                target location, or provide the user with a manual prompt.

        # Raises
            ImportError: If h5py is not available.
        """
        if h5py is None:
            raise ImportError('`save_weights` requires h5py.')
        # If file exists and should not be overwritten:
        if not overwrite and os.path.isfile(filepath):
            proceed = ask_to_proceed_with_overwrite(filepath)
            if not proceed:
                return
        f = h5py.File(filepath, 'w')
        save_weights_to_hdf5_group(f, self.layers)
        f.flush()
        f.close()

    def load_weights(self, filepath, by_name=False):
        """Loads all layer weights from a HDF5 save file.

        If `by_name` is False (default) weights are loaded
        based on the network's topology, meaning the architecture
        should be the same as when the weights were saved.
        Note that layers that don't have weights are not taken
        into account in the topological ordering, so adding or
        removing layers is fine as long as they don't have weights.

        If `by_name` is True, weights are loaded into layers
        only if they share the same name. This is useful
        for fine-tuning or transfer-learning models where
        some of the layers have changed.

        # Arguments
            filepath: String, path to the weights file to load.
            by_name: Boolean, whether to load weights by name
                or by topological order.

        # Raises
            ImportError: If h5py is not available.
        """
        if h5py is None:
            raise ImportError('`load_weights` requires h5py.')
        f = h5py.File(filepath, mode='r')
        if 'layer_names' not in f.attrs and 'model_weights' in f:
            f = f['model_weights']
        if by_name:
            load_weights_from_hdf5_group_by_name(f, self.layers)
        else:
            load_weights_from_hdf5_group(f, self.layers)

        if hasattr(f, 'close'):
            f.close()

    def _updated_config(self):
        """Util hared between different serialization methods.

        # Returns
            Model config with Keras version information added.
        """
        from .. import __version__ as keras_version

        config = self.get_config()
        model_config = {
            'class_name': self.__class__.__name__,
            'config': config,
            'keras_version': keras_version,
            'backend': K.backend()
        }
        return model_config

    def to_json(self, **kwargs):
        """Returns a JSON string containing the network configuration.

        To load a network from a JSON save file, use
        `keras.models.model_from_json(json_string, custom_objects={})`.

        # Arguments
            **kwargs: Additional keyword arguments
                to be passed to `json.dumps()`.

        # Returns
            A JSON string.
        """
        def get_json_type(obj):
            # If obj is any numpy type
            if type(obj).__module__ == np.__name__:
                return obj.item()

            # If obj is a python 'type'
            if type(obj).__name__ == type.__name__:
                return obj.__name__

            raise TypeError('Not JSON Serializable:', obj)

        model_config = self._updated_config()
        return json.dumps(model_config, default=get_json_type, **kwargs)

    def to_yaml(self, **kwargs):
        """Returns a yaml string containing the network configuration.

        To load a network from a yaml save file, use
        `keras.models.model_from_yaml(yaml_string, custom_objects={})`.

        `custom_objects` should be a dictionary mapping
        the names of custom losses / layers / etc to the corresponding
        functions / classes.

        # Arguments
            **kwargs: Additional keyword arguments
                to be passed to `yaml.dump()`.

        # Returns
            A YAML string.
        """
        return yaml.dump(self._updated_config(), **kwargs)

    def summary(self, line_length=None, positions=None):
        print_layer_summary(self,
                            line_length=line_length,
                            positions=positions)


def get_source_inputs(tensor, layer=None, node_index=None):
    """Returns the list of input tensors necessary to compute `tensor`.

    Output will always be a list of tensors
    (potentially with 1 element).

    # Arguments
        tensor: The tensor to start from.
        layer: Origin layer of the tensor. Will be
            determined via tensor._keras_history if not provided.
        node_index: Origin node index of the tensor.

    # Returns
        List of input tensors.
    """
    if not hasattr(tensor, '_keras_history'):
        return tensor

    if layer is None or node_index:
        layer, node_index, _ = tensor._keras_history
    if not layer.inbound_nodes:
        return [tensor]
    else:
        node = layer.inbound_nodes[node_index]
        if not node.inbound_layers:
            # Reached an Input layer, stop recursion.
            return node.input_tensors
        else:
            source_tensors = []
            for i in range(len(node.inbound_layers)):
                x = node.input_tensors[i]
                layer = node.inbound_layers[i]
                node_index = node.node_indices[i]
                previous_sources = get_source_inputs(x,
                                                     layer,
                                                     node_index)
                # Avoid input redundancy.
                for x in previous_sources:
                    if x not in source_tensors:
                        source_tensors.append(x)
            return source_tensors


def _to_list(x):
    """Normalizes a list/tensor into a list.

    If a tensor is passed, we return
    a list of size 1 containing the tensor.

    # Arguments
        x: target object to be normalized.

    # Returns
        A list.
    """
    if isinstance(x, list):
        return x
    return [x]


def _object_list_uid(object_list):
    object_list = _to_list(object_list)
    return ', '.join([str(abs(id(x))) for x in object_list])


def _is_all_none(iterable_or_element):
    if not isinstance(iterable_or_element, (list, tuple)):
        iterable = [iterable_or_element]
    else:
        iterable = iterable_or_element
    for element in iterable:
        if element is not None:
            return False
    return True


def _collect_previous_mask(input_tensors):
    """Retrieves the output mask(s) of the previous node.

    # Arguments
        input_tensors: A tensor or list of tensors.

    # Returns
        A mask tensor or list of mask tensors.
    """
    input_tensors = _to_list(input_tensors)
    masks = []
    for x in input_tensors:
        if hasattr(x, '_keras_history'):
            inbound_layer, node_index, tensor_index = x._keras_history
            node = inbound_layer.inbound_nodes[node_index]
            mask = node.output_masks[tensor_index]
            masks.append(mask)
        else:
            masks.append(None)
    if len(masks) == 1:
        return masks[0]
    return masks


def _to_snake_case(name):
    intermediate = re.sub('(.)([A-Z][a-z0-9]+)', r'\1_\2', name)
    insecure = re.sub('([a-z])([A-Z])', r'\1_\2', intermediate).lower()
    # If the class is private the name starts with "_" which is not secure
    # for creating scopes. We prefix the name with "private" in this case.
    if insecure[0] != '_':
        return insecure
    return 'private' + insecure


def _collect_input_shape(input_tensors):
    """Collects the output shape(s) of a list of Keras tensors.

    # Arguments
        input_tensors: list of input tensors (or single input tensor).

    # Returns
        List of shape tuples (or single tuple), one tuple per input.
    """
    input_tensors = _to_list(input_tensors)
    shapes = []
    for x in input_tensors:
        try:
            shapes.append(K.int_shape(x))
        except TypeError:
            shapes.append(None)
    if len(shapes) == 1:
        return shapes[0]
    return shapes


def save_weights_to_hdf5_group(f, layers):
    from .. import __version__ as keras_version

    f.attrs['layer_names'] = [layer.name.encode('utf8') for layer in layers]
    f.attrs['backend'] = K.backend().encode('utf8')
    f.attrs['keras_version'] = str(keras_version).encode('utf8')

    for layer in layers:
        g = f.create_group(layer.name)
        symbolic_weights = layer.weights
        weight_values = K.batch_get_value(symbolic_weights)
        weight_names = []
        for i, (w, val) in enumerate(zip(symbolic_weights, weight_values)):
            if hasattr(w, 'name') and w.name:
                name = str(w.name)
            else:
                name = 'param_' + str(i)
            weight_names.append(name.encode('utf8'))
        g.attrs['weight_names'] = weight_names
        for name, val in zip(weight_names, weight_values):
            param_dset = g.create_dataset(name, val.shape,
                                          dtype=val.dtype)
            if not val.shape:
                # scalar
                param_dset[()] = val
            else:
                param_dset[:] = val


def preprocess_weights_for_loading(layer, weights,
                                   original_keras_version=None,
                                   original_backend=None):
    """Converts layers weights from Keras 1 format to Keras 2.

    # Arguments
        layer: Layer instance.
        weights: List of weights values (Numpy arrays).
        original_keras_version: Keras version for the weights, as a string.
        original_backend: Keras backend the weights were trained with,
            as a string.

    # Returns
        A list of weights values (Numpy arrays).
    """
    if original_keras_version == '1':
        if layer.__class__.__name__ == 'Bidirectional':
            num_weights_per_layer = len(weights) // 2

            forward_weights = preprocess_weights_for_loading(layer.forward_layer,
                                                             weights[:num_weights_per_layer],
                                                             original_keras_version,
                                                             original_backend)
            backward_weights = preprocess_weights_for_loading(layer.backward_layer,
                                                              weights[num_weights_per_layer:],
                                                              original_keras_version,
                                                              original_backend)
            weights = forward_weights + backward_weights

        if layer.__class__.__name__ == 'TimeDistributed':
            weights = preprocess_weights_for_loading(layer.layer,
                                                     weights,
                                                     original_keras_version,
                                                     original_backend)

        if layer.__class__.__name__ == 'Conv1D':
            shape = weights[0].shape
            # Handle Keras 1.1 format
            if shape[:2] != (layer.kernel_size[0], 1) or shape[3] != layer.filters:
                # Legacy shape:
                # (filters, input_dim, filter_length, 1)
                assert shape[0] == layer.filters and shape[2:] == (layer.kernel_size[0], 1)
                weights[0] = np.transpose(weights[0], (2, 3, 1, 0))
            weights[0] = weights[0][:, 0, :, :]

        if layer.__class__.__name__ == 'Conv2D':
            if layer.data_format == 'channels_first':
                # old: (filters, stack_size, kernel_rows, kernel_cols)
                # new: (kernel_rows, kernel_cols, stack_size, filters)
                weights[0] = np.transpose(weights[0], (2, 3, 1, 0))

        if layer.__class__.__name__ == 'Conv2DTranspose':
            if layer.data_format == 'channels_last':
                # old: (kernel_rows, kernel_cols, stack_size, filters)
                # new: (kernel_rows, kernel_cols, filters, stack_size)
                weights[0] = np.transpose(weights[0], (0, 1, 3, 2))
            if layer.data_format == 'channels_first':
                # old: (filters, stack_size, kernel_rows, kernel_cols)
                # new: (kernel_rows, kernel_cols, filters, stack_size)
                weights[0] = np.transpose(weights[0], (2, 3, 0, 1))

        if layer.__class__.__name__ == 'Conv3D':
            if layer.data_format == 'channels_first':
                # old: (filters, stack_size, ...)
                # new: (..., stack_size, filters)
                weights[0] = np.transpose(weights[0], (2, 3, 4, 1, 0))

        if layer.__class__.__name__ == 'GRU':
            if len(weights) == 9:
                kernel = np.concatenate([weights[0],
                                         weights[3],
                                         weights[6]], axis=-1)
                recurrent_kernel = np.concatenate([weights[1],
                                                   weights[4],
                                                   weights[7]], axis=-1)
                bias = np.concatenate([weights[2],
                                       weights[5],
                                       weights[8]], axis=-1)
                weights = [kernel, recurrent_kernel, bias]

        if layer.__class__.__name__ == 'LSTM':
            if len(weights) == 12:
                # old: i, c, f, o
                # new: i, f, c, o
                kernel = np.concatenate([weights[0],
                                         weights[6],
                                         weights[3],
                                         weights[9]], axis=-1)
                recurrent_kernel = np.concatenate([weights[1],
                                                   weights[7],
                                                   weights[4],
                                                   weights[10]], axis=-1)
                bias = np.concatenate([weights[2],
                                       weights[8],
                                       weights[5],
                                       weights[11]], axis=-1)
                weights = [kernel, recurrent_kernel, bias]

        if layer.__class__.__name__ == 'ConvLSTM2D':
            if len(weights) == 12:
                kernel = np.concatenate([weights[0],
                                         weights[6],
                                         weights[3],
                                         weights[9]], axis=-1)
                recurrent_kernel = np.concatenate([weights[1],
                                                   weights[7],
                                                   weights[4],
                                                   weights[10]], axis=-1)
                bias = np.concatenate([weights[2],
                                       weights[8],
                                       weights[5],
                                       weights[11]], axis=-1)
                if layer.data_format == 'channels_first':
                    # old: (filters, stack_size, kernel_rows, kernel_cols)
                    # new: (kernel_rows, kernel_cols, stack_size, filters)
                    kernel = np.transpose(kernel, (2, 3, 1, 0))
                    recurrent_kernel = np.transpose(recurrent_kernel,
                                                    (2, 3, 1, 0))
                weights = [kernel, recurrent_kernel, bias]

        if layer.__class__.__name__ in ['Model', 'Sequential']:
            new_weights = []
            # trainable weights
            for sublayer in layer.layers:
                num_weights = len(sublayer.trainable_weights)
                if num_weights > 0:
                    new_weights.extend(preprocess_weights_for_loading(
                        layer=sublayer,
                        weights=weights[:num_weights],
                        original_keras_version=original_keras_version,
                        original_backend=original_backend))
                    weights = weights[num_weights:]

            # non-trainable weights
            for sublayer in layer.layers:
                num_weights = len([l for l in sublayer.weights if l not in sublayer.trainable_weights])
                if num_weights > 0:
                    new_weights.extend(preprocess_weights_for_loading(
                        layer=sublayer,
                        weights=weights[:num_weights],
                        original_keras_version=original_keras_version,
                        original_backend=original_backend))
                    weights = weights[num_weights:]
            weights = new_weights

    conv_layers = ['Conv1D',
                   'Conv2D',
                   'Conv3D',
                   'Conv2DTranspose',
                   'ConvLSTM2D']
    if layer.__class__.__name__ in conv_layers:
        if original_backend and K.backend() != original_backend:
            weights[0] = conv_utils.convert_kernel(weights[0])
            if layer.__class__.__name__ == 'ConvLSTM2D':
                weights[1] = conv_utils.convert_kernel(weights[1])
        if K.int_shape(layer.weights[0]) != weights[0].shape:
            weights[0] = np.transpose(weights[0], (3, 2, 0, 1))
            if layer.__class__.__name__ == 'ConvLSTM2D':
                weights[1] = np.transpose(weights[1], (3, 2, 0, 1))
    return weights


def load_weights_from_hdf5_group(f, layers):
    """Implements topological (order-based) weight loading.

    # Arguments
        f: A pointer to a HDF5 group.
        layers: a list of target layers.

    # Raises
        ValueError: in case of mismatch between provided layers
            and weights file.
    """
    if 'keras_version' in f.attrs:
        original_keras_version = f.attrs['keras_version'].decode('utf8')
    else:
        original_keras_version = '1'
    if 'backend' in f.attrs:
        original_backend = f.attrs['backend'].decode('utf8')
    else:
        original_backend = None

    filtered_layers = []
    for layer in layers:
        weights = layer.weights
        if weights:
            filtered_layers.append(layer)

    layer_names = [n.decode('utf8') for n in f.attrs['layer_names']]
    filtered_layer_names = []
    for name in layer_names:
        g = f[name]
        weight_names = [n.decode('utf8') for n in g.attrs['weight_names']]
        if weight_names:
            filtered_layer_names.append(name)
    layer_names = filtered_layer_names
    if len(layer_names) != len(filtered_layers):
        raise ValueError('You are trying to load a weight file '
                         'containing ' + str(len(layer_names)) +
                         ' layers into a model with ' +
                         str(len(filtered_layers)) + ' layers.')

    # We batch weight value assignments in a single backend call
    # which provides a speedup in TensorFlow.
    weight_value_tuples = []
    for k, name in enumerate(layer_names):
        g = f[name]
        weight_names = [n.decode('utf8') for n in g.attrs['weight_names']]
        weight_values = [g[weight_name] for weight_name in weight_names]
        layer = filtered_layers[k]
        symbolic_weights = layer.weights
        weight_values = preprocess_weights_for_loading(layer,
                                                       weight_values,
                                                       original_keras_version,
                                                       original_backend)
        if len(weight_values) != len(symbolic_weights):
            raise ValueError('Layer #' + str(k) +
                             ' (named "' + layer.name +
                             '" in the current model) was found to '
                             'correspond to layer ' + name +
                             ' in the save file. '
                             'However the new layer ' + layer.name +
                             ' expects ' + str(len(symbolic_weights)) +
                             ' weights, but the saved weights have ' +
                             str(len(weight_values)) +
                             ' elements.')
        weight_value_tuples += zip(symbolic_weights, weight_values)
    K.batch_set_value(weight_value_tuples)


def load_weights_from_hdf5_group_by_name(f, layers):
    """Implements name-based weight loading.

    (instead of topological weight loading).

    Layers that have no matching name are skipped.

    # Arguments
        f: A pointer to a HDF5 group.
        layers: a list of target layers.

    # Raises
        ValueError: in case of mismatch between provided layers
            and weights file.
    """
    if 'keras_version' in f.attrs:
        original_keras_version = f.attrs['keras_version'].decode('utf8')
    else:
        original_keras_version = '1'
    if 'backend' in f.attrs:
        original_backend = f.attrs['backend'].decode('utf8')
    else:
        original_backend = None

    # New file format.
    layer_names = [n.decode('utf8') for n in f.attrs['layer_names']]

    # Reverse index of layer name to list of layers with name.
    index = {}
    for layer in layers:
        if layer.name:
            index.setdefault(layer.name, []).append(layer)

    # We batch weight value assignments in a single backend call
    # which provides a speedup in TensorFlow.
    weight_value_tuples = []
    for k, name in enumerate(layer_names):
        g = f[name]
        weight_names = [n.decode('utf8') for n in g.attrs['weight_names']]
        weight_values = [g[weight_name] for weight_name in weight_names]

        for layer in index.get(name, []):
            symbolic_weights = layer.weights
            weight_values = preprocess_weights_for_loading(
                layer,
                weight_values,
                original_keras_version,
                original_backend)
            if len(weight_values) != len(symbolic_weights):
                raise ValueError('Layer #' + str(k) +
                                 ' (named "' + layer.name +
                                 '") expects ' +
                                 str(len(symbolic_weights)) +
                                 ' weight(s), but the saved weights' +
                                 ' have ' + str(len(weight_values)) +
                                 ' element(s).')
            # Set values.
            for i in range(len(weight_values)):
                weight_value_tuples.append((symbolic_weights[i],
                                            weight_values[i]))
    K.batch_set_value(weight_value_tuples)<|MERGE_RESOLUTION|>--- conflicted
+++ resolved
@@ -10,11 +10,6 @@
 import copy
 import os
 import re
-<<<<<<< HEAD
-import inspect
-from collections import defaultdict
-=======
->>>>>>> 34628355
 from six.moves import zip
 
 from .. import backend as K
@@ -2406,7 +2401,7 @@
         # layer instances created during
         # the graph reconstruction process
         created_layers = {}
-        dependencies = defaultdict(set)
+        dependencies = {}
         unbuilt_calls = []
 
         def create_layer(layer_data):
@@ -2433,6 +2428,7 @@
 
             for i, node_data in enumerate(inbound_nodes_data):
                 unbuilt_calls.append((layer_name, i))
+                dependencies[(layer_name, i)] = set()
                 for input_data in node_data:
                     dependencies[(layer_name, i)].add((input_data[0], input_data[1]))
 

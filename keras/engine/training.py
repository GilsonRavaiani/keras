--- conflicted
+++ resolved
@@ -935,18 +935,6 @@
             if self.uses_learning_phase and not isinstance(K.learning_phase(), int):
                 inputs += [K.learning_phase()]
 
-<<<<<<< HEAD
-            training_updates = self.optimizer.get_updates(
-                params=self._collected_trainable_weights,
-                loss=self.total_loss)
-            updates = self.updates + training_updates
-            # Gets loss and metrics. Updates weights at each call.
-            self.train_function = K.function(inputs,
-                                             [self.total_loss] + self.metrics_tensors,
-                                             updates=updates,
-                                             name='train_function',
-                                             **self._function_kwargs)
-=======
             with K.name_scope('training'):
                 with K.name_scope(self.optimizer.__class__.__name__):
                     training_updates = self.optimizer.get_updates(
@@ -959,7 +947,6 @@
                                                  updates=updates,
                                                  name='train_function',
                                                  **self._function_kwargs)
->>>>>>> c647d7fe
 
     def _make_test_function(self):
         if not hasattr(self, 'test_function'):

--- conflicted
+++ resolved
@@ -1050,20 +1050,12 @@
         do_validation = False
         if val_f and val_ins:
             do_validation = True
-<<<<<<< HEAD
-        if ins and hasattr(ins[0], 'shape'):
-            if val_f and val_ins and verbose:
-                    print('Train on %d samples, validate on %d samples' %
-                          (ins[0].shape[0], val_ins[0].shape[0]))
-            num_train_samples = ins[0].shape[0]
-=======
-            if verbose:
+            if verbose and ins and hasattr(ins[0], 'shape'):
                 print('Train on %d samples, validate on %d samples' %
                       (ins[0].shape[0], val_ins[0].shape[0]))
 
         if steps_per_epoch is not None:
             num_train_samples = steps_per_epoch
->>>>>>> f3e25dec
         else:
             if ins and hasattr(ins[0], 'shape'):
                 num_train_samples = ins[0].shape[0]

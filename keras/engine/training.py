--- conflicted
+++ resolved
@@ -60,11 +60,9 @@
         return []
     if data is None:
         return [None for _ in range(len(names))]
-<<<<<<< HEAD
-    num_input_tensors = sum(x is not None for x in input_tensors)
-=======
-    num_input_tensors = sum(getattr(x, 'is_keras_placeholder', False) is False for x in input_tensors)
->>>>>>> 4a15c444
+    num_input_tensors = sum((x is not None) and
+                            (getattr(x, 'is_keras_placeholder', False) is False)
+                            for x in input_tensors)
     expected_names = len(names) - num_input_tensors
     if isinstance(data, dict):
         arrays = []
@@ -82,13 +80,8 @@
                                ' arrays: ' + str(data)[:200] +
                                '...')
                 else:
-<<<<<<< HEAD
-                    datastr = ('data with type' +
-                               type(data).__name__ + '...')
-=======
                     datastr = ('data with types ' +
                                str([str(i) for i in map(type, data)]) + '...')
->>>>>>> 4a15c444
                 raise ValueError('Error when checking model ' +
                                  exception_prefix +
                                  ': the list of Numpy arrays '
@@ -128,16 +121,16 @@
         arrays = [data]
 
     # Make arrays at least 2D.
-    for i in range(expected_names):
+    for i in range(len(names)):
         array = arrays[i]
-        if len(array.shape) == 1:
+        if hasattr(array, 'shape') and len(array.shape) == 1:
             array = np.expand_dims(array, 1)
             arrays[i] = array
 
     # Check shapes compatibility.
     if shapes:
-        for i in range(expected_names):
-            if shapes[i] is None:
+        for i in range(len(names)):
+            if shapes[i] is None or not hasattr(arrays[i], 'shape'):
                 continue
             array = arrays[i]
             if len(array.shape) != len(shapes[i]):
@@ -885,7 +878,7 @@
 
     def _prepare_sample_weights(self, sample_weight_mode, skip_indices):
         # Prepare sample weights.
-        if self._input_yield_op_tensors:
+        if self._tensor_inputs:
             if not all(l is None for l in self.target_configuration):
                 if sample_weight_mode is not None:
                     # tensor + sample weights not yet implemented
@@ -1203,7 +1196,7 @@
         callbacks.on_train_end()
         return self.history
 
-    def _predict_loop(self, f, ins, batch_size=32, verbose=0):
+    def _predict_loop(self, f, ins, batch_size=32, verbose=0, steps=None):
         """Abstract method to loop over some data in batches.
 
         # Arguments
@@ -1220,44 +1213,62 @@
             or list of arrays of predictions
             (if the model has multiple outputs).
         """
-        if ins and hasattr(ins[0], 'shape'):
-            samples = ins[0].shape[0]
+        outs = []
+        if batch_size is None:
+            if verbose == 1:
+                progbar = Progbar(target=steps)
+            for step_num in range(steps):
+                batch_outs = f(ins)
+                if not isinstance(batch_outs, list):
+                    batch_outs = [batch_outs]
+                if step_num == 0:
+                    for batch_out in batch_outs:
+                        shape = (steps,) + batch_out.shape[1:]
+                        outs.append(np.zeros(shape, dtype=batch_out.dtype))
+
+                for i, batch_out in enumerate(batch_outs):
+                    outs[step_num] = batch_out
+                if verbose == 1:
+                    progbar.update(step_num)
+
         else:
-            # May happen if we are running `predict` without Numpy input data,
-            # i.e. if all inputs to the models are data tensors
-            # instead of placeholders.
-            # In that case we will run `predict` over a single batch.
-            samples = batch_size
-            verbose = 2
-
-        outs = []
-        if verbose == 1:
-            progbar = Progbar(target=samples)
-        batches = _make_batches(samples, batch_size)
-        index_array = np.arange(samples)
-        for batch_index, (batch_start, batch_end) in enumerate(batches):
-            batch_ids = index_array[batch_start:batch_end]
-            if ins and isinstance(ins[-1], float):
-                # Do not slice the training phase flag.
-                ins_batch = _slice_arrays(ins[:-1], batch_ids) + [ins[-1]]
+            if ins and hasattr(ins[0], 'shape'):
+                samples = ins[0].shape[0]
             else:
-                ins_batch = _slice_arrays(ins, batch_ids)
-
-            batch_outs = f(ins_batch)
-            if not isinstance(batch_outs, list):
-                batch_outs = [batch_outs]
-            if batch_index == 0:
-                for batch_out in batch_outs:
-                    shape = (samples,) + batch_out.shape[1:]
-                    outs.append(np.zeros(shape, dtype=batch_out.dtype))
-
-            for i, batch_out in enumerate(batch_outs):
-                outs[i][batch_start:batch_end] = batch_out
+                # May happen if we are running `predict` without Numpy input data,
+                # i.e. if all inputs to the models are data tensors
+                # instead of placeholders.
+                # In that case we will run `predict` over a single batch.
+                samples = batch_size
+                verbose = 2
+
             if verbose == 1:
-                progbar.update(batch_end)
-        if len(outs) == 1:
-            return outs[0]
-        return outs
+                progbar = Progbar(target=samples)
+            batches = _make_batches(samples, batch_size)
+            index_array = np.arange(samples)
+            for batch_index, (batch_start, batch_end) in enumerate(batches):
+                batch_ids = index_array[batch_start:batch_end]
+                if ins and isinstance(ins[-1], float):
+                    # Do not slice the training phase flag.
+                    ins_batch = _slice_arrays(ins[:-1], batch_ids) + [ins[-1]]
+                else:
+                    ins_batch = _slice_arrays(ins, batch_ids)
+
+                batch_outs = f(ins_batch)
+                if not isinstance(batch_outs, list):
+                    batch_outs = [batch_outs]
+                if batch_index == 0:
+                    for batch_out in batch_outs:
+                        shape = (samples,) + batch_out.shape[1:]
+                        outs.append(np.zeros(shape, dtype=batch_out.dtype))
+
+                for i, batch_out in enumerate(batch_outs):
+                    outs[i][batch_start:batch_end] = batch_out
+                if verbose == 1:
+                    progbar.update(batch_end)
+            if len(outs) == 1:
+                return outs[0]
+            return outs
 
     def _test_loop(self, f, ins, batch_size=32, verbose=0, steps=None):
         """Abstract method to loop over some data in batches.
@@ -1349,22 +1360,12 @@
                                     self._feed_input_shapes,
                                     check_batch_axis=False,
                                     exception_prefix='input',
-<<<<<<< HEAD
-                                    input_tensors=self._input_yield_op_tensors)
-=======
                                     input_tensors=self._tensor_inputs)
->>>>>>> 4a15c444
         y = _standardize_input_data(y, self._feed_output_names,
                                     output_shapes,
                                     check_batch_axis=False,
                                     exception_prefix='target',
-<<<<<<< HEAD
                                     input_tensors=self.target_configuration)
-=======
-                                    input_tensors=self._tensor_inputs)
-        sample_weights = _standardize_sample_weights(sample_weight,
-                                                     self._feed_output_names)
->>>>>>> 4a15c444
         class_weights = _standardize_class_weights(class_weight,
                                                    self._feed_output_names)
         if self.sample_weight_mode is not 'disabled':
@@ -1582,7 +1583,7 @@
                               steps_per_epoch=steps_per_epoch,
                               validation_steps=validation_steps)
 
-    def evaluate(self, x, y, batch_size=32, verbose=1, sample_weight=None):
+    def evaluate(self, x, y, batch_size=32, verbose=1, sample_weight=None, steps=None):
         """Returns the loss value & metrics values for the model in test mode.
 
         Computation is done in batches.
@@ -1602,6 +1603,8 @@
             verbose: verbosity mode, 0 or 1.
             sample_weight: Array of weights to weight the contribution
                 of different samples to the loss and metrics.
+            steps: number of steps to run, used for input tensors when
+                batch_size is not defined.
 
         # Returns
             Scalar test loss (if the model has a single output and no metrics)
@@ -1621,9 +1624,10 @@
         f = self.test_function
         return self._test_loop(f, ins,
                                batch_size=batch_size,
-                               verbose=verbose)
-
-    def predict(self, x, batch_size=32, verbose=0):
+                               verbose=verbose,
+                               steps=steps)
+
+    def predict(self, x, batch_size=32, verbose=0, steps=None):
         """Generates output predictions for the input samples.
 
         Computation is done in batches.
@@ -1633,6 +1637,8 @@
                 (or list of Numpy arrays if the model has multiple outputs).
             batch_size: integer.
             verbose: verbosity mode, 0 or 1.
+            steps: Total number of steps (batches of samples) to apply when
+                using input tensors.
 
         # Returns
             Numpy array(s) of predictions.
@@ -1662,7 +1668,7 @@
         self.predict_function = self._make_function('predict_function')
         f = self.predict_function
         return self._predict_loop(f, ins, batch_size=batch_size,
-                                  verbose=verbose)
+                                  verbose=verbose, steps=steps)
 
     def train_on_batch(self, x, y,
                        sample_weight=None, class_weight=None):
@@ -1761,19 +1767,10 @@
             Numpy array(s) of predictions.
         """
         x = _standardize_input_data(x, self._feed_input_names,
-<<<<<<< HEAD
-                                    self._feed_input_shapes)
+                                    self._feed_input_shapes,
+                                    input_tensors=self._tensor_inputs)
         ins = self._make_ins(x, [], [], [0.])
         self.predict_function = self._make_function('predict_function')
-=======
-                                    self._feed_input_shapes,
-                                    input_tensors=self._tensor_inputs)
-        if self.uses_learning_phase and not isinstance(K.learning_phase(), int):
-            ins = x + [0.]
-        else:
-            ins = x
-        self._make_predict_function()
->>>>>>> 4a15c444
         outputs = self.predict_function(ins)
         if len(outputs) == 1:
             return outputs[0]

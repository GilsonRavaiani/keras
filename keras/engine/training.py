# -*- coding: utf-8 -*-
"""Training-related part of the Keras engine.
"""
from __future__ import absolute_import
from __future__ import division
from __future__ import print_function

import warnings
import copy
import numpy as np
from scipy.sparse import issparse

from .topology import Container
from .topology import Layer
from .. import backend as K
from .. import optimizers
from .. import losses
from .. import metrics as metrics_module
from ..utils.data_utils import Sequence
from ..utils.data_utils import GeneratorEnqueuer
from ..utils.data_utils import OrderedEnqueuer
from ..utils.generic_utils import Progbar
from .. import callbacks as cbks
from ..legacy import interfaces


def _standardize_input_data(data, names, shapes=None,
                            check_batch_axis=True,
                            exception_prefix=''):
    """Normalizes inputs and targets provided by users.

    Users may pass data as a list of arrays, dictionary of arrays,
    or as a single array. We normalize this to an ordered list of
    arrays (same order as `names`), while checking that the provided
    arrays have shapes that match the network's expectations.

    # Arguments
        data: User-provided input data (polymorphic).
        names: List of expected array names.
        shapes: Optional list of expected array shapes.
        check_batch_axis: Boolean; whether to check that
            the batch axis of the arrays matches the expected
            value found in `shapes`.
        exception_prefix: String prefix used for exception formatting.

    # Returns
        List of standardized input arrays (one array per model input).

    # Raises
        ValueError: in case of improperly formatted user-provided data.
    """
    if not names:
        if data is not None and hasattr(data, '__len__') and len(data):
            raise ValueError('Error when checking model ' +
                             exception_prefix + ': '
                             'expected no data, but got:', data)
        return []
    if data is None:
        return [None for _ in range(len(names))]

    if isinstance(data, dict):
        try:
            data = [data[x].values if data[x].__class__.__name__ == 'DataFrame' else data[x] for x in names]
        except KeyError as e:
            raise ValueError(
                'No data provided for "' + e.args[0] + '". Need data '
                'for each key in: ' + str(names))
    elif isinstance(data, list):
        if len(names) == 1 and data and isinstance(data[0], (float, int)):
            data = [np.asarray(data)]
        else:
            data = [x.values if x.__class__.__name__ == 'DataFrame' else x for x in data]
    else:
        data = data.values if data.__class__.__name__ == 'DataFrame' else data
        data = [data]
    data = [np.expand_dims(x, 1) if x is not None and x.ndim == 1 else x for x in data]

    if len(data) != len(names):
        if data and hasattr(data[0], 'shape'):
            raise ValueError(
                'Error when checking model ' + exception_prefix +
                ': the list of Numpy arrays that you are passing to '
                'your model is not the size the model expected. '
                'Expected to see ' + str(len(names)) + ' array(s), '
                'but instead got the following list of ' +
                str(len(data)) + ' arrays: ' + str(data)[:200] + '...')
        elif len(names) > 1:
            raise ValueError(
                'Error when checking model ' + exception_prefix +
                ': you are passing a list as input to your model, '
                'but the model expects a list of ' + str(len(names)) +
                ' Numpy arrays instead. The list you passed was: ' +
                str(data)[:200])
        elif len(data) == 1 and not hasattr(data[0], 'shape'):
            raise TypeError(
                'Error when checking model ' + exception_prefix +
                ': data should be a Numpy array, or list/dict of '
                'Numpy arrays. Found: ' + str(data)[:200] + '...')
        elif len(names) == 1:
            data = [np.asarray(data)]

    # Check shapes compatibility.
    if shapes:
        for i in range(len(names)):
            if shapes[i] is not None:
                data_shape = data[i].shape
                shape = shapes[i]
                if data[i].ndim != len(shape):
                    raise ValueError(
                        'Error when checking ' + exception_prefix +
                        ': expected ' + names[i] + ' to have ' +
                        str(len(shape)) + ' dimensions, but got array '
                        'with shape ' + str(data_shape))
                if not check_batch_axis:
                    data_shape = data_shape[1:]
                    shape = shape[1:]
                for dim, ref_dim in zip(data_shape, shape):
                    if ref_dim != dim and ref_dim:
                        raise ValueError(
                            'Error when checking ' + exception_prefix +
                            ': expected ' + names[i] + ' to have shape ' +
                            str(shape) + ' but got array with shape ' +
                            str(data_shape))
    return data


def _standardize_sample_or_class_weights(x_weight, output_names, weight_type):
    """Maps `sample_weight` or `class_weight` to model outputs.

    # Arguments
        x_weight: User-provided `sample_weight` or `class_weight` argument.
        output_names: List of output names (strings) in the model.
        weight_type: A string used purely for exception printing.

    # Returns
        A list of `sample_weight` or `class_weight` where there are exactly
            one element per model output.

    # Raises
        ValueError: In case of invalid user-provided argument.
    """
    if x_weight is None or len(x_weight) == 0:
        return [None for _ in output_names]
    if len(output_names) == 1:
        if isinstance(x_weight, list) and len(x_weight) == 1:
            return x_weight
        if isinstance(x_weight, dict) and output_names[0] in x_weight:
            return [x_weight[output_names[0]]]
        else:
            return [x_weight]
    if isinstance(x_weight, list):
        if len(x_weight) != len(output_names):
            raise ValueError('Provided `' + weight_type + '` was a list of ' +
                             str(len(x_weight)) +
                             ' elements, but the model has ' +
                             str(len(output_names)) + ' outputs. '
                             'You should provide one `' + weight_type + '`'
                             'array per model output.')
        return x_weight
    if isinstance(x_weight, dict):
        x_weights = []
        for name in output_names:
            x_weights.append(x_weight.get(name))
        return x_weights
    else:
        raise TypeError('The model has multiple outputs, so `' +
                        weight_type + '` '
                        'should be either a list or a dict. '
                        'Provided `' + weight_type +
                        '` type not understood: ' +
                        str(x_weight))


def _standardize_class_weights(class_weight, output_names):
    return _standardize_sample_or_class_weights(class_weight,
                                                output_names,
                                                'class_weight')


def _standardize_sample_weights(sample_weight, output_names):
    return _standardize_sample_or_class_weights(sample_weight,
                                                output_names,
                                                'sample_weight')


def _check_array_lengths(inputs, targets, weights=None):
    """Checks if batch axes are the same for numpy arrays.

    # Arguments
        inputs: list of Numpy arrays of inputs.
        targets: list of Numpy arrays of targets.
        weights: list of Numpy arrays of sample weights.

    # Raises
        ValueError: in case of incorrectly formatted data.
    """
    def set_of_lengths(x):
        # return a set with the variation between
        # different shapes, with None => 0
        if x is None:
            return {0}
        else:
            return set([0 if y is None else y.shape[0] for y in x])

    set_x = set_of_lengths(inputs)
    set_y = set_of_lengths(targets)
    set_w = set_of_lengths(weights)
    if len(set_x) > 1:
        raise ValueError('All input arrays (x) should have '
                         'the same number of samples. Got array shapes: ' +
                         str([x.shape for x in inputs]))
    if len(set_y) > 1:
        raise ValueError('All target arrays (y) should have '
                         'the same number of samples. Got array shapes: ' +
                         str([y.shape for y in targets]))
    if set_x and set_y and list(set_x)[0] != list(set_y)[0]:
        raise ValueError('Input arrays should have '
                         'the same number of samples as target arrays. '
                         'Found ' + str(list(set_x)[0]) + ' input samples '
                         'and ' + str(list(set_y)[0]) + ' target samples.')
    if len(set_w) > 1:
        raise ValueError('All sample_weight arrays should have '
                         'the same number of samples. Got array shapes: ' +
                         str([w.shape for w in weights]))
    if set_y and set_w and list(set_y)[0] != list(set_w)[0]:
        raise ValueError('Sample_weight arrays should have '
                         'the same number of samples as target arrays. Got ' +
                         str(list(set_y)[0]) + ' input samples and ' +
                         str(list(set_w)[0]) + ' target samples.')


def _check_loss_and_target_compatibility(targets, loss_fns, output_shapes):
    """Does validation on the compatibility of targets and loss functions.

    This helps prevent users from using loss functions incorrectly.

    # Arguments
        targets: list of Numpy arrays of targets.
        loss_fns: list of loss functions.
        output_shapes: list of shapes of model outputs.

    # Raises
        ValueError: if a loss function or target array
            is incompatible with an output.
    """
    key_losses = {losses.mean_squared_error,
                  losses.binary_crossentropy,
                  losses.categorical_crossentropy}
    for y, loss, shape in zip(targets, loss_fns, output_shapes):
        if y is None or loss is None:
            continue
        if loss is losses.categorical_crossentropy:
            if y.shape[-1] == 1:
                raise ValueError(
                    'You are passing a target array of shape ' + str(y.shape) +
                    ' while using as loss `categorical_crossentropy`. '
                    '`categorical_crossentropy` expects '
                    'targets to be binary matrices (1s and 0s) '
                    'of shape (samples, classes). '
                    'If your targets are integer classes, '
                    'you can convert them to the expected format via:\n'
                    '```\n'
                    'from keras.utils import to_categorical\n'
                    'y_binary = to_categorical(y_int)\n'
                    '```\n'
                    '\n'
                    'Alternatively, you can use the loss function '
                    '`sparse_categorical_crossentropy` instead, '
                    'which does expect integer targets.')
        if loss in key_losses:
            for target_dim, out_dim in zip(y.shape[1:], shape[1:]):
                if out_dim is not None and target_dim != out_dim:
                    raise ValueError(
                        'A target array with shape ' + str(y.shape) +
                        ' was passed for an output of shape ' + str(shape) +
                        ' while using as loss `' + loss.__name__ + '`. '
                        'This loss expects '
                        'targets to have the same shape '
                        'as the output.')


def _collect_metrics(metrics, output_names):
    """Maps metric functions to model outputs.

    # Arguments
        metrics: a list or dict of metric functions.
        output_names: a list of the names (strings) of model outputs.

    # Returns
        A list (one entry per model output) of lists of metric functions.
        For instance, if the model has 2 outputs, and for the first output
        we want to compute "binary_accuracy" and "binary_crossentropy",
        and just "binary_accuracy" for the second output,
        the list would look like:
            `[[binary_accuracy, binary_crossentropy], [binary_accuracy]]`

    # Raises
        TypeError: if an incorrect type is passed for the `metrics` argument.
    """
    if not metrics:
        return [[] for _ in output_names]
    if isinstance(metrics, list):
        # we then apply all metrics to all outputs.
        return [copy.copy(metrics) for _ in output_names]
    elif isinstance(metrics, dict):
        nested_metrics = []
        for name in output_names:
            output_metrics = metrics.get(name, [])
            if not isinstance(output_metrics, list):
                output_metrics = [output_metrics]
            nested_metrics.append(output_metrics)
        return nested_metrics
    else:
        raise TypeError('Type of `metrics` argument not understood. '
                        'Expected a list or dictionary, found: ' +
                        str(metrics))


def _batch_shuffle(index_array, batch_size):
    """Shuffles an array in a batch-wise fashion.

    Useful for shuffling HDF5 arrays
    (where one cannot access arbitrary indices).

    # Arguments
        index_array: array of indices to be shuffled.
        batch_size: integer.

    # Returns
        The `index_array` array, shuffled in a batch-wise fashion.
    """
    batch_count = int(len(index_array) / batch_size)
    # to reshape we need to be cleanly divisible by batch size
    # we stash extra items and reappend them after shuffling
    last_batch = index_array[batch_count * batch_size:]
    index_array = index_array[:batch_count * batch_size]
    index_array = index_array.reshape((batch_count, batch_size))
    np.random.shuffle(index_array)
    index_array = index_array.flatten()
    return np.append(index_array, last_batch)


def _make_batches(size, batch_size):
    """Returns a list of batch indices (tuples of indices).

    # Arguments
        size: Integer, total size of the data to slice into batches.
        batch_size: Integer, batch size.

    # Returns
        A list of tuples of array indices.
    """
    num_batches = (size + batch_size - 1) // batch_size  # round up
    return [(i * batch_size, min(size, (i + 1) * batch_size))
            for i in range(num_batches)]


def _slice_arrays(arrays, start=None, stop=None):
    """Slice an array or list of arrays.

    This takes an array-like, or a list of
    array-likes, and outputs:
        - arrays[start:stop] if `arrays` is an array-like
        - [x[start:stop] for x in arrays] if `arrays` is a list

    Can also work on list/array of indices: `_slice_arrays(x, indices)`

    # Arguments
        arrays: Single array or list of arrays.
        start: can be an integer index (start index)
            or a list/array of indices
        stop: integer (stop index); should be None if
            `start` was a list.

    # Returns
        A slice of the array(s).
    """
    if arrays is None:
        return [None]
    elif isinstance(arrays, list):
        if hasattr(start, '__len__'):
            # hdf5 datasets only support list objects as indices
            if hasattr(start, 'shape'):
                start = start.tolist()
            return [None if x is None else x[start] for x in arrays]
        else:
            return [None if x is None else x[start:stop] for x in arrays]
    else:
        if hasattr(start, '__len__'):
            if hasattr(start, 'shape'):
                start = start.tolist()
            return arrays[start]
        elif hasattr(start, '__getitem__'):
            return arrays[start:stop]
        else:
            return [None]


def _weighted_masked_objective(fn):
    """Adds support for masking and sample-weighting to an objective function.

    It transforms an objective function `fn(y_true, y_pred)`
    into a sample-weighted, cost-masked objective function
    `fn(y_true, y_pred, weights, mask)`.

    # Arguments
        fn: The objective function to wrap,
            with signature `fn(y_true, y_pred)`.

    # Returns
        A function with signature `fn(y_true, y_pred, weights, mask)`.
    """
    if fn is None:
        return None

    def weighted(y_true, y_pred, weights, mask=None):
        """Wrapper function.

        # Arguments
            y_true: `y_true` argument of `fn`.
            y_pred: `y_pred` argument of `fn`.
            weights: Weights tensor.
            mask: Mask tensor.

        # Returns
            Scalar tensor.
        """
        # score_array has ndim >= 2
        score_array = fn(y_true, y_pred)
        if mask is not None:
            # Cast the mask to floatX to avoid float64 upcasting in Theano
            mask = K.cast(mask, K.floatx())
            # mask should have the same shape as score_array
            score_array *= mask
            #  the loss per batch should be proportional
            #  to the number of unmasked samples.
            score_array /= K.mean(mask)

        # apply sample weighting
        if weights is not None:
            # reduce score_array to same ndim as weight array
            ndim = K.ndim(score_array)
            weight_ndim = K.ndim(weights)
            score_array = K.mean(score_array, axis=list(range(weight_ndim, ndim)))
            score_array *= weights
            score_array /= K.mean(K.cast(K.not_equal(weights, 0), K.floatx()))
        return K.mean(score_array)
    return weighted


def _standardize_weights(y, sample_weight=None, class_weight=None,
                         sample_weight_mode=None):
    """Performs sample weight validation and standardization.

    Everything gets normalized to a single sample-wise (or timestep-wise)
    weight array.

    # Arguments
        y: Numpy array of model targets to be weighted.
        sample_weight: User-provided `sample_weight` argument.
        class_weight: User-provided `class_weight` argument.
        sample_weight_mode: One of `None` or `"temporal"`.
            `"temporal"` indicated that we expect 2D weight data
            that will be applied to the last 2 dimensions of
            the targets (i.e. we are weighting timesteps, not samples).

    # Returns
        A numpy array of target weights, one entry per sample to weight.

    # Raises
        ValueError: In case of invalid user-provided arguments.
    """
    if sample_weight_mode is not None:
        if sample_weight_mode != 'temporal':
            raise ValueError('"sample_weight_mode '
                             'should be None or "temporal". '
                             'Found: ' + str(sample_weight_mode))
        if len(y.shape) < 3:
            raise ValueError('Found a sample_weight array for '
                             'an input with shape ' +
                             str(y.shape) + '. '
                             'Timestep-wise sample weighting (use of '
                             'sample_weight_mode="temporal") is restricted to '
                             'outputs that are at least 3D, i.e. that have '
                             'a time dimension.')
        if sample_weight is not None and len(sample_weight.shape) != 2:
            raise ValueError('Found a sample_weight array with shape ' +
                             str(sample_weight.shape) + '. '
                             'In order to use timestep-wise sample weighting, '
                             'you should pass a 2D sample_weight array.')
    else:
        if sample_weight is not None and len(sample_weight.shape) != 1:
            raise ValueError('Found a sample_weight array with shape ' +
                             str(sample_weight.shape) + '. '
                             'In order to use timestep-wise sample weights, '
                             'you should specify '
                             'sample_weight_mode="temporal" '
                             'in compile(). If you just mean to use '
                             'sample-wise weights, make sure your '
                             'sample_weight array is 1D.')

    if sample_weight is not None:
        if len(sample_weight.shape) > len(y.shape):
            raise ValueError('Found a sample_weight with shape' +
                             str(sample_weight.shape) + '.'
                             'Expected sample_weight with rank '
                             'less than or equal to ' + str(len(y.shape)))

        if y.shape[:sample_weight.ndim] != sample_weight.shape:
            raise ValueError('Found a sample_weight array with shape ' +
                             str(sample_weight.shape) + ' for an input with shape ' +
                             str(y.shape) + '. '
                             'sample_weight cannot be broadcast.')
        return sample_weight
    elif isinstance(class_weight, dict):
        if len(y.shape) > 2:
            raise ValueError('`class_weight` not supported for '
                             '3+ dimensional targets.')
        if y.shape[1] > 1:
            y_classes = np.argmax(y, axis=1)
        elif y.shape[1] == 1:
            y_classes = np.reshape(y, y.shape[0])
        else:
            y_classes = y

        weights = np.asarray([class_weight[cls] for cls in y_classes
                              if cls in class_weight])

        if len(weights) != len(y_classes):
            # subtract the sets to pick all missing classes
            existing_classes = set(y_classes)
            existing_class_weight = set(class_weight.keys())
            raise ValueError('`class_weight` must contain all classes in the data.'
                             ' The classes %s exist in the data but not in '
                             '`class_weight`.'
                             % (existing_classes - existing_class_weight))
        return weights
    else:
        if sample_weight_mode is None:
            return np.ones((y.shape[0],), dtype=K.floatx())
        else:
            return np.ones((y.shape[0], y.shape[1]), dtype=K.floatx())


class Model(Container):
    """The `Model` class adds training & evaluation routines to a `Container`.
    """

    def compile(self, optimizer, loss=None, metrics=None, loss_weights=None,
                sample_weight_mode=None, weighted_metrics=None,
                target_tensors=None, **kwargs):
        """Configures the model for training.

        # Arguments
            optimizer: String (name of optimizer) or optimizer instance.
                See [optimizers](/optimizers).
            loss: String (name of objective function) or objective function.
                See [losses](/losses).
                If the model has multiple outputs, you can use a different loss
                on each output by passing a dictionary or a list of losses.
                The loss value that will be minimized by the model
                will then be the sum of all individual losses.
            metrics: List of metrics to be evaluated by the model
                during training and testing.
                Typically you will use `metrics=['accuracy']`.
                To specify different metrics for different outputs of a
                multi-output model, you could also pass a dictionary,
                such as `metrics={'output_a': 'accuracy'}`.
            loss_weights: Optional list or dictionary specifying scalar
                coefficients (Python floats) to weight the loss contributions
                of different model outputs.
                The loss value that will be minimized by the model
                will then be the *weighted sum* of all individual losses,
                weighted by the `loss_weights` coefficients.
                If a list, it is expected to have a 1:1 mapping
                to the model's outputs. If a tensor, it is expected to map
                output names (strings) to scalar coefficients.
            sample_weight_mode: If you need to do timestep-wise
                sample weighting (2D weights), set this to `"temporal"`.
                `None` defaults to sample-wise weights (1D).
                If the model has multiple outputs, you can use a different
                `sample_weight_mode` on each output by passing a
                dictionary or a list of modes.
            weighted_metrics: List of metrics to be evaluated and weighted
                by sample_weight or class_weight during training and testing.
            target_tensors: By default, Keras will create placeholders for the
                model's target, which will be fed with the target data during
                training. If instead you would like to use your own
                target tensors (in turn, Keras will not expect external
                Numpy data for these targets at training time), you
                can specify them via the `target_tensors` argument. It can be
                a single tensor (for a single-output model), a list of tensors,
                or a dict mapping output names to target tensors.
            **kwargs: When using the Theano/CNTK backends, these arguments
                are passed into `K.function`.
                When using the TensorFlow backend,
                these arguments are passed into `tf.Session.run`.

        # Raises
            ValueError: In case of invalid arguments for
                `optimizer`, `loss`, `metrics` or `sample_weight_mode`.
        """
        loss = loss or {}
        self.optimizer = optimizers.get(optimizer)
        self.loss = loss
        self.loss_weights = loss_weights
        self.sample_weight_mode = sample_weight_mode

        # Prepare loss functions.
        if isinstance(loss, dict):
            for name in loss:
                if name not in self.output_names:
                    raise ValueError('Unknown entry in loss '
                                     'dictionary: "' + name + '". '
                                     'Only expected the following keys: ' +
                                     str(self.output_names))
            loss_functions = []
            for name in self.output_names:
                if name not in loss:
                    warnings.warn('Output "' + name +
                                  '" missing from loss dictionary. '
                                  'We assume this was done on purpose, '
                                  'and we will not be expecting '
                                  'any data to be passed to "' + name +
                                  '" during training.', stacklevel=2)
                loss_functions.append(losses.get(loss.get(name)))
        elif isinstance(loss, list):
            if len(loss) != len(self.outputs):
                raise ValueError('When passing a list as loss, '
                                 'it should have one entry per model outputs. '
                                 'The model has ' + str(len(self.outputs)) +
                                 ' outputs, but you passed loss=' +
                                 str(loss))
            loss_functions = [losses.get(l) for l in loss]
        else:
            loss_function = losses.get(loss)
            loss_functions = [loss_function for _ in range(len(self.outputs))]
        self.loss_functions = loss_functions
        weighted_losses = [_weighted_masked_objective(fn) for fn in loss_functions]
        skip_target_indices = []
        skip_target_weighing_indices = []
        self._feed_outputs = []
        self._feed_output_names = []
        self._feed_output_shapes = []
        self._feed_loss_fns = []
        for i in range(len(weighted_losses)):
            if weighted_losses[i] is None:
                skip_target_indices.append(i)
                skip_target_weighing_indices.append(i)

        # Prepare output masks.
        masks = self.compute_mask(self.inputs, mask=None)
        if masks is None:
            masks = [None for _ in self.outputs]
        if not isinstance(masks, list):
            masks = [masks]

        # Prepare loss weights.
        if loss_weights is None:
            loss_weights_list = [1. for _ in range(len(self.outputs))]
        elif isinstance(loss_weights, dict):
            for name in loss_weights:
                if name not in self.output_names:
                    raise ValueError('Unknown entry in loss_weights '
                                     'dictionary: "' + name + '". '
                                     'Only expected the following keys: ' +
                                     str(self.output_names))
            loss_weights_list = []
            for name in self.output_names:
                loss_weights_list.append(loss_weights.get(name, 1.))
        elif isinstance(loss_weights, list):
            if len(loss_weights) != len(self.outputs):
                raise ValueError('When passing a list as loss_weights, '
                                 'it should have one entry per model output. '
                                 'The model has ' + str(len(self.outputs)) +
                                 ' outputs, but you passed loss_weights=' +
                                 str(loss_weights))
            loss_weights_list = loss_weights
        else:
            raise TypeError('Could not interpret loss_weights argument: ' +
                            str(loss_weights) +
                            ' - expected a list of dicts.')

        # Prepare targets of model.
        self.targets = []
        self._feed_targets = []
        if target_tensors is not None:
            if isinstance(target_tensors, list):
                if len(target_tensors) != len(self.outputs):
                    raise ValueError(
                        'When passing a list as `target_tensors`, '
                        'it should have one entry per model output. '
                        'The model has ' + str(len(self.outputs)) +
                        ' outputs, but you passed target_tensors=' +
                        str(target_tensors))
            elif isinstance(target_tensors, dict):
                for name in target_tensors:
                    if name not in self.output_names:
                        raise ValueError('Unknown entry in `target_tensors` '
                                         'dictionary: "' + name + '". '
                                         'Only expected the following keys: ' +
                                         str(self.output_names))
                tmp_target_tensors = []
                for name in self.output_names:
                    tmp_target_tensors.append(target_tensors.get(name, None))
                target_tensors = tmp_target_tensors
            else:
                raise TypeError('Expected `target_tensors` to be '
                                'a list or dict, but got:', target_tensors)
        for i in range(len(self.outputs)):
            if i in skip_target_indices:
                self.targets.append(None)
            else:
                shape = self._internal_output_shapes[i]
                name = self.output_names[i]
                if target_tensors is not None:
                    target = target_tensors[i]
                else:
                    target = None
                if target is None or K.is_placeholder(target):
                    if target is None:
                        target = K.placeholder(ndim=len(shape),
                                               name=name + '_target',
                                               sparse=K.is_sparse(self.outputs[i]),
                                               dtype=K.dtype(self.outputs[i]))
                    self._feed_targets.append(target)
                    self._feed_outputs.append(self.outputs[i])
                    self._feed_output_names.append(name)
                    self._feed_output_shapes.append(shape)
                    self._feed_loss_fns.append(self.loss_functions[i])
                else:
                    skip_target_weighing_indices.append(i)
                self.targets.append(target)

        # Prepare sample weights.
        sample_weights = []
        sample_weight_modes = []
        if isinstance(sample_weight_mode, dict):
            for name in sample_weight_mode:
                if name not in self.output_names:
                    raise ValueError('Unknown entry in '
                                     'sample_weight_mode dictionary: "' +
                                     name + '". '
                                     'Only expected the following keys: ' +
                                     str(self.output_names))
            for i, name in enumerate(self.output_names):
                if i in skip_target_weighing_indices:
                    weight = None
                    sample_weight_modes.append(None)
                else:
                    if name not in sample_weight_mode:
                        raise ValueError('Output "' + name +
                                         '" missing from sample_weight_modes '
                                         'dictionary')
                    if sample_weight_mode.get(name) == 'temporal':
                        weight = K.placeholder(ndim=2,
                                               name=name + '_sample_weights')
                        sample_weight_modes.append('temporal')
                    else:
                        weight = K.placeholder(ndim=1,
                                               name=name + '_sample_weights')
                        sample_weight_modes.append(None)
                sample_weights.append(weight)
        elif isinstance(sample_weight_mode, list):
            if len(sample_weight_mode) != len(self.outputs):
                raise ValueError('When passing a list as sample_weight_mode, '
                                 'it should have one entry per model output. '
                                 'The model has ' + str(len(self.outputs)) +
                                 ' outputs, but you passed '
                                 'sample_weight_mode=' +
                                 str(sample_weight_mode))
            for i in range(len(self.output_names)):
                if i in skip_target_weighing_indices:
                    weight = None
                    sample_weight_modes.append(None)
                else:
                    mode = sample_weight_mode[i]
                    name = self.output_names[i]
                    if mode == 'temporal':
                        weight = K.placeholder(ndim=2,
                                               name=name + '_sample_weights')
                        sample_weight_modes.append('temporal')
                    else:
                        weight = K.placeholder(ndim=1,
                                               name=name + '_sample_weights')
                        sample_weight_modes.append(None)
                sample_weights.append(weight)
        else:
            for i, name in enumerate(self.output_names):
                if i in skip_target_weighing_indices:
                    sample_weight_modes.append(None)
                    sample_weights.append(None)
                else:
                    if sample_weight_mode == 'temporal':
                        sample_weights.append(
                            K.placeholder(ndim=2,
                                          name=name + '_sample_weights'))
                        sample_weight_modes.append('temporal')
                    else:
                        sample_weights.append(
                            K.placeholder(ndim=1,
                                          name=name + '_sample_weights'))
                        sample_weight_modes.append(None)
        self.sample_weight_modes = sample_weight_modes
        self._feed_sample_weight_modes = []
        for i in range(len(self.outputs)):
            if i not in skip_target_weighing_indices:
                self._feed_sample_weight_modes.append(self.sample_weight_modes[i])

        # Prepare metrics.
        self.metrics = metrics or []
        self.weighted_metrics = weighted_metrics
        self.metrics_names = ['loss']
        self.metrics_tensors = []

        # Compute total loss.
        total_loss = None
        with K.name_scope('loss'):
            for i in range(len(self.outputs)):
                if i in skip_target_indices:
                    continue
                y_true = self.targets[i]
                y_pred = self.outputs[i]
                weighted_loss = weighted_losses[i]
                sample_weight = sample_weights[i]
                mask = masks[i]
                loss_weight = loss_weights_list[i]
                with K.name_scope(self.output_names[i] + '_loss'):
                    output_loss = weighted_loss(y_true, y_pred,
                                                sample_weight, mask)
                if len(self.outputs) > 1:
                    self.metrics_tensors.append(output_loss)
                    self.metrics_names.append(self.output_names[i] + '_loss')
                if total_loss is None:
                    total_loss = loss_weight * output_loss
                else:
                    total_loss += loss_weight * output_loss
            if total_loss is None:
                if not self.losses:
                    raise ValueError('The model cannot be compiled '
                                     'because it has no loss to optimize.')
                else:
                    total_loss = 0.

            # Add regularization penalties
            # and other layer-specific losses.
            for loss_tensor in self.losses:
                total_loss += loss_tensor

        # List of same size as output_names.
        # contains tuples (metrics for output, names of metrics).
        nested_metrics = _collect_metrics(metrics, self.output_names)
        nested_weighted_metrics = _collect_metrics(weighted_metrics, self.output_names)
        self.metrics_updates = []
        self.stateful_metric_names = []
        with K.name_scope('metrics'):
            for i in range(len(self.outputs)):
                if i in skip_target_indices:
                    continue

                y_true = self.targets[i]
                y_pred = self.outputs[i]
                weights = sample_weights[i]
                output_metrics = nested_metrics[i]
                output_weighted_metrics = nested_weighted_metrics[i]

                def handle_metrics(metrics, weights=None):
                    metric_name_prefix = 'weighted_' if weights is not None else ''

                    for metric in metrics:
                        if metric in ('accuracy', 'acc', 'crossentropy', 'ce'):
                            # custom handling of accuracy/crossentropy
                            # (because of class mode duality)
                            output_shape = self._internal_output_shapes[i]
                            if (output_shape[-1] == 1 or
                               self.loss_functions[i] == losses.binary_crossentropy):
                                # case: binary accuracy/crossentropy
                                if metric in ('accuracy', 'acc'):
                                    metric_fn = metrics_module.binary_accuracy
                                elif metric in ('crossentropy', 'ce'):
                                    metric_fn = metrics_module.binary_crossentropy
                            elif self.loss_functions[i] == losses.sparse_categorical_crossentropy:
                                # case: categorical accuracy/crossentropy with sparse targets
                                if metric in ('accuracy', 'acc'):
                                    metric_fn = metrics_module.sparse_categorical_accuracy
                                elif metric in ('crossentropy', 'ce'):
                                    metric_fn = metrics_module.sparse_categorical_crossentropy
                            else:
                                # case: categorical accuracy/crossentropy
                                if metric in ('accuracy', 'acc'):
                                    metric_fn = metrics_module.categorical_accuracy
                                elif metric in ('crossentropy', 'ce'):
                                    metric_fn = metrics_module.categorical_crossentropy
                            if metric in ('accuracy', 'acc'):
                                    suffix = 'acc'
                            elif metric in ('crossentropy', 'ce'):
                                    suffix = 'ce'
                            weighted_metric_fn = _weighted_masked_objective(metric_fn)
                            metric_name = metric_name_prefix + suffix
                        else:
                            metric_fn = metrics_module.get(metric)
                            weighted_metric_fn = _weighted_masked_objective(metric_fn)
                            # Get metric name as string
                            if hasattr(metric_fn, 'name'):
                                metric_name = metric_fn.name
                            else:
                                metric_name = metric_fn.__name__
                            metric_name = metric_name_prefix + metric_name

                        with K.name_scope(metric_name):
                            metric_result = weighted_metric_fn(y_true, y_pred,
                                                               weights=weights,
                                                               mask=masks[i])

                        # Append to self.metrics_names, self.metric_tensors,
                        # self.stateful_metric_names
                        if len(self.output_names) > 1:
                            metric_name = self.output_names[i] + '_' + metric_name
                        # Dedupe name
                        j = 1
                        base_metric_name = metric_name
                        while metric_name in self.metrics_names:
                            metric_name = base_metric_name + '_' + str(j)
                            j += 1
                        self.metrics_names.append(metric_name)
                        self.metrics_tensors.append(metric_result)

                        # Keep track of state updates created by
                        # stateful metrics (i.e. metrics layers).
                        if isinstance(metric_fn, Layer):
                            self.stateful_metric_names.append(metric_name)
                            self.metrics_updates += metric_fn.updates

                handle_metrics(output_metrics)
                handle_metrics(output_weighted_metrics, weights=weights)

        # Prepare gradient updates and state updates.
        self.total_loss = total_loss
        self.sample_weights = sample_weights
        self._feed_sample_weights = []
        for i in range(len(self.sample_weights)):
            if i not in skip_target_weighing_indices:
                self._feed_sample_weights.append(sample_weights[i])

        # Functions for train, test and predict will
        # be compiled lazily when required.
        # This saves time when the user is not using all functions.
        self._function_kwargs = kwargs

        self.train_function = None
        self.test_function = None
        self.predict_function = None

        # Collected trainable weights, sorted in topological order.
        trainable_weights = self.trainable_weights
        self._collected_trainable_weights = trainable_weights

    def _check_trainable_weights_consistency(self):
        """Check trainable weights count consistency.

        This will raise a warning if `trainable_weights` and
        `_collected_trainable_weights` are inconsistent (i.e. have different
        number of parameters).
        Inconsistency will typically arise when one modifies `model.trainable`
        without calling `model.compile` again.
        """
        if not hasattr(self, '_collected_trainable_weights'):
            return

        if (len(self.trainable_weights) !=
                len(self._collected_trainable_weights)):
            warnings.warn(UserWarning(
                'Discrepancy between trainable weights and collected trainable'
                ' weights, did you set `model.trainable` without calling'
                ' `model.compile` after ?'))

    def _make_train_function(self):
        if not hasattr(self, 'train_function'):
            raise RuntimeError('You must compile your model before using it.')
        self._check_trainable_weights_consistency()
        if self.train_function is None:
            inputs = self._feed_inputs + self._feed_targets + self._feed_sample_weights
            if self.uses_learning_phase and not isinstance(K.learning_phase(), int):
                inputs += [K.learning_phase()]

            with K.name_scope('training'):
                with K.name_scope(self.optimizer.__class__.__name__):
                    training_updates = self.optimizer.get_updates(
                        params=self._collected_trainable_weights,
                        loss=self.total_loss)
                updates = self.updates + training_updates + self.metrics_updates
                # Gets loss and metrics. Updates weights at each call.
                self.train_function = K.function(inputs,
                                                 [self.total_loss] + self.metrics_tensors,
                                                 updates=updates,
                                                 name='train_function',
                                                 **self._function_kwargs)

    def _make_test_function(self):
        if not hasattr(self, 'test_function'):
            raise RuntimeError('You must compile your model before using it.')
        if self.test_function is None:
            inputs = self._feed_inputs + self._feed_targets + self._feed_sample_weights
            if self.uses_learning_phase and not isinstance(K.learning_phase(), int):
                inputs += [K.learning_phase()]
            # Return loss and metrics, no gradient updates.
            # Does update the network states.
            self.test_function = K.function(inputs,
                                            [self.total_loss] + self.metrics_tensors,
                                            updates=self.state_updates + self.metrics_updates,
                                            name='test_function',
                                            **self._function_kwargs)

    def _make_predict_function(self):
        if not hasattr(self, 'predict_function'):
            self.predict_function = None
        if self.predict_function is None:
            if self.uses_learning_phase and not isinstance(K.learning_phase(), int):
                inputs = self._feed_inputs + [K.learning_phase()]
            else:
                inputs = self._feed_inputs
            # Gets network outputs. Does not update weights.
            # Does update the network states.
            kwargs = getattr(self, '_function_kwargs', {})
            self.predict_function = K.function(inputs,
                                               self.outputs,
                                               updates=self.state_updates,
                                               name='predict_function',
                                               **kwargs)

    def _check_num_samples(self, ins, batch_size=None, steps=None, steps_name='steps'):
        """Determine the number of samples provided for training and evaluation.

        The number of samples is not defined when running with `steps`,
        in which case the number of samples is set to `None`.

        # Arguments
            ins: List of tensors to be fed to the Keras function.
            batch_size: Integer batch size or `None` if not defined.
            steps: Total number of steps (batches of samples)
                before declaring `_predict_loop` finished.
                Ignored with the default value of `None`.
            steps_name: The public API's parameter name for `steps`.

        # Raises
            ValueError: when `steps` is `None` and the attribute `ins.shape`
            does not exist. Also raises ValueError when `steps` is not `None`
            and `batch_size` is not `None` because they are mutually
            exclusive.

        # Returns
            When steps is `None`, returns the number of samples to be
            processed based on the size of the first dimension of the
            first input numpy array. When steps is not `None` and
            `batch_size` is `None`, returns `None`.

        # Raises
            ValueError: In case of invalid arguments.
        """
        if steps is not None:
            num_samples = None
            if batch_size is not None:
                raise ValueError('If ' + steps_name +
                                 ' is set, the `batch_size` must be None.')
        elif ins and hasattr(ins[0], 'shape'):
            num_samples = ins[0].shape[0]
        else:
            raise ValueError('Either the input data should have '
                             'a defined shape, or ' + steps_name +
                             ' should be specified.')
        return num_samples

    def _fit_loop(self, f, ins, out_labels=None, batch_size=None,
                  epochs=100, verbose=1, callbacks=None,
                  val_f=None, val_ins=None, shuffle=True,
                  callback_metrics=None, initial_epoch=0,
                  steps_per_epoch=None, validation_steps=None):
        """Abstract fit function for `f(ins)`.

        Assume that f returns a list, labeled by out_labels.

        # Arguments
            f: Keras function returning a list of tensors
            ins: List of tensors to be fed to `f`
            out_labels: List of strings, display names of
                the outputs of `f`
            batch_size: Integer batch size or None if unknown.
            epochs: Number of times to iterate over the data
            verbose: Verbosity mode, 0, 1 or 2
            callbacks: List of callbacks to be called during training
            val_f: Keras function to call for validation
            val_ins: List of tensors to be fed to `val_f`
            shuffle: Whether to shuffle the data at the beginning of each epoch
            callback_metrics: List of strings, the display names of the metrics
                passed to the callbacks. They should be the
                concatenation of list the display names of the outputs of
                 `f` and the list of display names of the outputs of `f_val`.
            initial_epoch: Epoch at which to start training
                (useful for resuming a previous training run)
            steps_per_epoch: Total number of steps (batches of samples)
                before declaring one epoch finished and starting the
                next epoch. Ignored with the default value of `None`.
            validation_steps: Number of steps to run validation for
                (only if doing validation from data tensors).
                Ignored with the default value of `None`.

        # Returns
            `History` object.
        """
        do_validation = False
        if val_f and val_ins:
            do_validation = True
            if verbose and ins and hasattr(ins[0], 'shape') and hasattr(val_ins[0], 'shape'):
                print('Train on %d samples, validate on %d samples' %
                      (ins[0].shape[0], val_ins[0].shape[0]))
        if validation_steps:
            do_validation = True
            if steps_per_epoch is None:
                raise ValueError('Can only use `validation_steps` '
                                 'when doing step-wise '
                                 'training, i.e. `steps_per_epoch` '
                                 'must be set.')

        num_train_samples = self._check_num_samples(ins, batch_size,
                                                    steps_per_epoch,
                                                    'steps_per_epoch')
        if num_train_samples is not None:
            index_array = np.arange(num_train_samples)

        self.history = cbks.History()
        _callbacks = [cbks.BaseLogger(
            stateful_metrics=self.stateful_metric_names)]
        if verbose:
            if steps_per_epoch is not None:
                count_mode = 'steps'
            else:
                count_mode = 'samples'
            _callbacks.append(
                cbks.ProgbarLogger(
                    count_mode,
                    stateful_metrics=self.stateful_metric_names))
        _callbacks += (callbacks or []) + [self.history]
        callbacks = cbks.CallbackList(_callbacks)
        out_labels = out_labels or []

        # it's possible to callback a different model than self
        # (used by Sequential models)
        if hasattr(self, 'callback_model') and self.callback_model:
            callback_model = self.callback_model
        else:
            callback_model = self

        callbacks.set_model(callback_model)
        callbacks.set_params({
            'batch_size': batch_size,
            'epochs': epochs,
            'steps': steps_per_epoch,
            'samples': num_train_samples,
            'verbose': verbose,
            'do_validation': do_validation,
            'metrics': callback_metrics or [],
        })
        callbacks.on_train_begin()
        callback_model.stop_training = False
        for cbk in callbacks:
            cbk.validation_data = val_ins

        # To prevent a slowdown, we find beforehand the arrays that need conversion.
        feed = self._feed_inputs + self._feed_targets + self._feed_sample_weights
        indices_for_conversion_to_dense = []
        for i in range(len(feed)):
            if issparse(ins[i]) and not K.is_sparse(feed[i]):
                indices_for_conversion_to_dense.append(i)

        for epoch in range(initial_epoch, epochs):
            # Reset stateful metrics
            for m in self.metrics:
                if isinstance(m, Layer):
                    m.reset_states()
            callbacks.on_epoch_begin(epoch)
            epoch_logs = {}
            if steps_per_epoch is not None:
                for step_index in range(steps_per_epoch):
                    batch_logs = {}
                    batch_logs['batch'] = step_index
                    batch_logs['size'] = 1
                    callbacks.on_batch_begin(step_index, batch_logs)
                    outs = f(ins)

                    if not isinstance(outs, list):
                        outs = [outs]
                    for l, o in zip(out_labels, outs):
                        batch_logs[l] = o

                    callbacks.on_batch_end(step_index, batch_logs)
                    if callback_model.stop_training:
                        break

                if do_validation:
                    val_outs = self._test_loop(val_f, val_ins,
                                               batch_size=batch_size,
                                               steps=validation_steps,
                                               verbose=0)
                    if not isinstance(val_outs, list):
                        val_outs = [val_outs]
                    # Same labels assumed.
                    for l, o in zip(out_labels, val_outs):
                        epoch_logs['val_' + l] = o
            else:
                if shuffle == 'batch':
                    index_array = _batch_shuffle(index_array, batch_size)
                elif shuffle:
                    np.random.shuffle(index_array)

                batches = _make_batches(num_train_samples, batch_size)
                for batch_index, (batch_start, batch_end) in enumerate(batches):
                    batch_ids = index_array[batch_start:batch_end]
                    try:
                        if isinstance(ins[-1], float):
                            # Do not slice the training phase flag.
                            ins_batch = _slice_arrays(ins[:-1], batch_ids) + [ins[-1]]
                        else:
                            ins_batch = _slice_arrays(ins, batch_ids)
                    except TypeError:
                        raise TypeError('TypeError while preparing batch. '
                                        'If using HDF5 input data, '
                                        'pass shuffle="batch".')
                    batch_logs = {}
                    batch_logs['batch'] = batch_index
                    batch_logs['size'] = len(batch_ids)
                    callbacks.on_batch_begin(batch_index, batch_logs)
                    for i in indices_for_conversion_to_dense:
                        ins_batch[i] = ins_batch[i].toarray()

                    outs = f(ins_batch)
                    if not isinstance(outs, list):
                        outs = [outs]
                    for l, o in zip(out_labels, outs):
                        batch_logs[l] = o

                    callbacks.on_batch_end(batch_index, batch_logs)
                    if callback_model.stop_training:
                        break

                    if batch_index == len(batches) - 1:  # Last batch.
                        if do_validation:
                            val_outs = self._test_loop(val_f, val_ins,
                                                       batch_size=batch_size,
                                                       verbose=0)
                            if not isinstance(val_outs, list):
                                val_outs = [val_outs]
                            # Same labels assumed.
                            for l, o in zip(out_labels, val_outs):
                                epoch_logs['val_' + l] = o
            callbacks.on_epoch_end(epoch, epoch_logs)
            if callback_model.stop_training:
                break
        callbacks.on_train_end()
        return self.history

    def _predict_loop(self, f, ins, batch_size=32, verbose=0, steps=None):
        """Abstract method to loop over some data in batches.

        # Arguments
            f: Keras function returning a list of tensors.
            ins: list of tensors to be fed to `f`.
            batch_size: integer batch size.
            verbose: verbosity mode.
            steps: Total number of steps (batches of samples)
                before declaring `_predict_loop` finished.
                Ignored with the default value of `None`.

        # Returns
            Array of predictions (if the model has a single output)
            or list of arrays of predictions
            (if the model has multiple outputs).
        """
        num_samples = self._check_num_samples(ins, batch_size,
                                              steps,
                                              'steps')
        if verbose == 1:
            if steps is not None:
                progbar = Progbar(target=steps)
            else:
                progbar = Progbar(target=num_samples)

        indices_for_conversion_to_dense = []
        for i in range(len(self._feed_inputs)):
            if issparse(ins[i]) and not K.is_sparse(self._feed_inputs[i]):
                indices_for_conversion_to_dense.append(i)

        if steps is not None:
            # Step-based predictions.
            # Since we do not know how many samples
            # we will see, we cannot pre-allocate
            # the returned Numpy arrays.
            # Instead, we store one array per batch seen
            # and concatenate them upon returning.
            unconcatenated_outs = []
            for step in range(steps):
                batch_outs = f(ins)
                if not isinstance(batch_outs, list):
                    batch_outs = [batch_outs]
                if step == 0:
                    for batch_out in batch_outs:
                        unconcatenated_outs.append([])
                for i, batch_out in enumerate(batch_outs):
                    unconcatenated_outs[i].append(batch_out)
                if verbose == 1:
                    progbar.update(step + 1)
            if len(unconcatenated_outs) == 1:
                return np.concatenate(unconcatenated_outs[0], axis=0)
            return [np.concatenate(unconcatenated_outs[i], axis=0)
                    for i in range(len(unconcatenated_outs))]
        else:
            # Sample-based predictions.
            outs = []
            batches = _make_batches(num_samples, batch_size)
            index_array = np.arange(num_samples)
            for batch_index, (batch_start, batch_end) in enumerate(batches):
                batch_ids = index_array[batch_start:batch_end]
                if ins and isinstance(ins[-1], float):
                    # Do not slice the training phase flag.
                    ins_batch = _slice_arrays(ins[:-1], batch_ids) + [ins[-1]]
                else:
                    ins_batch = _slice_arrays(ins, batch_ids)
                for i in indices_for_conversion_to_dense:
                    ins_batch[i] = ins_batch[i].toarray()

                batch_outs = f(ins_batch)
                if not isinstance(batch_outs, list):
                    batch_outs = [batch_outs]
                if batch_index == 0:
                    # Pre-allocate the results arrays.
                    for batch_out in batch_outs:
                        shape = (num_samples,) + batch_out.shape[1:]
                        outs.append(np.zeros(shape, dtype=batch_out.dtype))
                for i, batch_out in enumerate(batch_outs):
                    outs[i][batch_start:batch_end] = batch_out
                if verbose == 1:
                    progbar.update(batch_end)
            if len(outs) == 1:
                return outs[0]
            return outs

    def _test_loop(self, f, ins, batch_size=None, verbose=0, steps=None):
        """Abstract method to loop over some data in batches.

        # Arguments
            f: Keras function returning a list of tensors.
            ins: list of tensors to be fed to `f`.
            batch_size: integer batch size or `None`.
            verbose: verbosity mode.
            steps: Total number of steps (batches of samples)
                before declaring predictions finished.
                Ignored with the default value of `None`.

        # Returns
            Scalar loss (if the model has a single output and no metrics)
            or list of scalars (if the model has multiple outputs
            and/or metrics). The attribute `model.metrics_names` will give you
            the display labels for the scalar outputs.
        """

        if hasattr(self, 'metrics'):
            for m in self.metrics:
                if isinstance(m, Layer):
                    m.reset_states()
            stateful_metric_indices = [
                i for i, name in enumerate(self.metrics_names)
                if str(name) in self.stateful_metric_names]
        else:
            stateful_metric_indices = []

        num_samples = self._check_num_samples(ins, batch_size,
                                              steps,
                                              'steps')
        outs = []
        if verbose == 1:
            if steps is not None:
                progbar = Progbar(target=steps)
            else:
                progbar = Progbar(target=num_samples)

        # To prevent a slowdown, we find beforehand the arrays that need conversion.
        feed = self._feed_inputs + self._feed_targets + self._feed_sample_weights
        indices_for_conversion_to_dense = []
        for i in range(len(feed)):
            if issparse(ins[i]) and not K.is_sparse(feed[i]):
                indices_for_conversion_to_dense.append(i)

        if steps is not None:
            for step in range(steps):
                batch_outs = f(ins)
                if isinstance(batch_outs, list):
                    if step == 0:
                        for _ in enumerate(batch_outs):
                            outs.append(0.)
                    for i, batch_out in enumerate(batch_outs):
                        if i in stateful_metric_indices:
                            outs[i] = batch_out
                        else:
                            outs[i] += batch_out
                else:
                    if step == 0:
                        outs.append(0.)
                    outs[0] += batch_outs
                if verbose == 1:
                    progbar.update(step + 1)
            for i in range(len(outs)):
                if i not in stateful_metric_indices:
                    outs[i] /= steps
        else:
            batches = _make_batches(num_samples, batch_size)
            index_array = np.arange(num_samples)
            for batch_index, (batch_start, batch_end) in enumerate(batches):
                batch_ids = index_array[batch_start:batch_end]
                if isinstance(ins[-1], float):
                    # Do not slice the training phase flag.
                    ins_batch = _slice_arrays(ins[:-1], batch_ids) + [ins[-1]]
                else:
                    ins_batch = _slice_arrays(ins, batch_ids)
                for i in indices_for_conversion_to_dense:
                    ins_batch[i] = ins_batch[i].toarray()

                batch_outs = f(ins_batch)
                if isinstance(batch_outs, list):
                    if batch_index == 0:
                        for batch_out in enumerate(batch_outs):
                            outs.append(0.)
                    for i, batch_out in enumerate(batch_outs):
                        if i in stateful_metric_indices:
                            outs[i] = batch_out
                        else:
                            outs[i] += batch_out * len(batch_ids)
                else:
                    if batch_index == 0:
                        outs.append(0.)
                    outs[0] += batch_outs * len(batch_ids)

                if verbose == 1:
                    progbar.update(batch_end)
            for i in range(len(outs)):
                if i not in stateful_metric_indices:
                    outs[i] /= num_samples
        if len(outs) == 1:
            return outs[0]
        return outs

    def _standardize_user_data(self, x, y,
                               sample_weight=None, class_weight=None,
                               check_array_lengths=True, batch_size=None):
        if not hasattr(self, 'optimizer'):
            raise RuntimeError('You must compile a model before '
                               'training/testing. '
                               'Use `model.compile(optimizer, loss)`.')

        output_shapes = []
        for output_shape, loss_fn in zip(self._feed_output_shapes, self._feed_loss_fns):
            if loss_fn is losses.sparse_categorical_crossentropy:
                output_shapes.append(output_shape[:-1] + (1,))
            elif (not hasattr(loss_fn, '__name__') or
                  getattr(losses, loss_fn.__name__, None) is None):
                # If `loss_fn` is not a function (e.g. callable class)
                # or if it not in the `losses` module, then
                # it is a user-defined loss and we make no assumptions
                # about it.
                output_shapes.append(None)
            else:
                output_shapes.append(output_shape)
        # `check_batch_axis` is set to False since `x` may contain multiple batches
        #  and in general `x[0].shape[0] != self._feed_input_shapes[0][0]`
        x = _standardize_input_data(x, self._feed_input_names,
                                    self._feed_input_shapes,
                                    check_batch_axis=False,
                                    exception_prefix='input')
        y = _standardize_input_data(y, self._feed_output_names,
                                    output_shapes,
                                    check_batch_axis=False,
                                    exception_prefix='target')
        sample_weights = _standardize_sample_weights(sample_weight,
                                                     self._feed_output_names)
        class_weights = _standardize_class_weights(class_weight,
                                                   self._feed_output_names)
        sample_weights = [_standardize_weights(ref, sw, cw, mode)
                          for (ref, sw, cw, mode)
                          in zip(y, sample_weights, class_weights, self._feed_sample_weight_modes)]

        if check_array_lengths:
            _check_array_lengths(x, y, sample_weights)
        _check_loss_and_target_compatibility(y,
                                             self._feed_loss_fns,
                                             self._feed_output_shapes)
        if self.stateful and batch_size:
            if x[0].shape[0] % batch_size != 0:
                raise ValueError('In a stateful network, '
                                 'you should only pass inputs with '
                                 'a number of samples that can be '
                                 'divided by the batch size. Found: ' +
                                 str(x[0].shape[0]) + ' samples')
        return x, y, sample_weights

    def fit(self,
            x=None,
            y=None,
            batch_size=None,
            epochs=1,
            verbose=1,
            callbacks=None,
            validation_split=0.,
            validation_data=None,
            shuffle=True,
            class_weight=None,
            sample_weight=None,
            initial_epoch=0,
            steps_per_epoch=None,
            validation_steps=None,
            **kwargs):
        """Trains the model for a fixed number of epochs (iterations on a dataset).

        # Arguments
            x: Numpy array of training data (if the model has a single input),
                or list of Numpy arrays (if the model has multiple inputs).
                If input layers in the model are named, you can also pass a
                dictionary mapping input names to Numpy arrays.
                `x` can be `None` (default) if feeding from
                framework-native tensors (e.g. TensorFlow data tensors).
            y: Numpy array of target (label) data
                (if the model has a single output),
                or list of Numpy arrays (if the model has multiple outputs).
                If output layers in the model are named, you can also pass a
                dictionary mapping output names to Numpy arrays.
                `y` can be `None` (default) if feeding from
                framework-native tensors (e.g. TensorFlow data tensors).
            batch_size: Integer or `None`.
                Number of samples per gradient update.
                If unspecified, `batch_size` will default to 32.
            epochs: Integer. Number of epochs to train the model.
                An epoch is an iteration over the entire `x` and `y`
                data provided.
                Note that in conjunction with `initial_epoch`,
                `epochs` is to be understood as "final epoch".
                The model is not trained for a number of iterations
                given by `epochs`, but merely until the epoch
                of index `epochs` is reached.
            verbose: Integer. 0, 1, or 2. Verbosity mode.
                0 = silent, 1 = progress bar, 2 = one line per epoch.
            callbacks: List of `keras.callbacks.Callback` instances.
                List of callbacks to apply during training.
                See [callbacks](/callbacks).
            validation_split: Float between 0 and 1.
                Fraction of the training data to be used as validation data.
                The model will set apart this fraction of the training data,
                will not train on it, and will evaluate
                the loss and any model metrics
                on this data at the end of each epoch.
                The validation data is selected from the last samples
                in the `x` and `y` data provided, before shuffling.
            validation_data: tuple `(x_val, y_val)` or tuple
                `(x_val, y_val, val_sample_weights)` on which to evaluate
                the loss and any model metrics at the end of each epoch.
                The model will not be trained on this data.
                `validation_data` will override `validation_split`.
            shuffle: Boolean (whether to shuffle the training data
                before each epoch) or str (for 'batch').
                'batch' is a special option for dealing with the
                limitations of HDF5 data; it shuffles in batch-sized chunks.
                Has no effect when `steps_per_epoch` is not `None`.
            class_weight: Optional dictionary mapping class indices (integers)
                to a weight (float) value, used for weighting the loss function
                (during training only).
                This can be useful to tell the model to
                "pay more attention" to samples from
                an under-represented class.
            sample_weight: Optional Numpy array of weights for
                the training samples, used for weighting the loss function
                (during training only). You can either pass a flat (1D)
                Numpy array with the same length as the input samples
                (1:1 mapping between weights and samples),
                or in the case of temporal data,
                you can pass a 2D array with shape
                `(samples, sequence_length)`,
                to apply a different weight to every timestep of every sample.
                In this case you should make sure to specify
                `sample_weight_mode="temporal"` in `compile()`.
            initial_epoch: Integer.
                Epoch at which to start training
                (useful for resuming a previous training run).
            steps_per_epoch: Integer or `None`.
                Total number of steps (batches of samples)
                before declaring one epoch finished and starting the
                next epoch. When training with input tensors such as
                TensorFlow data tensors, the default `None` is equal to
                the number of samples in your dataset divided by
                the batch size, or 1 if that cannot be determined.
            validation_steps: Only relevant if `steps_per_epoch`
                is specified. Total number of steps (batches of samples)
                to validate before stopping.

        # Returns
            A `History` object. Its `History.history` attribute is
            a record of training loss values and metrics values
            at successive epochs, as well as validation loss values
            and validation metrics values (if applicable).

        # Raises
            RuntimeError: If the model was never compiled.
            ValueError: In case of mismatch between the provided input data
                and what the model expects.
        """
        # Backwards compatibility
        if batch_size is None and steps_per_epoch is None:
            batch_size = 32
        # Legacy support
        if 'nb_epoch' in kwargs:
            warnings.warn('The `nb_epoch` argument in `fit` '
                          'has been renamed `epochs`.', stacklevel=2)
            epochs = kwargs.pop('nb_epoch')
        if kwargs:
            raise TypeError('Unrecognized keyword arguments: ' + str(kwargs))
        if x is None and y is None and steps_per_epoch is None:
            raise ValueError('If fitting from data tensors, '
                             'you should specify the `steps_per_epoch` '
                             'argument.')
        # Validate user data.
        x, y, sample_weights = self._standardize_user_data(
            x, y,
            sample_weight=sample_weight,
            class_weight=class_weight,
            batch_size=batch_size)
        # Prepare validation data.
        do_validation = False
        if validation_data:
            do_validation = True
            if len(validation_data) == 2:
                val_x, val_y = validation_data
                val_sample_weight = None
            elif len(validation_data) == 3:
                val_x, val_y, val_sample_weight = validation_data
            else:
                raise ValueError('When passing validation_data, '
                                 'it must contain 2 (x_val, y_val) '
                                 'or 3 (x_val, y_val, val_sample_weights) '
                                 'items, however it contains %d items' %
                                 len(validation_data))

            val_x, val_y, val_sample_weights = self._standardize_user_data(
                val_x, val_y,
                sample_weight=val_sample_weight,
                batch_size=batch_size)
            if self.uses_learning_phase and not isinstance(K.learning_phase(), int):
                val_ins = val_x + val_y + val_sample_weights + [0.]
            else:
                val_ins = val_x + val_y + val_sample_weights

        elif validation_split and 0. < validation_split < 1.:
            do_validation = True
            if hasattr(x[0], 'shape'):
                split_at = int(x[0].shape[0] * (1. - validation_split))
            else:
                split_at = int(len(x[0]) * (1. - validation_split))
            x, val_x = (_slice_arrays(x, 0, split_at), _slice_arrays(x, split_at))
            y, val_y = (_slice_arrays(y, 0, split_at), _slice_arrays(y, split_at))
            sample_weights, val_sample_weights = (
                _slice_arrays(sample_weights, 0, split_at),
                _slice_arrays(sample_weights, split_at))
            if self.uses_learning_phase and not isinstance(K.learning_phase(), int):
                val_ins = val_x + val_y + val_sample_weights + [0.]
            else:
                val_ins = val_x + val_y + val_sample_weights

        elif validation_steps:
            do_validation = True
            if self.uses_learning_phase and not isinstance(K.learning_phase(), int):
                val_ins = [0.]

        # Prepare input arrays and training function.
        if self.uses_learning_phase and not isinstance(K.learning_phase(), int):
            ins = x + y + sample_weights + [1.]
        else:
            ins = x + y + sample_weights
        self._make_train_function()
        f = self.train_function

        # Prepare display labels.
        out_labels = self.metrics_names

        if do_validation:
            self._make_test_function()
            val_f = self.test_function
            callback_metrics = copy.copy(out_labels) + ['val_' + n for n in out_labels]
        else:
            callback_metrics = copy.copy(out_labels)
            val_f = None
            val_ins = []

        # Delegate logic to `_fit_loop`.
        return self._fit_loop(f, ins, out_labels=out_labels,
                              batch_size=batch_size, epochs=epochs,
                              verbose=verbose, callbacks=callbacks,
                              val_f=val_f, val_ins=val_ins, shuffle=shuffle,
                              callback_metrics=callback_metrics,
                              initial_epoch=initial_epoch,
                              steps_per_epoch=steps_per_epoch,
                              validation_steps=validation_steps)

    def evaluate(self, x=None, y=None,
                 batch_size=None,
                 verbose=1,
                 sample_weight=None,
                 steps=None):
        """Returns the loss value & metrics values for the model in test mode.

        Computation is done in batches.

        # Arguments
            x: Numpy array of test data (if the model has a single input),
                or list of Numpy arrays (if the model has multiple inputs).
                If input layers in the model are named, you can also pass a
                dictionary mapping input names to Numpy arrays.
                `x` can be `None` (default) if feeding from
                framework-native tensors (e.g. TensorFlow data tensors).
            y: Numpy array of target (label) data
                (if the model has a single output),
                or list of Numpy arrays (if the model has multiple outputs).
                If output layers in the model are named, you can also pass a
                dictionary mapping output names to Numpy arrays.
                `y` can be `None` (default) if feeding from
                framework-native tensors (e.g. TensorFlow data tensors).
            batch_size: Integer or `None`.
                Number of samples per evaluation step.
                If unspecified, `batch_size` will default to 32.
            verbose: 0 or 1. Verbosity mode.
                0 = silent, 1 = progress bar.
            sample_weight: Optional Numpy array of weights for
                the test samples, used for weighting the loss function.
                You can either pass a flat (1D)
                Numpy array with the same length as the input samples
                (1:1 mapping between weights and samples),
                or in the case of temporal data,
                you can pass a 2D array with shape
                `(samples, sequence_length)`,
                to apply a different weight to every timestep of every sample.
                In this case you should make sure to specify
                `sample_weight_mode="temporal"` in `compile()`.
            steps: Integer or `None`.
                Total number of steps (batches of samples)
                before declaring the evaluation round finished.
                Ignored with the default value of `None`.

        # Returns
            Scalar test loss (if the model has a single output and no metrics)
            or list of scalars (if the model has multiple outputs
            and/or metrics). The attribute `model.metrics_names` will give you
            the display labels for the scalar outputs.
        """
        # Backwards compatibility.
        if batch_size is None and steps is None:
            batch_size = 32
        if x is None and y is None and steps is None:
            raise ValueError('If evaluating from data tensors, '
                             'you should specify the `steps` '
                             'argument.')
        # Validate user data.
        x, y, sample_weights = self._standardize_user_data(
            x, y,
            sample_weight=sample_weight,
            batch_size=batch_size)
        # Prepare inputs, delegate logic to `_test_loop`.
        if self.uses_learning_phase and not isinstance(K.learning_phase(), int):
            ins = x + y + sample_weights + [0.]
        else:
            ins = x + y + sample_weights
        self._make_test_function()
        f = self.test_function
        return self._test_loop(f, ins,
                               batch_size=batch_size,
                               verbose=verbose,
                               steps=steps)

    def predict(self, x,
                batch_size=None,
                verbose=0,
                steps=None):
        """Generates output predictions for the input samples.

        Computation is done in batches.

        # Arguments
            x: The input data, as a Numpy array
                (or list of Numpy arrays if the model has multiple outputs).
            batch_size: Integer. If unspecified, it will default to 32.
            verbose: Verbosity mode, 0 or 1.
            steps: Total number of steps (batches of samples)
                before declaring the prediction round finished.
                Ignored with the default value of `None`.

        # Returns
            Numpy array(s) of predictions.

        # Raises
            ValueError: In case of mismatch between the provided
                input data and the model's expectations,
                or in case a stateful model receives a number of samples
                that is not a multiple of the batch size.
        """
        # Backwards compatibility.
        if batch_size is None and steps is None:
            batch_size = 32
        if x is None and steps is None:
            raise ValueError('If predicting from data tensors, '
                             'you should specify the `steps` '
                             'argument.')
        # Validate user data.
        x = _standardize_input_data(x, self._feed_input_names,
                                    self._feed_input_shapes,
                                    check_batch_axis=False)
        if self.stateful:
            if x[0].shape[0] > batch_size and x[0].shape[0] % batch_size != 0:
                raise ValueError('In a stateful network, '
                                 'you should only pass inputs with '
                                 'a number of samples that can be '
                                 'divided by the batch size. Found: ' +
                                 str(x[0].shape[0]) + ' samples. '
                                 'Batch size: ' + str(batch_size) + '.')

        # Prepare inputs, delegate logic to `_predict_loop`.
        if self.uses_learning_phase and not isinstance(K.learning_phase(), int):
            ins = x + [0.]
        else:
            ins = x
        self._make_predict_function()
        f = self.predict_function
        return self._predict_loop(f, ins, batch_size=batch_size,
                                  verbose=verbose, steps=steps)

    def train_on_batch(self, x, y,
                       sample_weight=None,
                       class_weight=None):
        """Runs a single gradient update on a single batch of data.

        # Arguments
            x: Numpy array of training data,
                or list of Numpy arrays if the model has multiple inputs.
                If all inputs in the model are named,
                you can also pass a dictionary
                mapping input names to Numpy arrays.
            y: Numpy array of target data,
                or list of Numpy arrays if the model has multiple outputs.
                If all outputs in the model are named,
                you can also pass a dictionary
                mapping output names to Numpy arrays.
            sample_weight: Optional array of the same length as x, containing
                weights to apply to the model's loss for each sample.
                In the case of temporal data, you can pass a 2D array
                with shape (samples, sequence_length),
                to apply a different weight to every timestep of every sample.
                In this case you should make sure to specify
                sample_weight_mode="temporal" in compile().
            class_weight: Optional dictionary mapping
                class indices (integers) to
                a weight (float) to apply to the model's loss for the samples
                from this class during training.
                This can be useful to tell the model to "pay more attention" to
                samples from an under-represented class.

        # Returns
            Scalar training loss
            (if the model has a single output and no metrics)
            or list of scalars (if the model has multiple outputs
            and/or metrics). The attribute `model.metrics_names` will give you
            the display labels for the scalar outputs.
        """
        x, y, sample_weights = self._standardize_user_data(
            x, y,
            sample_weight=sample_weight,
            class_weight=class_weight)
        if self.uses_learning_phase and not isinstance(K.learning_phase(), int):
            ins = x + y + sample_weights + [1.]
        else:
            ins = x + y + sample_weights
        self._make_train_function()
        outputs = self.train_function(ins)
        if len(outputs) == 1:
            return outputs[0]
        return outputs

    def test_on_batch(self, x, y, sample_weight=None):
        """Test the model on a single batch of samples.

        # Arguments
            x: Numpy array of test data,
                or list of Numpy arrays if the model has multiple inputs.
                If all inputs in the model are named,
                you can also pass a dictionary
                mapping input names to Numpy arrays.
            y: Numpy array of target data,
                or list of Numpy arrays if the model has multiple outputs.
                If all outputs in the model are named,
                you can also pass a dictionary
                mapping output names to Numpy arrays.
            sample_weight: Optional array of the same length as x, containing
                weights to apply to the model's loss for each sample.
                In the case of temporal data, you can pass a 2D array
                with shape (samples, sequence_length),
                to apply a different weight to every timestep of every sample.
                In this case you should make sure to specify
                sample_weight_mode="temporal" in compile().

        # Returns
            Scalar test loss (if the model has a single output and no metrics)
            or list of scalars (if the model has multiple outputs
            and/or metrics). The attribute `model.metrics_names` will give you
            the display labels for the scalar outputs.
        """
        x, y, sample_weights = self._standardize_user_data(
            x, y,
            sample_weight=sample_weight)
        if self.uses_learning_phase and not isinstance(K.learning_phase(), int):
            ins = x + y + sample_weights + [0.]
        else:
            ins = x + y + sample_weights
        self._make_test_function()
        outputs = self.test_function(ins)
        if len(outputs) == 1:
            return outputs[0]
        return outputs

    def predict_on_batch(self, x):
        """Returns predictions for a single batch of samples.

        # Arguments
            x: Input samples, as a Numpy array.

        # Returns
            Numpy array(s) of predictions.
        """
        x = _standardize_input_data(x, self._feed_input_names,
                                    self._feed_input_shapes)
        if self.uses_learning_phase and not isinstance(K.learning_phase(), int):
            ins = x + [0.]
        else:
            ins = x
        self._make_predict_function()
        outputs = self.predict_function(ins)
        if len(outputs) == 1:
            return outputs[0]
        return outputs

    @interfaces.legacy_generator_methods_support
    def fit_generator(self,
                      generator,
                      steps_per_epoch=None,
                      epochs=1,
                      verbose=1,
                      callbacks=None,
                      validation_data=None,
                      validation_steps=None,
                      class_weight=None,
                      max_queue_size=10,
                      workers=1,
                      use_multiprocessing=False,
                      shuffle=True,
                      initial_epoch=0):
        """Trains the model on data generated batch-by-batch by a Python generator.

        The generator is run in parallel to the model, for efficiency.
        For instance, this allows you to do real-time data augmentation
        on images on CPU in parallel to training your model on GPU.

        The use of `keras.utils.Sequence` guarantees the ordering
        and guarantees the single use of every input per epoch when
        using `use_multiprocessing=True`.

        # Arguments
            generator: A generator or an instance of `Sequence`
                (`keras.utils.Sequence`) object in order to avoid
                duplicate data when using multiprocessing.
                The output of the generator must be either
                - a tuple `(inputs, targets)`
                - a tuple `(inputs, targets, sample_weights)`.
                This tuple (a single output of the generator) makes a single
                batch. Therefore, all arrays in this tuple must have the same
                length (equal to the size of this batch). Different batches may
                have different sizes. For example, the last batch of the epoch
                is commonly smaller than the others, if the size of the dataset
                is not divisible by the batch size.
                The generator is expected to loop over its data
                indefinitely. An epoch finishes when `steps_per_epoch`
                batches have been seen by the model.
            steps_per_epoch: Integer.
                Total number of steps (batches of samples)
                to yield from `generator` before declaring one epoch
                finished and starting the next epoch. It should typically
                be equal to the number of samples of your dataset
                divided by the batch size.
                Optional for `Sequence`: if unspecified, will use
                the `len(generator)` as a number of steps.
            epochs: Integer. Number of epochs to train the model.
                An epoch is an iteration over the entire data provided,
                as defined by `steps_per_epoch`.
                Note that in conjunction with `initial_epoch`,
                `epochs` is to be understood as "final epoch".
                The model is not trained for a number of iterations
                given by `epochs`, but merely until the epoch
                of index `epochs` is reached.
            verbose: Integer. 0, 1, or 2. Verbosity mode.
                0 = silent, 1 = progress bar, 2 = one line per epoch.
            callbacks: List of `keras.callbacks.Callback` instances.
                List of callbacks to apply during training.
                See [callbacks](/callbacks).
            validation_data: This can be either
                - a generator for the validation data
                - tuple `(x_val, y_val)`
                - tuple `(x_val, y_val, val_sample_weights)`
                on which to evaluate
                the loss and any model metrics at the end of each epoch.
                The model will not be trained on this data.
            validation_steps: Only relevant if `validation_data`
                is a generator. Total number of steps (batches of samples)
                to yield from `validation_data` generator before stopping
                at the end of every epoch. It should typically
                be equal to the number of samples of your
                validation dataset divided by the batch size.
                Optional for `Sequence`: if unspecified, will use
                the `len(validation_data)` as a number of steps.
            class_weight: Optional dictionary mapping class indices (integers)
                to a weight (float) value, used for weighting the loss function
                (during training only). This can be useful to tell the model to
                "pay more attention" to samples from an under-represented class.
            max_queue_size: Integer. Maximum size for the generator queue.
                If unspecified, `max_queue_size` will default to 10.
            workers: Integer. Maximum number of processes to spin up
                when using process-based threading.
                If unspecified, `workers` will default to 1. If 0, will
                execute the generator on the main thread.
<<<<<<< HEAD
            use_multiprocessing: Boolean.
                If `True`, use process-based threading.
                If unspecified, `use_multiprocessing` will default to `False`.
                Note that because this implementation relies on multiprocessing,
                you should not pass non-picklable arguments to the generator
                as they can't be passed easily to children processes.
            shuffle: Boolean. Whether to shuffle the order of the batches at
                the beginning of each epoch. Only used with instances
                of `Sequence` (`keras.utils.Sequence`).
                Has no effect when `steps_per_epoch` is not `None`.
=======
            use_multiprocessing: Boolean. If True, use process based threading.
                If unspecified, `use_multiprocessing` will default to False.
                Note that because
                this implementation relies on multiprocessing,
                you should not pass
                non picklable arguments to the generator
                as they can't be passed
                easily to children processes.
            shuffle: Boolean. Whether to shuffle the training data
                in batch-sized chunks before each epoch.
                Only used with instances of `Sequence` (`keras.utils.Sequence`).
>>>>>>> 500401ba
            initial_epoch: Integer.
                Epoch at which to start training
                (useful for resuming a previous training run).

        # Returns
            A `History` object. Its `History.history` attribute is
            a record of training loss values and metrics values
            at successive epochs, as well as validation loss values
            and validation metrics values (if applicable).

        # Raises
            ValueError: In case the generator yields data in an invalid format.

        # Example

        ```python
            def generate_arrays_from_file(path):
                while True:
                    with open(path) as f:
                        for line in f:
                            # create numpy arrays of input data
                            # and labels, from each line in the file
                            x1, x2, y = process_line(line)
                            yield ({'input_1': x1, 'input_2': x2}, {'output': y})

            model.fit_generator(generate_arrays_from_file('/my_file.txt'),
                                steps_per_epoch=10000, epochs=10)
        ```
        """
        wait_time = 0.01  # in seconds
        epoch = initial_epoch

        do_validation = bool(validation_data)
        self._make_train_function()
        if do_validation:
            self._make_test_function()

        is_sequence = isinstance(generator, Sequence)
        if not is_sequence and use_multiprocessing and workers > 1:
            warnings.warn(
                UserWarning('Using a generator with `use_multiprocessing=True`'
                            ' and multiple workers may duplicate your data.'
                            ' Please consider using the`keras.utils.Sequence'
                            ' class.'))
        if steps_per_epoch is None:
            if is_sequence:
                steps_per_epoch = len(generator)
            else:
                raise ValueError('`steps_per_epoch=None` is only valid for a'
                                 ' generator based on the `keras.utils.Sequence`'
                                 ' class. Please specify `steps_per_epoch` or use'
                                 ' the `keras.utils.Sequence` class.')

        # python 2 has 'next', 3 has '__next__'
        # avoid any explicit version checks
        val_gen = (hasattr(validation_data, 'next') or
                   hasattr(validation_data, '__next__') or
                   isinstance(validation_data, Sequence))
        if (val_gen and not isinstance(validation_data, Sequence) and
                not validation_steps):
            raise ValueError('`validation_steps=None` is only valid for a'
                             ' generator based on the `keras.utils.Sequence`'
                             ' class. Please specify `validation_steps` or use'
                             ' the `keras.utils.Sequence` class.')

        # Prepare display labels.
        out_labels = self.metrics_names
        callback_metrics = out_labels + ['val_' + n for n in out_labels]

        # prepare callbacks
        self.history = cbks.History()
        _callbacks = [cbks.BaseLogger(
            stateful_metrics=self.stateful_metric_names)]
        if verbose:
            _callbacks.append(
                cbks.ProgbarLogger(
                    count_mode='steps',
                    stateful_metrics=self.stateful_metric_names))
        _callbacks += (callbacks or []) + [self.history]
        callbacks = cbks.CallbackList(_callbacks)

        # it's possible to callback a different model than self:
        if hasattr(self, 'callback_model') and self.callback_model:
            callback_model = self.callback_model
        else:
            callback_model = self
        callbacks.set_model(callback_model)
        callbacks.set_params({
            'epochs': epochs,
            'steps': steps_per_epoch,
            'verbose': verbose,
            'do_validation': do_validation,
            'metrics': callback_metrics,
        })
        callbacks.on_train_begin()

        enqueuer = None
        val_enqueuer = None

        try:
            if do_validation:
                if val_gen:
                    if workers > 0:
                        if isinstance(validation_data, Sequence):
                            val_enqueuer = OrderedEnqueuer(
                                validation_data,
                                use_multiprocessing=use_multiprocessing)
                            if validation_steps is None:
                                validation_steps = len(validation_data)
                        else:
                            val_enqueuer = GeneratorEnqueuer(
                                validation_data,
                                use_multiprocessing=use_multiprocessing,
                                wait_time=wait_time)
                        val_enqueuer.start(workers=workers, max_queue_size=max_queue_size)
                        validation_generator = val_enqueuer.get()
                    else:
                        if isinstance(validation_data, Sequence):
                            validation_generator = iter(validation_data)
                        else:
                            validation_generator = validation_data
                else:
                    if len(validation_data) == 2:
                        val_x, val_y = validation_data
                        val_sample_weight = None
                    elif len(validation_data) == 3:
                        val_x, val_y, val_sample_weight = validation_data
                    else:
                        raise ValueError('`validation_data` should be a tuple '
                                         '`(val_x, val_y, val_sample_weight)` '
                                         'or `(val_x, val_y)`. Found: ' +
                                         str(validation_data))
                    val_x, val_y, val_sample_weights = self._standardize_user_data(
                        val_x, val_y, val_sample_weight)
                    val_data = val_x + val_y + val_sample_weights
                    if self.uses_learning_phase and not isinstance(K.learning_phase(), int):
                        val_data += [0.]
                    for cbk in callbacks:
                        cbk.validation_data = val_data

            if workers > 0:
                if is_sequence:
                    enqueuer = OrderedEnqueuer(generator,
                                               use_multiprocessing=use_multiprocessing,
                                               shuffle=shuffle)
                else:
                    enqueuer = GeneratorEnqueuer(generator,
                                                 use_multiprocessing=use_multiprocessing,
                                                 wait_time=wait_time)
                enqueuer.start(workers=workers, max_queue_size=max_queue_size)
                output_generator = enqueuer.get()
            else:
                if is_sequence:
                    output_generator = iter(generator)
                else:
                    output_generator = generator

            callback_model.stop_training = False
            # Construct epoch logs.
            epoch_logs = {}
            while epoch < epochs:
                callbacks.on_epoch_begin(epoch)
                steps_done = 0
                batch_index = 0
                while steps_done < steps_per_epoch:
                    generator_output = next(output_generator)

                    if not hasattr(generator_output, '__len__'):
                        raise ValueError('Output of generator should be '
                                         'a tuple `(x, y, sample_weight)` '
                                         'or `(x, y)`. Found: ' +
                                         str(generator_output))

                    if len(generator_output) == 2:
                        x, y = generator_output
                        sample_weight = None
                    elif len(generator_output) == 3:
                        x, y, sample_weight = generator_output
                    else:
                        raise ValueError('Output of generator should be '
                                         'a tuple `(x, y, sample_weight)` '
                                         'or `(x, y)`. Found: ' +
                                         str(generator_output))
                    # build batch logs
                    batch_logs = {}
                    if isinstance(x, list):
                        batch_size = x[0].shape[0]
                    elif isinstance(x, dict):
                        batch_size = list(x.values())[0].shape[0]
                    else:
                        batch_size = x.shape[0]
                    batch_logs['batch'] = batch_index
                    batch_logs['size'] = batch_size
                    callbacks.on_batch_begin(batch_index, batch_logs)

                    outs = self.train_on_batch(x, y,
                                               sample_weight=sample_weight,
                                               class_weight=class_weight)

                    if not isinstance(outs, list):
                        outs = [outs]
                    for l, o in zip(out_labels, outs):
                        batch_logs[l] = o

                    callbacks.on_batch_end(batch_index, batch_logs)

                    batch_index += 1
                    steps_done += 1

                    # Epoch finished.
                    if steps_done >= steps_per_epoch and do_validation:
                        if val_gen:
                            val_outs = self.evaluate_generator(
                                validation_generator,
                                validation_steps,
                                workers=0)
                        else:
                            # No need for try/except because
                            # data has already been validated.
                            val_outs = self.evaluate(
                                val_x, val_y,
                                batch_size=batch_size,
                                sample_weight=val_sample_weights,
                                verbose=0)
                        if not isinstance(val_outs, list):
                            val_outs = [val_outs]
                        # Same labels assumed.
                        for l, o in zip(out_labels, val_outs):
                            epoch_logs['val_' + l] = o

                    if callback_model.stop_training:
                        break

                callbacks.on_epoch_end(epoch, epoch_logs)
                epoch += 1
                if callback_model.stop_training:
                    break

        finally:
            try:
                if enqueuer is not None:
                    enqueuer.stop()
            finally:
                if val_enqueuer is not None:
                    val_enqueuer.stop()

        callbacks.on_train_end()
        return self.history

    @interfaces.legacy_generator_methods_support
    def evaluate_generator(self, generator, steps=None,
                           max_queue_size=10,
                           workers=1,
                           use_multiprocessing=False):
        """Evaluates the model on a data generator.

        The generator should return the same kind of data
        as accepted by `test_on_batch`.

        # Arguments
            generator: Generator yielding tuples (inputs, targets)
                or (inputs, targets, sample_weights)
                or an instance of Sequence (keras.utils.Sequence)
                object in order to avoid duplicate data
                when using multiprocessing.
            steps: Total number of steps (batches of samples)
                to yield from `generator` before stopping.
                Optional for `Sequence`: if unspecified, will use
                the `len(generator)` as a number of steps.
            max_queue_size: maximum size for the generator queue
            workers: Integer. Maximum number of processes to spin up
                when using process based threading.
                If unspecified, `workers` will default to 1. If 0, will
                execute the generator on the main thread.
            use_multiprocessing: if True, use process based threading.
                Note that because
                this implementation relies on multiprocessing,
                you should not pass
                non picklable arguments to the generator
                as they can't be passed
                easily to children processes.

        # Returns
            Scalar test loss (if the model has a single output and no metrics)
            or list of scalars (if the model has multiple outputs
            and/or metrics). The attribute `model.metrics_names` will give you
            the display labels for the scalar outputs.

        # Raises
            ValueError: In case the generator yields
                data in an invalid format.
        """
        self._make_test_function()

        steps_done = 0
        wait_time = 0.01
        all_outs = []
        batch_sizes = []
        is_sequence = isinstance(generator, Sequence)
        if not is_sequence and use_multiprocessing and workers > 1:
            warnings.warn(
                UserWarning('Using a generator with `use_multiprocessing=True`'
                            ' and multiple workers may duplicate your data.'
                            ' Please consider using the`keras.utils.Sequence'
                            ' class.'))
        if steps is None:
            if is_sequence:
                steps = len(generator)
            else:
                raise ValueError('`steps=None` is only valid for a generator'
                                 ' based on the `keras.utils.Sequence` class.'
                                 ' Please specify `steps` or use the'
                                 ' `keras.utils.Sequence` class.')
        enqueuer = None

        try:
            if workers > 0:
                if is_sequence:
                    enqueuer = OrderedEnqueuer(generator,
                                               use_multiprocessing=use_multiprocessing)
                else:
                    enqueuer = GeneratorEnqueuer(generator,
                                                 use_multiprocessing=use_multiprocessing,
                                                 wait_time=wait_time)
                enqueuer.start(workers=workers, max_queue_size=max_queue_size)
                output_generator = enqueuer.get()
            else:
                if is_sequence:
                    output_generator = iter(generator)
                else:
                    output_generator = generator

            while steps_done < steps:
                generator_output = next(output_generator)
                if not hasattr(generator_output, '__len__'):
                    raise ValueError('Output of generator should be a tuple '
                                     '(x, y, sample_weight) '
                                     'or (x, y). Found: ' +
                                     str(generator_output))
                if len(generator_output) == 2:
                    x, y = generator_output
                    sample_weight = None
                elif len(generator_output) == 3:
                    x, y, sample_weight = generator_output
                else:
                    raise ValueError('Output of generator should be a tuple '
                                     '(x, y, sample_weight) '
                                     'or (x, y). Found: ' +
                                     str(generator_output))
                outs = self.test_on_batch(x, y, sample_weight=sample_weight)

                if isinstance(x, list):
                    batch_size = x[0].shape[0]
                elif isinstance(x, dict):
                    batch_size = list(x.values())[0].shape[0]
                else:
                    batch_size = x.shape[0]
                if batch_size == 0:
                    raise ValueError('Received an empty batch. '
                                     'Batches should at least contain one item.')
                all_outs.append(outs)

                steps_done += 1
                batch_sizes.append(batch_size)

        finally:
            if enqueuer is not None:
                enqueuer.stop()

        if not isinstance(outs, list):
            return np.average(np.asarray(all_outs),
                              weights=batch_sizes)
        else:
            averages = []
            for i in range(len(outs)):
                averages.append(np.average([out[i] for out in all_outs],
                                           weights=batch_sizes))
            return averages

    @interfaces.legacy_generator_methods_support
    def predict_generator(self, generator, steps=None,
                          max_queue_size=10,
                          workers=1,
                          use_multiprocessing=False,
                          verbose=0):
        """Generates predictions for the input samples from a data generator.

        The generator should return the same kind of data as accepted by
        `predict_on_batch`.

        # Arguments
            generator: Generator yielding batches of input samples
                or an instance of Sequence (keras.utils.Sequence)
                object in order to avoid duplicate data
                when using multiprocessing.
            steps: Total number of steps (batches of samples)
                to yield from `generator` before stopping.
                Optional for `Sequence`: if unspecified, will use
                the `len(generator)` as a number of steps.
            max_queue_size: Maximum size for the generator queue.
            workers: Integer. Maximum number of processes to spin up
                when using process based threading.
                If unspecified, `workers` will default to 1. If 0, will
                execute the generator on the main thread.
            use_multiprocessing: If `True`, use process based threading.
                Note that because
                this implementation relies on multiprocessing,
                you should not pass
                non picklable arguments to the generator
                as they can't be passed
                easily to children processes.
            verbose: verbosity mode, 0 or 1.

        # Returns
            Numpy array(s) of predictions.

        # Raises
            ValueError: In case the generator yields
                data in an invalid format.
        """
        self._make_predict_function()

        steps_done = 0
        wait_time = 0.01
        all_outs = []
        is_sequence = isinstance(generator, Sequence)
        if not is_sequence and use_multiprocessing and workers > 1:
            warnings.warn(
                UserWarning('Using a generator with `use_multiprocessing=True`'
                            ' and multiple workers may duplicate your data.'
                            ' Please consider using the`keras.utils.Sequence'
                            ' class.'))
        if steps is None:
            if is_sequence:
                steps = len(generator)
            else:
                raise ValueError('`steps=None` is only valid for a generator'
                                 ' based on the `keras.utils.Sequence` class.'
                                 ' Please specify `steps` or use the'
                                 ' `keras.utils.Sequence` class.')
        enqueuer = None

        try:
            if workers > 0:
                if is_sequence:
                    enqueuer = OrderedEnqueuer(generator,
                                               use_multiprocessing=use_multiprocessing)
                else:
                    enqueuer = GeneratorEnqueuer(generator,
                                                 use_multiprocessing=use_multiprocessing,
                                                 wait_time=wait_time)
                enqueuer.start(workers=workers, max_queue_size=max_queue_size)
                output_generator = enqueuer.get()
            else:
                if is_sequence:
                    output_generator = iter(generator)
                else:
                    output_generator = generator

            if verbose == 1:
                progbar = Progbar(target=steps)

            while steps_done < steps:
                generator_output = next(output_generator)
                if isinstance(generator_output, tuple):
                    # Compatibility with the generators
                    # used for training.
                    if len(generator_output) == 2:
                        x, _ = generator_output
                    elif len(generator_output) == 3:
                        x, _, _ = generator_output
                    else:
                        raise ValueError('Output of generator should be '
                                         'a tuple `(x, y, sample_weight)` '
                                         'or `(x, y)`. Found: ' +
                                         str(generator_output))
                else:
                    # Assumes a generator that only
                    # yields inputs (not targets and sample weights).
                    x = generator_output

                outs = self.predict_on_batch(x)
                if not isinstance(outs, list):
                    outs = [outs]

                if not all_outs:
                    for out in outs:
                        all_outs.append([])

                for i, out in enumerate(outs):
                    all_outs[i].append(out)
                steps_done += 1
                if verbose == 1:
                    progbar.update(steps_done)

        finally:
            if enqueuer is not None:
                enqueuer.stop()

        if len(all_outs) == 1:
            if steps_done == 1:
                return all_outs[0][0]
            else:
                return np.concatenate(all_outs[0])
        if steps_done == 1:
            return [out[0] for out in all_outs]
        else:
            return [np.concatenate(out) for out in all_outs]<|MERGE_RESOLUTION|>--- conflicted
+++ resolved
@@ -2034,7 +2034,6 @@
                 when using process-based threading.
                 If unspecified, `workers` will default to 1. If 0, will
                 execute the generator on the main thread.
-<<<<<<< HEAD
             use_multiprocessing: Boolean.
                 If `True`, use process-based threading.
                 If unspecified, `use_multiprocessing` will default to `False`.
@@ -2045,19 +2044,6 @@
                 the beginning of each epoch. Only used with instances
                 of `Sequence` (`keras.utils.Sequence`).
                 Has no effect when `steps_per_epoch` is not `None`.
-=======
-            use_multiprocessing: Boolean. If True, use process based threading.
-                If unspecified, `use_multiprocessing` will default to False.
-                Note that because
-                this implementation relies on multiprocessing,
-                you should not pass
-                non picklable arguments to the generator
-                as they can't be passed
-                easily to children processes.
-            shuffle: Boolean. Whether to shuffle the training data
-                in batch-sized chunks before each epoch.
-                Only used with instances of `Sequence` (`keras.utils.Sequence`).
->>>>>>> 500401ba
             initial_epoch: Integer.
                 Epoch at which to start training
                 (useful for resuming a previous training run).

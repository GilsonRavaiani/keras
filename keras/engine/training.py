--- conflicted
+++ resolved
@@ -1923,15 +1923,8 @@
         is_sequence = isinstance(generator, Sequence)
         if not is_sequence and use_multiprocessing and workers > 1:
             warnings.warn(
-<<<<<<< HEAD
                 UserWarning('Please consider using '
                             'the `keras.utils.Sequence` class.'))
-=======
-                UserWarning('Using a generator with `use_multiprocessing=True`'
-                            ' and multiple workers may duplicate your data.'
-                            ' Please consider using the`keras.utils.Sequence'
-                            ' class.'))
->>>>>>> 4de120f0
         enqueuer = None
 
         # Reset Generator - necessary to release any locks potentially held

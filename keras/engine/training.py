--- conflicted
+++ resolved
@@ -277,11 +277,7 @@
                   'binary_crossentropy',
                   'categorical_crossentropy'}
     for y, loss, shape in zip(targets, loss_fns, output_shapes):
-<<<<<<< HEAD
-        if y is None or loss is None:
-=======
         if loss is None or y is None:
->>>>>>> 3e13d6c0
             continue
         if loss.__name__ == 'categorical_crossentropy':
             if y.shape[-1] == 1:
@@ -1234,8 +1230,6 @@
             or list of arrays of predictions
             (if the model has multiple outputs).
         """
-<<<<<<< HEAD
-=======
         if batch_size is None and steps is not None:
             return self._step_loop(f, ins, verbose, steps)
 
@@ -1249,63 +1243,34 @@
             samples = batch_size
             verbose = 2
 
->>>>>>> 3e13d6c0
         outs = []
-        if batch_size is None:
+        if verbose == 1:
+            progbar = Progbar(target=samples)
+        batches = _make_batches(samples, batch_size)
+        index_array = np.arange(samples)
+        for batch_index, (batch_start, batch_end) in enumerate(batches):
+            batch_ids = index_array[batch_start:batch_end]
+            if ins and isinstance(ins[-1], float):
+                # Do not slice the training phase flag.
+                ins_batch = _slice_arrays(ins[:-1], batch_ids) + [ins[-1]]
+            else:
+                ins_batch = _slice_arrays(ins, batch_ids)
+
+            batch_outs = f(ins_batch)
+            if not isinstance(batch_outs, list):
+                batch_outs = [batch_outs]
+            if batch_index == 0:
+                for batch_out in batch_outs:
+                    shape = (samples,) + batch_out.shape[1:]
+                    outs.append(np.zeros(shape, dtype=batch_out.dtype))
+
+            for i, batch_out in enumerate(batch_outs):
+                outs[i][batch_start:batch_end] = batch_out
             if verbose == 1:
-                progbar = Progbar(target=steps)
-            for step_num in range(steps):
-                batch_outs = f(ins)
-                if not isinstance(batch_outs, list):
-                    batch_outs = [batch_outs]
-                if step_num == 0:
-                    for batch_out in batch_outs:
-                        shape = (steps,) + batch_out.shape[1:]
-                        outs.append(np.zeros(shape, dtype=batch_out.dtype))
-
-                for i, batch_out in enumerate(batch_outs):
-                    outs[step_num] = batch_out
-                if verbose == 1:
-                    progbar.update(step_num)
-
-        else:
-            if ins and hasattr(ins[0], 'shape'):
-                samples = ins[0].shape[0]
-            else:
-                # May happen if we are running `predict` without Numpy input data,
-                # i.e. if all inputs to the models are data tensors
-                # instead of placeholders.
-                # In that case we will run `predict` over a single batch.
-                samples = batch_size
-                verbose = 2
-
-            if verbose == 1:
-                progbar = Progbar(target=samples)
-            batches = _make_batches(samples, batch_size)
-            index_array = np.arange(samples)
-            for batch_index, (batch_start, batch_end) in enumerate(batches):
-                batch_ids = index_array[batch_start:batch_end]
-                if ins and isinstance(ins[-1], float):
-                    # Do not slice the training phase flag.
-                    ins_batch = _slice_arrays(ins[:-1], batch_ids) + [ins[-1]]
-                else:
-                    ins_batch = _slice_arrays(ins, batch_ids)
-
-                batch_outs = f(ins_batch)
-                if not isinstance(batch_outs, list):
-                    batch_outs = [batch_outs]
-                if batch_index == 0:
-                    for batch_out in batch_outs:
-                        shape = (samples,) + batch_out.shape[1:]
-                        outs.append(np.zeros(shape, dtype=batch_out.dtype))
-
-                for i, batch_out in enumerate(batch_outs):
-                    outs[i][batch_start:batch_end] = batch_out
-                if verbose == 1:
-                    progbar.update(batch_end)
-            if len(outs) == 1:
-                return outs[0]
-            return outs
+                progbar.update(batch_end)
+        if len(outs) == 1:
+            return outs[0]
+        return outs
 
     def _test_loop(self, f, ins, batch_size=None, verbose=0, steps=None):
         """Abstract method to loop over some data in batches.
@@ -1657,11 +1622,7 @@
                               steps_per_epoch=steps_per_epoch,
                               validation_steps=validation_steps)
 
-<<<<<<< HEAD
-    def evaluate(self, x, y, batch_size=32, verbose=1, sample_weight=None, steps=None):
-=======
     def evaluate(self, x, y, batch_size=None, verbose=1, sample_weight=None, steps=None):
->>>>>>> 3e13d6c0
         """Returns the loss value & metrics values for the model in test mode.
 
         Computation is done in batches.
@@ -1754,15 +1715,10 @@
         ins = self._make_ins(x, [], [], [0.])
         self.predict_function = self._make_function('predict_function')
         f = self.predict_function
-<<<<<<< HEAD
-        return self._predict_loop(f, ins, batch_size=batch_size,
-                                  verbose=verbose, steps=steps)
-=======
         return self._predict_loop(f, ins,
                                   batch_size=batch_size,
                                   steps=steps,
                                   verbose=verbose)
->>>>>>> 3e13d6c0
 
     def train_on_batch(self, x, y,
                        sample_weight=None, class_weight=None):

# -*- coding: utf-8 -*-
from __future__ import print_function
from __future__ import absolute_import

import warnings
import copy
import numpy as np
import six

from keras.utils import Sequence
from keras.utils import GeneratorEnqueuer
from keras.utils import OrderedEnqueuer

try:
    import queue
except ImportError:
    import Queue as queue

from .topology import Container
from .. import backend as K
from .. import optimizers
from .. import losses
from .. import metrics as metrics_module
from ..utils.generic_utils import Progbar
from .. import callbacks as cbks
from ..legacy import interfaces


def _standardize_input_data(data, names, shapes=None,
                            check_batch_axis=True,
                            exception_prefix=''):
    """Normalizes inputs and targets provided by users.

    Users may pass data as a list of arrays, dictionary of arrays,
    or as a single array. We normalize this to an ordered list of
    arrays (same order as `names`), while checking that the provided
    arrays have shapes that match the network's expectations.

    # Arguments
        data: User-provided input data (polymorphic).
        names: List of expected array names.
        shapes: Optional list of expected array shapes.
        check_batch_axis: Boolean; whether to check that
            the batch axis of the arrays matches the expected
            value found in `shapes`.
        exception_prefix: String prefix used for exception formatting.

    # Returns
        List of standardized input arrays (one array per model input).

    # Raises
        ValueError: in case of improperly formatted user-provided data.
    """
    if not names:
        return []
    if data is None:
        return [None for _ in range(len(names))]
    if isinstance(data, dict):
        arrays = []
        for name in names:
            if name not in data:
                raise ValueError('No data provided for "' +
                                 name + '". Need data for each key in: ' +
                                 str(names))
            arrays.append(data[name])
    elif isinstance(data, list):
        if len(data) != len(names):
            if data and hasattr(data[0], 'shape'):
                raise ValueError('Error when checking model ' +
                                 exception_prefix +
                                 ': the list of Numpy arrays '
                                 'that you are passing to your model '
                                 'is not the size the model expected. '
                                 'Expected to see ' + str(len(names)) +
                                 ' arrays but instead got '
                                 'the following list of ' + str(len(data)) +
                                 ' arrays: ' + str(data)[:200] +
                                 '...')
            else:
                if len(names) == 1:
                    data = [np.asarray(data)]
                else:
                    raise ValueError(
                        'Error when checking model ' +
                        exception_prefix +
                        ': you are passing a list as '
                        'input to your model, '
                        'but the model expects '
                        'a list of ' + str(len(names)) +
                        ' Numpy arrays instead. '
                        'The list you passed was: ' +
                        str(data)[:200])
        arrays = data
    else:
        if not hasattr(data, 'shape'):
            raise TypeError('Error when checking model ' +
                            exception_prefix +
                            ': data should be a Numpy array, '
                            'or list/dict of Numpy arrays. '
                            'Found: ' + str(data)[:200] + '...')
        if len(names) > 1:
            # Case: model expects multiple inputs but only received
            # a single Numpy array.
            raise ValueError('The model expects ' + str(len(names)) + ' ' +
                             exception_prefix +
                             ' arrays, but only received one array. '
                             'Found: array with shape ' + str(data.shape))
        arrays = [data]

    # Make arrays at least 2D.
    for i in range(len(names)):
        array = arrays[i]
        if len(array.shape) == 1:
            array = np.expand_dims(array, 1)
            arrays[i] = array

    # Check shapes compatibility.
    if shapes:
        for i in range(len(names)):
            if shapes[i] is None:
                continue
            array = arrays[i]
            if len(array.shape) != len(shapes[i]):
                raise ValueError('Error when checking ' + exception_prefix +
                                 ': expected ' + names[i] +
                                 ' to have ' + str(len(shapes[i])) +
                                 ' dimensions, but got array with shape ' +
                                 str(array.shape))
            for j, (dim, ref_dim) in enumerate(zip(array.shape, shapes[i])):
                if not j and not check_batch_axis:
                    # skip the first axis
                    continue
                if ref_dim:
                    if ref_dim != dim:
                        raise ValueError(
                            'Error when checking ' + exception_prefix +
                            ': expected ' + names[i] +
                            ' to have shape ' + str(shapes[i]) +
                            ' but got array with shape ' +
                            str(array.shape))
    return arrays


def _standardize_sample_or_class_weights(x_weight, output_names, weight_type):
    """Maps `sample_weight` or `class_weight` to model outputs.

    # Arguments
        x_weight: User-provided `sample_weight` or `class_weight` argument.
        output_names: List of output names (strings) in the model.
        weight_type: A string used purely for exception printing.

    # Returns
        A list of `sample_weight` or `class_weight` where there are exactly
            one element per model output.

    # Raises
        ValueError: In case of invalid user-provided argument.
    """
    if x_weight is None or len(x_weight) == 0:
        return [None for _ in output_names]
    if len(output_names) == 1:
        if isinstance(x_weight, list) and len(x_weight) == 1:
            return x_weight
        if isinstance(x_weight, dict) and output_names[0] in x_weight:
            return [x_weight[output_names[0]]]
        else:
            return [x_weight]
    if isinstance(x_weight, list):
        if len(x_weight) != len(output_names):
            raise ValueError('Provided `' + weight_type + '` was a list of ' +
                             str(len(x_weight)) +
                             ' elements, but the model has ' +
                             str(len(output_names)) + ' outputs. '
                             'You should provide one `' + weight_type + '`'
                             'array per model output.')
        return x_weight
    if isinstance(x_weight, dict):
        x_weights = []
        for name in output_names:
            x_weights.append(x_weight.get(name))
        return x_weights
    else:
        raise TypeError('The model has multiple outputs, so `' +
                        weight_type + '` '
                        'should be either a list of a dict. '
                        'Provided `' + weight_type +
                        '` type not understood: ' +
                        str(x_weight))


def _standardize_class_weights(class_weight, output_names):
    return _standardize_sample_or_class_weights(class_weight,
                                                output_names,
                                                'class_weight')


def _standardize_sample_weights(sample_weight, output_names):
    return _standardize_sample_or_class_weights(sample_weight,
                                                output_names,
                                                'sample_weight')


def _check_array_lengths(inputs, targets, weights=None):
    """Does user input validation for numpy arrays.

    # Arguments
        inputs: list of Numpy arrays of inputs.
        targets: list of Numpy arrays of targets.
        weights: list of Numpy arrays of sample weights.

    # Raises
        ValueError: in case of incorrectly formatted data.
    """
    def set_of_lengths(x):
        # return a set with the variation between
        # different shapes, with None => 0
        if x is None:
            return {0}
        else:
            return set([0 if y is None else y.shape[0] for y in x])

    set_x = set_of_lengths(inputs)
    set_y = set_of_lengths(targets)
    set_w = set_of_lengths(weights)
    if len(set_x) > 1:
        raise ValueError('All input arrays (x) should have '
                         'the same number of samples. Got array shapes: ' +
                         str([x.shape for x in inputs]))
    if len(set_y) > 1:
        raise ValueError('All target arrays (y) should have '
                         'the same number of samples. Got array shapes: ' +
                         str([y.shape for y in targets]))
    if set_x and set_y and list(set_x)[0] != list(set_y)[0]:
        raise ValueError('Input arrays should have '
                         'the same number of samples as target arrays. '
                         'Found ' + str(list(set_x)[0]) + ' input samples '
                         'and ' + str(list(set_y)[0]) + ' target samples.')
    if len(set_w) > 1:
        raise ValueError('All sample_weight arrays should have '
                         'the same number of samples. Got array shapes: ' +
                         str([w.shape for w in weights]))
    if set_y and set_w and list(set_y)[0] != list(set_w)[0]:
        raise ValueError('Sample_weight arrays should have '
                         'the same number of samples as target arrays. Got ' +
                         str(list(set_y)[0]) + ' input samples and ' +
                         str(list(set_w)[0]) + ' target samples.')


def _check_loss_and_target_compatibility(targets, loss_fns, output_shapes):
    """Does validation on the compatibility of targets and loss functions.

    This helps prevent users from using loss functions incorrectly.

    # Arguments
        targets: list of Numpy arrays of targets.
        loss_fns: list of loss functions.
        output_shapes: list of shapes of model outputs.

    # Raises
        ValueError: if a loss function or target array
            is incompatible with an output.
    """
    key_losses = {'mean_squared_error',
                  'binary_crossentropy',
                  'categorical_crossentropy'}
    for y, loss, shape in zip(targets, loss_fns, output_shapes):
        if loss is None:
            continue
        if loss.__name__ == 'categorical_crossentropy':
            if y.shape[-1] == 1:
                raise ValueError(
                    'You are passing a target array of shape ' + str(y.shape) +
                    ' while using as loss `categorical_crossentropy`. '
                    '`categorical_crossentropy` expects '
                    'targets to be binary matrices (1s and 0s) '
                    'of shape (samples, classes). '
                    'If your targets are integer classes, '
                    'you can convert them to the expected format via:\n'
                    '```\n'
                    'from keras.utils.np_utils import to_categorical\n'
                    'y_binary = to_categorical(y_int)\n'
                    '```\n'
                    '\n'
                    'Alternatively, you can use the loss function '
                    '`sparse_categorical_crossentropy` instead, '
                    'which does expect integer targets.')
        if loss.__name__ in key_losses:
            for target_dim, out_dim in zip(y.shape[1:], shape[1:]):
                if out_dim is not None and target_dim != out_dim:
                    raise ValueError(
                        'A target array with shape ' + str(y.shape) +
                        ' was passed for an output of shape ' + str(shape) +
                        ' while using as loss `' + loss.__name__ + '`. '
                        'This loss expects '
                        'targets to have the same shape '
                        'as the output.')


def _collect_metrics(metrics, output_names):
    """Maps metric functions to model outputs.

    # Arguments
        metrics: a list or dict of metric functions.
        output_names: a list of the names (strings) of model outputs.

    # Returns
        A list (one entry per model output) of lists of metric functions.
        For instance, if the model has 2 outputs, and for the first output
        we want to compute "binary_accuracy" and "binary_crossentropy",
        and just "binary_accuracy" for the second output,
        the list would look like:
            `[[binary_accuracy, binary_crossentropy], [binary_accuracy]]`

    # Raises
        TypeError: if an incorrect type is passed for the `metrics` argument.
    """
    if not metrics:
        return [[] for _ in output_names]
    if isinstance(metrics, list):
        # we then apply all metrics to all outputs.
        return [copy.copy(metrics) for _ in output_names]
    elif isinstance(metrics, dict):
        nested_metrics = []
        for name in output_names:
            output_metrics = metrics.get(name, [])
            if not isinstance(output_metrics, list):
                output_metrics = [output_metrics]
            nested_metrics.append(output_metrics)
        return nested_metrics
    else:
        raise TypeError('Type of `metrics` argument not understood. '
                        'Expected a list or dictionary, found: ' +
                        str(metrics))


def _batch_shuffle(index_array, batch_size):
    """Shuffles an array in a batch-wise fashion.

    Useful for shuffling HDF5 arrays
    (where one cannot access arbitrary indices).

    # Arguments
        index_array: array of indices to be shuffled.
        batch_size: integer.

    # Returns
        The `index_array` array, shuffled in a batch-wise fashion.
    """
    batch_count = int(len(index_array) / batch_size)
    # to reshape we need to be cleanly divisible by batch size
    # we stash extra items and reappend them after shuffling
    last_batch = index_array[batch_count * batch_size:]
    index_array = index_array[:batch_count * batch_size]
    index_array = index_array.reshape((batch_count, batch_size))
    np.random.shuffle(index_array)
    index_array = index_array.flatten()
    return np.append(index_array, last_batch)


def _make_batches(size, batch_size):
    """Returns a list of batch indices (tuples of indices).

    # Arguments
        size: Integer, total size of the data to slice into batches.
        batch_size: Integer, batch size.

    # Returns
        A list of tuples of array indices.
    """
    num_batches = int(np.ceil(size / float(batch_size)))
    return [(i * batch_size, min(size, (i + 1) * batch_size))
            for i in range(0, num_batches)]


def _slice_arrays(arrays, start=None, stop=None):
    """Slice an array or list of arrays.

    This takes an array-like, or a list of
    array-likes, and outputs:
        - arrays[start:stop] if `arrays` is an array-like
        - [x[start:stop] for x in arrays] if `arrays` is a list

    Can also work on list/array of indices: `_slice_arrays(x, indices)`

    # Arguments
        arrays: Single array or list of arrays.
        start: can be an integer index (start index)
            or a list/array of indices
        stop: integer (stop index); should be None if
            `start` was a list.

    # Returns
        A slice of the array(s).
    """
    if arrays is None:
        return [None]
    elif isinstance(arrays, list):
        if hasattr(start, '__len__'):
            # hdf5 datasets only support list objects as indices
            if hasattr(start, 'shape'):
                start = start.tolist()
            return [None if x is None else x[start] for x in arrays]
        else:
            return [None if x is None else x[start:stop] for x in arrays]
    else:
        if hasattr(start, '__len__'):
            if hasattr(start, 'shape'):
                start = start.tolist()
            return arrays[start]
        elif hasattr(start, '__getitem__'):
            return arrays[start:stop]
        else:
            return [None]


def _weighted_masked_objective(fn):
    """Adds support for masking and sample-weighting to an objective function.

    It transforms an objective function `fn(y_true, y_pred)`
    into a sample-weighted, cost-masked objective function
    `fn(y_true, y_pred, weights, mask)`.

    # Arguments
        fn: The objective function to wrap,
            with signature `fn(y_true, y_pred)`.

    # Returns
        A function with signature `fn(y_true, y_pred, weights, mask)`.
    """
    if fn is None:
        return None

    def weighted(y_true, y_pred, weights, mask=None):
        """Wrapper function.

        # Arguments
            y_true: `y_true` argument of `fn`.
            y_pred: `y_pred` argument of `fn`.
            weights: Weights tensor.
            mask: Mask tensor.

        # Returns
            Scalar tensor.
        """
        # score_array has ndim >= 2
        score_array = fn(y_true, y_pred)
        if mask is not None:
            # Cast the mask to floatX to avoid float64 upcasting in theano
            mask = K.cast(mask, K.floatx())
            # mask should have the same shape as score_array
            score_array *= mask
            #  the loss per batch should be proportional
            #  to the number of unmasked samples.
            score_array /= K.mean(mask)

        # apply sample weighting
        if weights is not None:
            # reduce score_array to same ndim as weight array
            ndim = K.ndim(score_array)
            weight_ndim = K.ndim(weights)
            score_array = K.mean(score_array, axis=list(range(weight_ndim, ndim)))
            score_array *= weights
            score_array /= K.mean(K.cast(K.not_equal(weights, 0), K.floatx()))
        return K.mean(score_array)
    return weighted


def _standardize_weights(y, sample_weight=None, class_weight=None,
                         sample_weight_mode=None):
    """Performs sample weight validation and standardization.

    Everything gets normalized to a single sample-wise (or timestep-wise)
    weight array.

    # Arguments
        y: Numpy array of model targets to be weighted.
        sample_weight: User-provided `sample_weight` argument.
        class_weight: User-provided `class_weight` argument.
        sample_weight_mode: One of `None` or `"temporal"`.
            `"temporal"` indicated that we expect 2D weight data
            that will be applied to the last 2 dimensions of
            the targets (i.e. we are weighting timesteps, not samples).

    # Returns
        A numpy array of target weights, one entry per sample to weight.

    # Raises
        ValueError: In case of invalid user-provided arguments.
    """
    if sample_weight_mode is not None:
        if sample_weight_mode != 'temporal':
            raise ValueError('"sample_weight_mode '
                             'should be None or "temporal". '
                             'Found: ' + str(sample_weight_mode))
        if len(y.shape) < 3:
            raise ValueError('Found a sample_weight array for '
                             'an input with shape ' +
                             str(y.shape) + '. '
                             'Timestep-wise sample weighting (use of '
                             'sample_weight_mode="temporal") is restricted to '
                             'outputs that are at least 3D, i.e. that have '
                             'a time dimension.')
        if sample_weight is not None and len(sample_weight.shape) != 2:
            raise ValueError('Found a sample_weight array with shape ' +
                             str(sample_weight.shape) + '. '
                             'In order to use timestep-wise sample weighting, '
                             'you should pass a 2D sample_weight array.')
    else:
        if sample_weight is not None and len(sample_weight.shape) != 1:
            raise ValueError('Found a sample_weight array with shape ' +
                             str(sample_weight.shape) + '. '
                             'In order to use timestep-wise sample weights, '
                             'you should specify '
                             'sample_weight_mode="temporal" '
                             'in compile(). If you just mean to use '
                             'sample-wise weights, make sure your '
                             'sample_weight array is 1D.')

    if sample_weight is not None:
        if len(sample_weight.shape) > len(y.shape):
            raise ValueError('Found a sample_weight with shape' +
                             str(sample_weight.shape) + '.'
                             'Expected sample_weight with rank '
                             'less than or equal to ' + str(len(y.shape)))

        if y.shape[:sample_weight.ndim] != sample_weight.shape:
            raise ValueError('Found a sample_weight array with shape ' +
                             str(sample_weight.shape) + ' for an input with shape ' +
                             str(y.shape) + '. '
                             'sample_weight cannot be broadcast.')
        return sample_weight
    elif isinstance(class_weight, dict):
        if len(y.shape) > 2:
            raise ValueError('`class_weight` not supported for '
                             '3+ dimensional targets.')
        if y.shape[1] > 1:
            y_classes = y.argmax(axis=1)
        elif y.shape[1] == 1:
            y_classes = np.reshape(y, y.shape[0])
        else:
            y_classes = y

        weights = np.asarray([class_weight[cls] for cls in y_classes
                              if cls in class_weight])

        if len(weights) != len(y_classes):
            # subtract the sets to pick all missing classes
            existing_classes = set(y_classes)
            existing_class_weight = set(class_weight.keys())
            raise ValueError('`class_weight` must contain all classes in the data.'
                             ' The classes %s exist in the data but not in '
                             '`class_weight`.'
                             % (existing_classes - existing_class_weight))
        return weights
    else:
        if sample_weight_mode is None:
            return np.ones((y.shape[0],), dtype=K.floatx())
        else:
            return np.ones((y.shape[0], y.shape[1]), dtype=K.floatx())


class Model(Container):
    """The `Model` class adds training & evaluation routines to a `Container`.
    """

    def compile(self, optimizer, loss, metrics=None, loss_weights=None,
                sample_weight_mode=None, weighted_metrics=None, **kwargs):
        """Configures the model for training.

        # Arguments
            optimizer: str (name of optimizer) or optimizer object.
                See [optimizers](/optimizers).
            loss: str (name of objective function) or objective function.
                See [losses](/losses).
                If the model has multiple outputs, you can use a different loss
                on each output by passing a dictionary or a list of losses.
                The loss value that will be minimized by the model
                will then be the sum of all individual losses.
            metrics: list of metrics to be evaluated by the model
                during training and testing.
                Typically you will use `metrics=['accuracy']`.
                To specify different metrics for different outputs of a
                multi-output model, you could also pass a dictionary,
                such as `metrics={'output_a': 'accuracy'}`.
            loss_weights: Optional list or dictionary specifying scalar
                coefficients (Python floats) to weight the loss contributions
                of different model outputs.
                The loss value that will be minimized by the model
                will then be the *weighted sum* of all individual losses,
                weighted by the `loss_weights` coefficients.
                If a list, it is expected to have a 1:1 mapping
                to the model's outputs. If a tensor, it is expected to map
                output names (strings) to scalar coefficients.
            sample_weight_mode: if you need to do timestep-wise
                sample weighting (2D weights), set this to `"temporal"`.
                `None` defaults to sample-wise weights (1D).
                If the model has multiple outputs, you can use a different
                `sample_weight_mode` on each output by passing a
                dictionary or a list of modes.
            weighted_metrics: list of metrics to be evaluated and weighted
                by sample_weight or class_weight during training and testing
            **kwargs: when using the Theano/CNTK backends, these arguments
                are passed into K.function. When using the TensorFlow backend,
                these arguments are passed into `tf.Session.run`.

        # Raises
            ValueError: In case of invalid arguments for
                `optimizer`, `loss`, `metrics` or `sample_weight_mode`.
        """
        loss = loss or {}
        self.optimizer = optimizers.get(optimizer)
        self.sample_weight_mode = sample_weight_mode
        self.loss = loss
        self.loss_weights = loss_weights

        # Prepare loss functions.
        if isinstance(loss, dict):
            for name in loss:
                if name not in self.output_names:
                    raise ValueError('Unknown entry in loss '
                                     'dictionary: "' + name + '". '
                                     'Only expected the following keys: ' +
                                     str(self.output_names))
            loss_functions = []
            for name in self.output_names:
                if name not in loss:
                    warnings.warn('Output "' + name +
                                  '" missing from loss dictionary. '
                                  'We assume this was done on purpose, '
                                  'and we will not be expecting '
                                  'any data to be passed to "' + name +
                                  '" during training.', stacklevel=2)
                loss_functions.append(losses.get(loss.get(name)))
        elif isinstance(loss, list):
            if len(loss) != len(self.outputs):
                raise ValueError('When passing a list as loss, '
                                 'it should have one entry per model outputs. '
                                 'The model has ' + str(len(self.outputs)) +
                                 ' outputs, but you passed loss=' +
                                 str(loss))
            loss_functions = [losses.get(l) for l in loss]
        else:
            loss_function = losses.get(loss)
            loss_functions = [loss_function for _ in range(len(self.outputs))]
        self.loss_functions = loss_functions
        weighted_losses = [_weighted_masked_objective(fn) for fn in loss_functions]
        skip_indices = []
        self._feed_outputs = []
        self._feed_output_names = []
        self._feed_output_shapes = []
        self._feed_loss_fns = []
        for i in range(len(weighted_losses)):
            if weighted_losses[i] is None:
                skip_indices.append(i)
            else:
                self._feed_outputs.append(self.outputs[i])
                self._feed_output_names.append(self.output_names[i])
                self._feed_output_shapes.append(self.internal_output_shapes[i])
                self._feed_loss_fns.append(self.loss_functions[i])

        # Prepare output masks.
        masks = self.compute_mask(self.inputs, mask=None)
        if masks is None:
            masks = [None for _ in self.outputs]
        if not isinstance(masks, list):
            masks = [masks]

        # Prepare loss weights.
        if loss_weights is None:
            loss_weights_list = [1. for _ in range(len(self.outputs))]
        elif isinstance(loss_weights, dict):
            for name in loss_weights:
                if name not in self.output_names:
                    raise ValueError('Unknown entry in loss_weights '
                                     'dictionary: "' + name + '". '
                                     'Only expected the following keys: ' +
                                     str(self.output_names))
            loss_weights_list = []
            for name in self.output_names:
                loss_weights_list.append(loss_weights.get(name, 1.))
        elif isinstance(loss_weights, list):
            if len(loss_weights) != len(self.outputs):
                raise ValueError('When passing a list as loss_weights, '
                                 'it should have one entry per model outputs. '
                                 'The model has ' + str(len(self.outputs)) +
                                 ' outputs, but you passed loss_weights=' +
                                 str(loss_weights))
            loss_weights_list = loss_weights
        else:
            raise TypeError('Could not interpret loss_weights argument: ' +
                            str(loss_weights) +
                            ' - expected a list of dicts.')

        # Prepare sample weights.
        sample_weights = []
        sample_weight_modes = []
        if isinstance(sample_weight_mode, dict):
            for name in sample_weight_mode:
                if name not in self.output_names:
                    raise ValueError('Unknown entry in '
                                     'sample_weight_mode dictionary: "' +
                                     name + '". '
                                     'Only expected the following keys: ' +
                                     str(self.output_names))
            for i, name in enumerate(self.output_names):
                if i in skip_indices:
                    weight = None
                    sample_weight_modes.append(None)
                else:
                    if name not in sample_weight_mode:
                        raise ValueError('Output "' + name +
                                         '" missing from sample_weight_modes '
                                         'dictionary')
                    if sample_weight_mode.get(name) == 'temporal':
                        weight = K.placeholder(ndim=2,
                                               name=name + '_sample_weights')
                        sample_weight_modes.append('temporal')
                    else:
                        weight = K.placeholder(ndim=1,
                                               name=name + '_sample_weights')
                        sample_weight_modes.append(None)
                sample_weights.append(weight)
        elif isinstance(sample_weight_mode, list):
            if len(sample_weight_mode) != len(self.outputs):
                raise ValueError('When passing a list as sample_weight_mode, '
                                 'it should have one entry per model outputs. '
                                 'The model has ' + str(len(self.outputs)) +
                                 ' outputs, but you passed '
                                 'sample_weight_mode=' +
                                 str(sample_weight_mode))
            for i in range(len(self.output_names)):
                if i in skip_indices:
                    weight = None
                    sample_weight_modes.append(None)
                else:
                    mode = sample_weight_mode[i]
                    name = self.output_names[i]
                    if mode == 'temporal':
                        weight = K.placeholder(ndim=2,
                                               name=name + '_sample_weights')
                        sample_weight_modes.append('temporal')
                    else:
                        weight = K.placeholder(ndim=1,
                                               name=name + '_sample_weights')
                        sample_weight_modes.append(None)
                sample_weights.append(weight)
        else:
            for i, name in enumerate(self.output_names):
                if i in skip_indices:
                    sample_weight_modes.append(None)
                    sample_weights.append(None)
                else:
                    if sample_weight_mode == 'temporal':
                        sample_weights.append(
                            K.placeholder(ndim=2,
                                          name=name + '_sample_weights'))
                        sample_weight_modes.append('temporal')
                    else:
                        sample_weights.append(
                            K.placeholder(ndim=1,
                                          name=name + '_sample_weights'))
                        sample_weight_modes.append(None)
        self.sample_weight_modes = sample_weight_modes
        self._feed_sample_weight_modes = []
        for i in range(len(self.outputs)):
            if i not in skip_indices:
                self._feed_sample_weight_modes.append(self.sample_weight_modes[i])

        # Prepare targets of model.
        self.targets = []
        self._feed_targets = []
        for i in range(len(self.outputs)):
            if i in skip_indices:
                self.targets.append(None)
            else:
                shape = self.internal_output_shapes[i]
                name = self.output_names[i]
                target = K.placeholder(ndim=len(shape),
                                       name=name + '_target',
                                       sparse=K.is_sparse(self.outputs[i]),
                                       dtype=K.dtype(self.outputs[i]))
                self.targets.append(target)
                self._feed_targets.append(target)

        # Prepare metrics.
        self.metrics = metrics
        self.weighted_metrics = weighted_metrics
        self.metrics_names = ['loss']
        self.metrics_tensors = []

        # Compute total loss.
        with K.name_scope('loss'):
            total_loss = None
            for i in range(len(self.outputs)):
                if i in skip_indices:
                    continue
                y_true = self.targets[i]
                y_pred = self.outputs[i]
                weighted_loss = weighted_losses[i]
                sample_weight = sample_weights[i]
                mask = masks[i]
                loss_weight = loss_weights_list[i]
                with K.name_scope(self.output_names[i]):
                    output_loss = weighted_loss(y_true, y_pred,
                                                sample_weight, mask)
                if len(self.outputs) > 1:
                    self.metrics_tensors.append(output_loss)
                    self.metrics_names.append(self.output_names[i] + '_loss')
                if total_loss is None:
                    total_loss = loss_weight * output_loss
                else:
                    total_loss += loss_weight * output_loss
            if total_loss is None:
                if not self.losses:
                    raise RuntimeError('The model cannot be compiled '
                                       'because it has no loss to optimize.')
                else:
                    total_loss = 0.

            # Add regularization penalties
            # and other layer-specific losses.
            for loss_tensor in self.losses:
                total_loss += loss_tensor

        # List of same size as output_names.
        # contains tuples (metrics for output, names of metrics).
        nested_metrics = _collect_metrics(metrics, self.output_names)
        nested_weighted_metrics = _collect_metrics(weighted_metrics, self.output_names)

        def append_metric(layer_num, metric_name, metric_tensor):
            """Helper function used in loop below."""
            if len(self.output_names) > 1:
                metric_name = self.output_layers[layer_num].name + '_' + metric_name
            self.metrics_names.append(metric_name)
            self.metrics_tensors.append(metric_tensor)

<<<<<<< HEAD
        with K.name_scope('metrics'):
            for i in range(len(self.outputs)):
                if i in skip_indices:
                    continue
                y_true = self.targets[i]
                y_pred = self.outputs[i]
                output_metrics = nested_metrics[i]
                for metric in output_metrics:
=======
        for i in range(len(self.outputs)):
            if i in skip_indices:
                continue

            y_true = self.targets[i]
            y_pred = self.outputs[i]
            weights = sample_weights[i]
            output_metrics = nested_metrics[i]
            output_weighted_metrics = nested_weighted_metrics[i]

            def handle_metrics(metrics, weights=None):
                metric_name_prefix = 'weighted_' if weights is not None else ''

                for metric in metrics:
>>>>>>> 1bbd52c7
                    if metric == 'accuracy' or metric == 'acc':
                        # custom handling of accuracy
                        # (because of class mode duality)
                        output_shape = self.internal_output_shapes[i]
<<<<<<< HEAD
                        acc_fn = None
=======
>>>>>>> 1bbd52c7
                        if (output_shape[-1] == 1 or
                           self.loss_functions[i] == losses.binary_crossentropy):
                            # case: binary accuracy
                            acc_fn = metrics_module.binary_accuracy
                        elif self.loss_functions[i] == losses.sparse_categorical_crossentropy:
                            # case: categorical accuracy with sparse targets
                            acc_fn = metrics_module.sparse_categorical_accuracy
                        else:
                            acc_fn = metrics_module.categorical_accuracy

<<<<<<< HEAD
                        masked_fn = _masked_objective(acc_fn)
                        append_metric(i, 'acc', masked_fn(y_true, y_pred, mask=masks[i]))
                    else:
                        metric_fn = metrics_module.get(metric)
                        masked_metric_fn = _masked_objective(metric_fn)
                        with K.name_scope(metric_fn.__name__):
                            metric_result = masked_metric_fn(y_true, y_pred, mask=masks[i])
=======
                        acc_fn = _weighted_masked_objective(acc_fn)
                        metric_name = metric_name_prefix + 'acc'
                        append_metric(i, metric_name, acc_fn(y_true, y_pred, weights=weights, mask=masks[i]))
                    else:
                        metric_fn = metrics_module.get(metric)
                        weighted_metric_fn = _weighted_masked_objective(metric_fn)
                        metric_result = weighted_metric_fn(y_true, y_pred, weights=weights, mask=masks[i])
>>>>>>> 1bbd52c7
                        metric_result = {
                            metric_fn.__name__: metric_result
                        }
                        for name, tensor in six.iteritems(metric_result):
<<<<<<< HEAD
                            append_metric(i, name, tensor)
=======
                            append_metric(i, metric_name_prefix + name, tensor)

            handle_metrics(output_metrics)
            handle_metrics(output_weighted_metrics, weights=weights)
>>>>>>> 1bbd52c7

        # Prepare gradient updates and state updates.
        self.total_loss = total_loss
        self.sample_weights = sample_weights
        self._feed_sample_weights = []
        for i in range(len(self.sample_weights)):
            if i not in skip_indices:
                self._feed_sample_weights.append(sample_weights[i])

        # Functions for train, test and predict will
        # be compiled lazily when required.
        # This saves time when the user is not using all functions.
        self._function_kwargs = kwargs

        self.train_function = None
        self.test_function = None
        self.predict_function = None

        # Collected trainable weights, sorted in topological order.
        trainable_weights = self.trainable_weights
        self._collected_trainable_weights = trainable_weights

    def _make_train_function(self):
        if not hasattr(self, 'train_function'):
            raise RuntimeError('You must compile your model before using it.')
        if self.train_function is None:
            inputs = self._feed_inputs + self._feed_targets + self._feed_sample_weights
            if self.uses_learning_phase and not isinstance(K.learning_phase(), int):
                inputs += [K.learning_phase()]

            with K.name_scope('training'):
                with K.name_scope(self.optimizer.__class__.__name__):
                    training_updates = self.optimizer.get_updates(
                        params=self._collected_trainable_weights,
                        loss=self.total_loss)
                updates = self.updates + training_updates
                # Gets loss and metrics. Updates weights at each call.
                self.train_function = K.function(inputs,
                                                 [self.total_loss] + self.metrics_tensors,
                                                 updates=updates,
                                                 name='train_function',
                                                 **self._function_kwargs)

    def _make_test_function(self):
        if not hasattr(self, 'test_function'):
            raise RuntimeError('You must compile your model before using it.')
        if self.test_function is None:
            inputs = self._feed_inputs + self._feed_targets + self._feed_sample_weights
            if self.uses_learning_phase and not isinstance(K.learning_phase(), int):
                inputs += [K.learning_phase()]
            # Return loss and metrics, no gradient updates.
            # Does update the network states.
            with K.name_scope('inference'):
                self.test_function = K.function(inputs,
                                                [self.total_loss] + self.metrics_tensors,
                                                updates=self.state_updates,
                                                name='test_function',
                                                **self._function_kwargs)

    def _make_predict_function(self):
        if not hasattr(self, 'predict_function'):
            self.predict_function = None
        if self.predict_function is None:
            if self.uses_learning_phase and not isinstance(K.learning_phase(), int):
                inputs = self._feed_inputs + [K.learning_phase()]
            else:
                inputs = self._feed_inputs
            # Gets network outputs. Does not update weights.
            # Does update the network states.
            kwargs = getattr(self, '_function_kwargs', {})
            self.predict_function = K.function(inputs,
                                               self.outputs,
                                               updates=self.state_updates,
                                               name='predict_function',
                                               **kwargs)

    def _check_num_samples(self, ins, batch_size=None, steps=None, steps_name='steps'):
        """Determine the number of samples provided for training and evaluation.

        The number of samples is not defined when running with `steps`,
        in which case the number of samples is set to `None`.

        # Arguments
            ins: list of tensors to be fed to the Keras function.
            batch_size: integer batch size or `None` if not defined.
            steps: Total number of steps (batches of samples)
                before declaring `_predict_loop` finished.
                Ignored with the default value of `None`.
            steps_name: The public API's parameter name for `steps`.

        # Raises
            ValueError when `steps` is `None` and the attribute `ins.shape`
            does not exist. Also raises ValueError when `steps` is not `None`
            and `batch_size` is not `None` because they are mutually
            exclusive.

        # Returns
            When steps is `None`, returns the number of samples to be
            processed based on the size of the first dimension of the
            first input numpy array. When steps is not `None` and
            `batch_size` is `None`, returns `None`.
        """
        if steps is not None:
            num_samples = None
            if batch_size is not None:
                raise ValueError('If ' + steps_name +
                                 ' is set the batch_size must be None.')
        elif ins and hasattr(ins[0], 'shape'):
            num_samples = ins[0].shape[0]
        else:
            raise ValueError('The input data should have shape, or '
                             'please specify ' + steps_name + '.')
        return num_samples

    def _fit_loop(self, f, ins, out_labels=None, batch_size=None,
                  epochs=100, verbose=1, callbacks=None,
                  val_f=None, val_ins=None, shuffle=True,
                  callback_metrics=None, initial_epoch=0,
                  steps_per_epoch=None, validation_steps=None):
        """Abstract fit function for `f(ins)`.

        Assume that f returns a list, labeled by out_labels.

        # Arguments
            f: Keras function returning a list of tensors
            ins: list of tensors to be fed to `f`
            out_labels: list of strings, display names of
                the outputs of `f`
            batch_size: integer batch size or None if unknown.
            epochs: number of times to iterate over the data
            verbose: verbosity mode, 0, 1 or 2
            callbacks: list of callbacks to be called during training
            val_f: Keras function to call for validation
            val_ins: list of tensors to be fed to `val_f`
            shuffle: whether to shuffle the data at the beginning of each epoch
            callback_metrics: list of strings, the display names of the metrics
                passed to the callbacks. They should be the
                concatenation of list the display names of the outputs of
                 `f` and the list of display names of the outputs of `f_val`.
            initial_epoch: epoch at which to start training
                (useful for resuming a previous training run)
            steps_per_epoch: Total number of steps (batches of samples)
                before declaring one epoch finished and starting the
                next epoch. Ignored with the default value of `None`.

        # Returns
            `History` object.
        """
        do_validation = False
        if val_f and val_ins:
            do_validation = True
            if steps_per_epoch and not validation_steps:
                if hasattr(ins[0], 'shape'):
                    validation_steps = steps_per_epoch
                else:
                    raise ValueError('You must specify a value for '
                                     '`validation_steps` when using '
                                     '`steps_per_epoch` validation '
                                     'without a `shape` attribute.')

            if verbose and ins and hasattr(ins[0], 'shape'):
                print('Train on %d samples, validate on %d samples' %
                      (ins[0].shape[0], val_ins[0].shape[0]))

        num_train_samples = self._check_num_samples(ins, batch_size,
                                                    steps_per_epoch, 'steps_per_epoch')

        if num_train_samples is not None:
            index_array = np.arange(num_train_samples)

        self.history = cbks.History()
        callbacks = [cbks.BaseLogger()] + (callbacks or []) + [self.history]
        if verbose:
            if steps_per_epoch is not None:
                count_mode = 'steps'
            else:
                count_mode = 'samples'
            callbacks += [cbks.ProgbarLogger(count_mode)]
        callbacks = cbks.CallbackList(callbacks)
        out_labels = out_labels or []

        # it's possible to callback a different model than self
        # (used by Sequential models)
        if hasattr(self, 'callback_model') and self.callback_model:
            callback_model = self.callback_model
        else:
            callback_model = self

        callbacks.set_model(callback_model)
        callbacks.set_params({
            'batch_size': batch_size,
            'epochs': epochs,
            'steps': steps_per_epoch,
            'samples': num_train_samples,
            'verbose': verbose,
            'do_validation': do_validation,
            'metrics': callback_metrics or [],
        })
        callbacks.on_train_begin()
        callback_model.stop_training = False
        for cbk in callbacks:
            cbk.validation_data = val_ins

        for epoch in range(initial_epoch, epochs):
            callbacks.on_epoch_begin(epoch)
            epoch_logs = {}
            if steps_per_epoch is not None:
                for step_num in range(steps_per_epoch):
                    batch_logs = {}
                    batch_logs['batch'] = step_num
                    batch_logs['size'] = 1
                    callbacks.on_batch_begin(step_num, batch_logs)
                    outs = f(ins)

                    if not isinstance(outs, list):
                        outs = [outs]
                    for l, o in zip(out_labels, outs):
                        batch_logs[l] = o

                    callbacks.on_batch_end(step_num, batch_logs)
                    if callback_model.stop_training:
                        break

                if do_validation:
                    val_outs = self._test_loop(val_f, val_ins,
                                               batch_size=batch_size,
                                               steps=validation_steps,
                                               verbose=0)
                    if not isinstance(val_outs, list):
                        val_outs = [val_outs]
                    # Same labels assumed.
                    for l, o in zip(out_labels, val_outs):
                        epoch_logs['val_' + l] = o
            else:
                if shuffle == 'batch':
                    index_array = _batch_shuffle(index_array, batch_size)
                elif shuffle:
                    np.random.shuffle(index_array)

                batches = _make_batches(num_train_samples, batch_size)
                for batch_index, (batch_start, batch_end) in enumerate(batches):
                    batch_ids = index_array[batch_start:batch_end]
                    try:
                        if isinstance(ins[-1], float):
                            # Do not slice the training phase flag.
                            ins_batch = _slice_arrays(ins[:-1], batch_ids) + [ins[-1]]
                        else:
                            ins_batch = _slice_arrays(ins, batch_ids)
                    except TypeError:
                        raise TypeError('TypeError while preparing batch. '
                                        'If using HDF5 input data, '
                                        'pass shuffle="batch".')
                    batch_logs = {}
                    batch_logs['batch'] = batch_index
                    batch_logs['size'] = len(batch_ids)
                    callbacks.on_batch_begin(batch_index, batch_logs)
                    outs = f(ins_batch)
                    if not isinstance(outs, list):
                        outs = [outs]
                    for l, o in zip(out_labels, outs):
                        batch_logs[l] = o

                    callbacks.on_batch_end(batch_index, batch_logs)
                    if callback_model.stop_training:
                        break

                    if batch_index == len(batches) - 1:  # Last batch.
                        if do_validation:
                            val_outs = self._test_loop(val_f, val_ins,
                                                       batch_size=batch_size,
                                                       verbose=0)
                            if not isinstance(val_outs, list):
                                val_outs = [val_outs]
                            # Same labels assumed.
                            for l, o in zip(out_labels, val_outs):
                                epoch_logs['val_' + l] = o
            callbacks.on_epoch_end(epoch, epoch_logs)
            if callback_model.stop_training:
                break
        callbacks.on_train_end()
        return self.history

    def _predict_loop(self, f, ins, batch_size=32, verbose=0):
        """Abstract method to loop over some data in batches.

        # Arguments
            f: Keras function returning a list of tensors.
            ins: list of tensors to be fed to `f`.
            batch_size: integer batch size.
            verbose: verbosity mode.
            steps: Total number of steps (batches of samples)
                before declaring `_predict_loop` finished.
                Ignored with the default value of `None`.

        # Returns
            Array of predictions (if the model has a single output)
            or list of arrays of predictions
            (if the model has multiple outputs).
        """
        if ins and hasattr(ins[0], 'shape'):
            samples = ins[0].shape[0]
        else:
            # May happen if we are running `predict` without Numpy input data,
            # i.e. if all inputs to the models are data tensors
            # instead of placeholders.
            # In that case we will run `predict` over a single batch.
            samples = batch_size
            verbose = 2

        outs = []
        if verbose == 1:
            progbar = Progbar(target=samples)
        batches = _make_batches(samples, batch_size)
        index_array = np.arange(samples)
        for batch_index, (batch_start, batch_end) in enumerate(batches):
            batch_ids = index_array[batch_start:batch_end]
            if ins and isinstance(ins[-1], float):
                # Do not slice the training phase flag.
                ins_batch = _slice_arrays(ins[:-1], batch_ids) + [ins[-1]]
            else:
                ins_batch = _slice_arrays(ins, batch_ids)

            batch_outs = f(ins_batch)
            if not isinstance(batch_outs, list):
                batch_outs = [batch_outs]
            if batch_index == 0:
                for batch_out in batch_outs:
                    shape = (samples,) + batch_out.shape[1:]
                    outs.append(np.zeros(shape, dtype=batch_out.dtype))

            for i, batch_out in enumerate(batch_outs):
                outs[i][batch_start:batch_end] = batch_out
            if verbose == 1:
                progbar.update(batch_end)
        if len(outs) == 1:
            return outs[0]
        return outs

    def _test_loop(self, f, ins, batch_size=None, verbose=0, steps=None):
        """Abstract method to loop over some data in batches.

        # Arguments
            f: Keras function returning a list of tensors.
            ins: list of tensors to be fed to `f`.
            batch_size: integer batch size or `None`.
            verbose: verbosity mode.
            steps: Total number of steps (batches of samples)
                before declaring predictions finished.
                Ignored with the default value of `None`.

        # Returns
            Scalar loss (if the model has a single output and no metrics)
            or list of scalars (if the model has multiple outputs
            and/or metrics). The attribute `model.metrics_names` will give you
            the display labels for the scalar outputs.
        """
        outs = []
        if batch_size is None and steps is not None:
            if verbose == 1:
                progbar = Progbar(target=steps)
            for step_num in range(steps):
                f(ins)
                if verbose == 1:
                    progbar.update(step_num)

        else:
            if ins and hasattr(ins[0], 'shape'):
                samples = ins[0].shape[0]
            else:
                # May happen if we are running `predict` without Numpy input data,
                # i.e. if all inputs to the models are data tensors
                # instead of placeholders.
                # In that case we will run `predict` over a single batch.
                samples = batch_size
                verbose = 2

            if verbose == 1:
                progbar = Progbar(target=samples)
            batches = _make_batches(samples, batch_size)
            index_array = np.arange(samples)
            for batch_index, (batch_start, batch_end) in enumerate(batches):
                batch_ids = index_array[batch_start:batch_end]
                if isinstance(ins[-1], float):
                    # Do not slice the training phase flag.
                    ins_batch = _slice_arrays(ins[:-1], batch_ids) + [ins[-1]]
                else:
                    ins_batch = _slice_arrays(ins, batch_ids)

                batch_outs = f(ins_batch)
                if isinstance(batch_outs, list):
                    if batch_index == 0:
                        for batch_out in enumerate(batch_outs):
                            outs.append(0.)
                    for i, batch_out in enumerate(batch_outs):
                        outs[i] += batch_out * len(batch_ids)
                else:
                    if batch_index == 0:
                        outs.append(0.)
                    outs[0] += batch_outs * len(batch_ids)

                if verbose == 1:
                    progbar.update(batch_end)
        for i in range(len(outs)):
            outs[i] /= samples
        if len(outs) == 1:
            return outs[0]
        return outs

    def _standardize_user_data(self, x, y,
                               sample_weight=None, class_weight=None,
                               check_batch_axis=True, batch_size=None):
        if not hasattr(self, 'optimizer'):
            raise RuntimeError('You must compile a model before '
                               'training/testing. '
                               'Use `model.compile(optimizer, loss)`.')

        output_shapes = []
        for output_shape, loss_fn in zip(self._feed_output_shapes, self._feed_loss_fns):
            if loss_fn.__name__ == 'sparse_categorical_crossentropy':
                output_shapes.append(output_shape[:-1] + (1,))
            elif getattr(losses, loss_fn.__name__, None) is None:
                output_shapes.append(None)
            else:
                output_shapes.append(output_shape)
        x = _standardize_input_data(x, self._feed_input_names,
                                    self._feed_input_shapes,
                                    check_batch_axis=False,
                                    exception_prefix='input')
        y = _standardize_input_data(y, self._feed_output_names,
                                    output_shapes,
                                    check_batch_axis=False,
                                    exception_prefix='target')
        sample_weights = _standardize_sample_weights(sample_weight,
                                                     self._feed_output_names)
        class_weights = _standardize_class_weights(class_weight,
                                                   self._feed_output_names)
        sample_weights = [_standardize_weights(ref, sw, cw, mode)
                          for (ref, sw, cw, mode)
                          in zip(y, sample_weights, class_weights, self._feed_sample_weight_modes)]
        _check_array_lengths(x, y, sample_weights)
        _check_loss_and_target_compatibility(y,
                                             self._feed_loss_fns,
                                             self._feed_output_shapes)
        if self.stateful and batch_size:
            if x[0].shape[0] % batch_size != 0:
                raise ValueError('In a stateful network, '
                                 'you should only pass inputs with '
                                 'a number of samples that can be '
                                 'divided by the batch size. Found: ' +
                                 str(x[0].shape[0]) + ' samples')
        return x, y, sample_weights

    def _get_deduped_metrics_names(self):
        out_labels = self.metrics_names

        # Rename duplicated metrics name
        # (can happen with an output layer shared among multiple dataflows).
        deduped_out_labels = []
        for i, label in enumerate(out_labels):
            new_label = label
            if out_labels.count(label) > 1:
                dup_idx = out_labels[:i].count(label)
                new_label += '_' + str(dup_idx + 1)
            deduped_out_labels.append(new_label)
        return deduped_out_labels

    def fit(self, x=None,
            y=None,
            batch_size=None,
            epochs=1,
            verbose=1,
            callbacks=None,
            validation_split=0.,
            validation_data=None,
            shuffle=True,
            class_weight=None,
            sample_weight=None,
            initial_epoch=0,
            steps_per_epoch=None,
            validation_steps=None,
            **kwargs):
        """Trains the model for a fixed number of epochs (iterations on a dataset).

        # Arguments
            x: Numpy array of training data,
                or list of Numpy arrays if the model has multiple inputs.
                If all inputs in the model are named,
                you can also pass a dictionary
                mapping input names to Numpy arrays.
            y: Numpy array of target data,
                or list of Numpy arrays if the model has multiple outputs.
                If all outputs in the model are named,
                you can also pass a dictionary
                mapping output names to Numpy arrays.
            batch_size: integer or `None`. Number of samples per gradient update.
                Defaults to 32 if training numpy arrays and no batch
                size is specified. Defaults to `None` when `steps_per_epoch` is set.
            epochs: integer, the number of times to iterate
                over the training data arrays.
            verbose: 0, 1, or 2. Verbosity mode.
                0 = silent, 1 = verbose, 2 = one log line per epoch.
            callbacks: list of callbacks to be called during training.
                See [callbacks](/callbacks).
            validation_split: float between 0 and 1:
                fraction of the training data to be used as validation data.
                The model will set apart this fraction of the training data,
                will not train on it, and will evaluate
                the loss and any model metrics
                on this data at the end of each epoch.
            validation_data: data on which to evaluate
                the loss and any model metrics
                at the end of each epoch. The model will not
                be trained on this data.
                This could be a tuple (x_val, y_val)
                or a tuple (x_val, y_val, val_sample_weights).
            shuffle: boolean, whether to shuffle the training data
                before each epoch. Has no effect when `steps_per_epoch`
                is not `None`.
            class_weight: optional dictionary mapping
                class indices (integers) to
                a weight (float) to apply to the model's loss for the samples
                from this class during training.
                This can be useful to tell the model to "pay more attention" to
                samples from an under-represented class.
            sample_weight: optional array of the same length as x, containing
                weights to apply to the model's loss for each sample.
                In the case of temporal data, you can pass a 2D array
                with shape (samples, sequence_length),
                to apply a different weight to every timestep of every sample.
                In this case you should make sure to specify
                sample_weight_mode="temporal" in compile().
            initial_epoch: epoch at which to start training
                (useful for resuming a previous training run)
            steps_per_epoch: Total number of steps (batches of samples)
                before declaring one epoch finished and starting the
                next epoch. When training with Input Tensors such as
                TensorFlow data tensors, the default `None` is equal to
                the number of unique samples in your dataset divided by
                the batch size, or 1 if that cannot be determined.
            validation_steps: Only relevant if `steps_per_epoch`
                is specified. Total number of steps (batches of samples)
                to validate before stopping.

        # Returns
            A `History` instance. Its `history` attribute contains
            all information collected during training.

        # Raises
            ValueError: In case of mismatch between the provided input data
                and what the model expects.
        """
        # backwards compatibility
        if batch_size is None and steps_per_epoch is None:
            batch_size = 32
        # Legacy support
        if 'nb_epoch' in kwargs:
            warnings.warn('The `nb_epoch` argument in `fit` '
                          'has been renamed `epochs`.', stacklevel=2)
            epochs = kwargs.pop('nb_epoch')
        if kwargs:
            raise TypeError('Unrecognized keyword arguments: ' + str(kwargs))

        # Validate user data.
        x, y, sample_weights = self._standardize_user_data(
            x, y,
            sample_weight=sample_weight,
            class_weight=class_weight,
            check_batch_axis=False,
            batch_size=batch_size)
        # Prepare validation data.
        if validation_data:
            do_validation = True
            if len(validation_data) == 2:
                val_x, val_y = validation_data
                val_sample_weight = None
            elif len(validation_data) == 3:
                val_x, val_y, val_sample_weight = validation_data
            else:
                raise ValueError('When passing validation_data, '
                                 'it must contain 2 (x_val, y_val) '
                                 'or 3 (x_val, y_val, val_sample_weights) '
                                 'items, however it contains %d items' %
                                 len(validation_data))

            val_x, val_y, val_sample_weights = self._standardize_user_data(
                val_x, val_y,
                sample_weight=val_sample_weight,
                check_batch_axis=False,
                batch_size=batch_size)
            self._make_test_function()
            val_f = self.test_function
            if self.uses_learning_phase and not isinstance(K.learning_phase(), int):
                val_ins = val_x + val_y + val_sample_weights + [0.]
            else:
                val_ins = val_x + val_y + val_sample_weights

        elif validation_split and 0. < validation_split < 1.:
            do_validation = True
            if hasattr(x[0], 'shape'):
                split_at = int(x[0].shape[0] * (1. - validation_split))
            else:
                split_at = int(len(x[0]) * (1. - validation_split))
            x, val_x = (_slice_arrays(x, 0, split_at), _slice_arrays(x, split_at))
            y, val_y = (_slice_arrays(y, 0, split_at), _slice_arrays(y, split_at))
            sample_weights, val_sample_weights = (
                _slice_arrays(sample_weights, 0, split_at),
                _slice_arrays(sample_weights, split_at))
            self._make_test_function()
            val_f = self.test_function
            if self.uses_learning_phase and not isinstance(K.learning_phase(), int):
                val_ins = val_x + val_y + val_sample_weights + [0.]
            else:
                val_ins = val_x + val_y + val_sample_weights
        else:
            do_validation = False
            val_f = None
            val_ins = None

        # Prepare input arrays and training function.
        if self.uses_learning_phase and not isinstance(K.learning_phase(), int):
            ins = x + y + sample_weights + [1.]
        else:
            ins = x + y + sample_weights
        self._make_train_function()
        f = self.train_function

        # Prepare display labels.
        out_labels = self._get_deduped_metrics_names()

        if do_validation:
            callback_metrics = copy.copy(out_labels) + ['val_' + n for n in out_labels]
        else:
            callback_metrics = copy.copy(out_labels)

        # Delegate logic to `_fit_loop`.
        return self._fit_loop(f, ins, out_labels=out_labels,
                              batch_size=batch_size, epochs=epochs,
                              verbose=verbose, callbacks=callbacks,
                              val_f=val_f, val_ins=val_ins, shuffle=shuffle,
                              callback_metrics=callback_metrics,
                              initial_epoch=initial_epoch,
                              steps_per_epoch=steps_per_epoch,
                              validation_steps=validation_steps)

    def evaluate(self, x, y, batch_size=32, verbose=1, sample_weight=None):
        """Returns the loss value & metrics values for the model in test mode.

        Computation is done in batches.

        # Arguments
            x: Numpy array of test data,
                or list of Numpy arrays if the model has multiple inputs.
                If all inputs in the model are named,
                you can also pass a dictionary
                mapping input names to Numpy arrays.
            y: Numpy array of target data,
                or list of Numpy arrays if the model has multiple outputs.
                If all outputs in the model are named,
                you can also pass a dictionary
                mapping output names to Numpy arrays.
            batch_size: integer. Number of samples per gradient update.
            verbose: verbosity mode, 0 or 1.
            sample_weight: Array of weights to weight the contribution
                of different samples to the loss and metrics.

        # Returns
            Scalar test loss (if the model has a single output and no metrics)
            or list of scalars (if the model has multiple outputs
            and/or metrics). The attribute `model.metrics_names` will give you
            the display labels for the scalar outputs.
        """
        # Validate user data.
        x, y, sample_weights = self._standardize_user_data(
            x, y,
            sample_weight=sample_weight,
            check_batch_axis=False,
            batch_size=batch_size)
        # Prepare inputs, delegate logic to `_test_loop`.
        if self.uses_learning_phase and not isinstance(K.learning_phase(), int):
            ins = x + y + sample_weights + [0.]
        else:
            ins = x + y + sample_weights
        self._make_test_function()
        f = self.test_function
        return self._test_loop(f, ins,
                               batch_size=batch_size,
                               verbose=verbose)

    def predict(self, x, batch_size=32, verbose=0):
        """Generates output predictions for the input samples.

        Computation is done in batches.

        # Arguments
            x: the input data, as a Numpy array
                (or list of Numpy arrays if the model has multiple outputs).
            batch_size: integer.
            verbose: verbosity mode, 0 or 1.

        # Returns
            Numpy array(s) of predictions.

        # Raises
            ValueError: In case of mismatch between the provided
                input data and the model's expectations,
                or in case a stateful model receives a number of samples
                that is not a multiple of the batch size.
        """
        # Validate user data.
        x = _standardize_input_data(x, self._feed_input_names,
                                    self._feed_input_shapes,
                                    check_batch_axis=False)
        if self.stateful:
            if x[0].shape[0] > batch_size and x[0].shape[0] % batch_size != 0:
                raise ValueError('In a stateful network, '
                                 'you should only pass inputs with '
                                 'a number of samples that can be '
                                 'divided by the batch size. Found: ' +
                                 str(x[0].shape[0]) + ' samples. '
                                 'Batch size: ' + str(batch_size) + '.')

        # Prepare inputs, delegate logic to `_predict_loop`.
        if self.uses_learning_phase and not isinstance(K.learning_phase(), int):
            ins = x + [0.]
        else:
            ins = x
        self._make_predict_function()
        f = self.predict_function
        return self._predict_loop(f, ins, batch_size=batch_size,
                                  verbose=verbose)

    def train_on_batch(self, x, y,
                       sample_weight=None, class_weight=None):
        """Runs a single gradient update on a single batch of data.

        # Arguments
            x: Numpy array of training data,
                or list of Numpy arrays if the model has multiple inputs.
                If all inputs in the model are named,
                you can also pass a dictionary
                mapping input names to Numpy arrays.
            y: Numpy array of target data,
                or list of Numpy arrays if the model has multiple outputs.
                If all outputs in the model are named,
                you can also pass a dictionary
                mapping output names to Numpy arrays.
            sample_weight: optional array of the same length as x, containing
                weights to apply to the model's loss for each sample.
                In the case of temporal data, you can pass a 2D array
                with shape (samples, sequence_length),
                to apply a different weight to every timestep of every sample.
                In this case you should make sure to specify
                sample_weight_mode="temporal" in compile().
            class_weight: optional dictionary mapping
                class indices (integers) to
                a weight (float) to apply to the model's loss for the samples
                from this class during training.
                This can be useful to tell the model to "pay more attention" to
                samples from an under-represented class.

        # Returns
            Scalar training loss
            (if the model has a single output and no metrics)
            or list of scalars (if the model has multiple outputs
            and/or metrics). The attribute `model.metrics_names` will give you
            the display labels for the scalar outputs.
        """
        x, y, sample_weights = self._standardize_user_data(
            x, y,
            sample_weight=sample_weight,
            class_weight=class_weight,
            check_batch_axis=True)
        if self.uses_learning_phase and not isinstance(K.learning_phase(), int):
            ins = x + y + sample_weights + [1.]
        else:
            ins = x + y + sample_weights
        self._make_train_function()
        outputs = self.train_function(ins)
        if len(outputs) == 1:
            return outputs[0]
        return outputs

    def test_on_batch(self, x, y, sample_weight=None):
        """Test the model on a single batch of samples.

        # Arguments
            x: Numpy array of test data,
                or list of Numpy arrays if the model has multiple inputs.
                If all inputs in the model are named,
                you can also pass a dictionary
                mapping input names to Numpy arrays.
            y: Numpy array of target data,
                or list of Numpy arrays if the model has multiple outputs.
                If all outputs in the model are named,
                you can also pass a dictionary
                mapping output names to Numpy arrays.
            sample_weight: optional array of the same length as x, containing
                weights to apply to the model's loss for each sample.
                In the case of temporal data, you can pass a 2D array
                with shape (samples, sequence_length),
                to apply a different weight to every timestep of every sample.
                In this case you should make sure to specify
                sample_weight_mode="temporal" in compile().

        # Returns
            Scalar test loss (if the model has a single output and no metrics)
            or list of scalars (if the model has multiple outputs
            and/or metrics). The attribute `model.metrics_names` will give you
            the display labels for the scalar outputs.
        """
        x, y, sample_weights = self._standardize_user_data(
            x, y,
            sample_weight=sample_weight,
            check_batch_axis=True)
        if self.uses_learning_phase and not isinstance(K.learning_phase(), int):
            ins = x + y + sample_weights + [0.]
        else:
            ins = x + y + sample_weights
        self._make_test_function()
        outputs = self.test_function(ins)
        if len(outputs) == 1:
            return outputs[0]
        return outputs

    def predict_on_batch(self, x):
        """Returns predictions for a single batch of samples.

        # Arguments
            x: Input samples, as a Numpy array.

        # Returns
            Numpy array(s) of predictions.
        """
        x = _standardize_input_data(x, self._feed_input_names,
                                    self._feed_input_shapes)
        if self.uses_learning_phase and not isinstance(K.learning_phase(), int):
            ins = x + [0.]
        else:
            ins = x
        self._make_predict_function()
        outputs = self.predict_function(ins)
        if len(outputs) == 1:
            return outputs[0]
        return outputs

    @interfaces.legacy_generator_methods_support
    def fit_generator(self, generator,
                      steps_per_epoch,
                      epochs=1,
                      verbose=1,
                      callbacks=None,
                      validation_data=None,
                      validation_steps=None,
                      class_weight=None,
                      max_queue_size=10,
                      workers=1,
                      use_multiprocessing=False,
                      shuffle=True,
                      initial_epoch=0):
        """Fits the model on data yielded batch-by-batch by a Python generator.

        The generator is run in parallel to the model, for efficiency.
        For instance, this allows you to do real-time data augmentation
        on images on CPU in parallel to training your model on GPU.

        The use of `keras.utils.Sequence` guarantees the ordering
        and guarantees the single use of every input per epoch when
        using `use_multiprocessing=True`.

        # Arguments
            generator: a generator or an instance of Sequence (keras.utils.Sequence)
                    object in order to avoid duplicate data
                    when using multiprocessing.
                The output of the generator must be either
                - a tuple (inputs, targets)
                - a tuple (inputs, targets, sample_weights).
                All arrays should contain the same number of samples.
                The generator is expected to loop over its data
                indefinitely. An epoch finishes when `steps_per_epoch`
                batches have been seen by the model.
            steps_per_epoch: Total number of steps (batches of samples)
                to yield from `generator` before declaring one epoch
                finished and starting the next epoch. It should typically
                be equal to the number of unique samples if your dataset
                divided by the batch size.
            epochs: integer, total number of iterations on the data.
            verbose: verbosity mode, 0, 1, or 2.
            callbacks: list of callbacks to be called during training.
            validation_data: this can be either
                - a generator for the validation data
                - a tuple (inputs, targets)
                - a tuple (inputs, targets, sample_weights).
            validation_steps: Only relevant if `validation_data`
                is a generator. Total number of steps (batches of samples)
                to yield from `generator` before stopping.
            class_weight: dictionary mapping class indices to a weight
                for the class.
            max_queue_size: maximum size for the generator queue
            workers: maximum number of processes to spin up
                when using process based threading
            use_multiprocessing: if True, use process based threading.
                Note that because
                this implementation relies on multiprocessing,
                you should not pass
                non picklable arguments to the generator
                as they can't be passed
                easily to children processes.
            shuffle: whether to shuffle the data at the beginning of each
                epoch. Only used with instances of `Sequence` (
                keras.utils.Sequence).
            initial_epoch: epoch at which to start training
                (useful for resuming a previous training run)

        # Returns
            A `History` object.

        # Example

        ```python
            def generate_arrays_from_file(path):
                while 1:
                    f = open(path)
                    for line in f:
                        # create numpy arrays of input data
                        # and labels, from each line in the file
                        x1, x2, y = process_line(line)
                        yield ({'input_1': x1, 'input_2': x2}, {'output': y})
                    f.close()

            model.fit_generator(generate_arrays_from_file('/my_file.txt'),
                                steps_per_epoch=10000, epochs=10)
        ```

        # Raises
            ValueError: In case the generator yields
                data in an invalid format.
        """
        wait_time = 0.01  # in seconds
        epoch = initial_epoch

        do_validation = bool(validation_data)
        self._make_train_function()
        if do_validation:
            self._make_test_function()

        # python 2 has 'next', 3 has '__next__'
        # avoid any explicit version checks
        val_gen = (hasattr(validation_data, 'next') or
                   hasattr(validation_data, '__next__') or
                   isinstance(validation_data, Sequence))
        if val_gen and not validation_steps:
            raise ValueError('When using a generator for validation data, '
                             'you must specify a value for '
                             '`validation_steps`.')

        # Prepare display labels.
        out_labels = self._get_deduped_metrics_names()
        callback_metrics = out_labels + ['val_' + n for n in out_labels]

        # prepare callbacks
        self.history = cbks.History()
        callbacks = [cbks.BaseLogger()] + (callbacks or []) + [self.history]
        if verbose:
            callbacks += [cbks.ProgbarLogger(count_mode='steps')]
        callbacks = cbks.CallbackList(callbacks)

        # it's possible to callback a different model than self:
        if hasattr(self, 'callback_model') and self.callback_model:
            callback_model = self.callback_model
        else:
            callback_model = self
        callbacks.set_model(callback_model)
        callbacks.set_params({
            'epochs': epochs,
            'steps': steps_per_epoch,
            'verbose': verbose,
            'do_validation': do_validation,
            'metrics': callback_metrics,
        })
        callbacks.on_train_begin()

        if do_validation and not val_gen:
            if len(validation_data) == 2:
                val_x, val_y = validation_data
                val_sample_weight = None
            elif len(validation_data) == 3:
                val_x, val_y, val_sample_weight = validation_data
            else:
                raise ValueError('`validation_data` should be a tuple '
                                 '`(val_x, val_y, val_sample_weight)` '
                                 'or `(val_x, val_y)`. Found: ' +
                                 str(validation_data))
            val_x, val_y, val_sample_weights = self._standardize_user_data(
                val_x, val_y, val_sample_weight)
            val_data = val_x + val_y + val_sample_weights
            if self.uses_learning_phase and not isinstance(K.learning_phase(), int):
                val_data += [0.]
            for cbk in callbacks:
                cbk.validation_data = val_data
        is_sequence = isinstance(generator, Sequence)
        if not is_sequence and use_multiprocessing and workers > 1:
            warnings.warn(
                UserWarning('Using a generator with `use_multiprocessing=True`'
                            ' and multiple workers may duplicate your data.'
                            ' Please consider using the`keras.utils.Sequence'
                            ' class.'))
        enqueuer = None

        try:
            if is_sequence:
                enqueuer = OrderedEnqueuer(generator,
                                           use_multiprocessing=use_multiprocessing,
                                           shuffle=shuffle)
            else:
                enqueuer = GeneratorEnqueuer(generator,
                                             use_multiprocessing=use_multiprocessing,
                                             wait_time=wait_time)
            enqueuer.start(workers=workers, max_queue_size=max_queue_size)
            output_generator = enqueuer.get()

            callback_model.stop_training = False
            while epoch < epochs:
                callbacks.on_epoch_begin(epoch)
                steps_done = 0
                batch_index = 0
                while steps_done < steps_per_epoch:
                    generator_output = next(output_generator)

                    if not hasattr(generator_output, '__len__'):
                        raise ValueError('Output of generator should be '
                                         'a tuple `(x, y, sample_weight)` '
                                         'or `(x, y)`. Found: ' +
                                         str(generator_output))
                    if len(generator_output) == 2:
                        x, y = generator_output
                        sample_weight = None
                    elif len(generator_output) == 3:
                        x, y, sample_weight = generator_output
                    else:
                        raise ValueError('Output of generator should be '
                                         'a tuple `(x, y, sample_weight)` '
                                         'or `(x, y)`. Found: ' +
                                         str(generator_output))
                    # build batch logs
                    batch_logs = {}
                    if isinstance(x, list):
                        batch_size = x[0].shape[0]
                    elif isinstance(x, dict):
                        batch_size = list(x.values())[0].shape[0]
                    else:
                        batch_size = x.shape[0]
                    batch_logs['batch'] = batch_index
                    batch_logs['size'] = batch_size
                    callbacks.on_batch_begin(batch_index, batch_logs)

                    outs = self.train_on_batch(x, y,
                                               sample_weight=sample_weight,
                                               class_weight=class_weight)

                    if not isinstance(outs, list):
                        outs = [outs]
                    for l, o in zip(out_labels, outs):
                        batch_logs[l] = o

                    callbacks.on_batch_end(batch_index, batch_logs)

                    # Construct epoch logs.
                    epoch_logs = {}
                    batch_index += 1
                    steps_done += 1

                    # Epoch finished.
                    if steps_done >= steps_per_epoch and do_validation:
                        if val_gen:
                            val_outs = self.evaluate_generator(
                                validation_data,
                                validation_steps,
                                max_queue_size=max_queue_size,
                                workers=workers,
                                use_multiprocessing=use_multiprocessing)
                        else:
                            # No need for try/except because
                            # data has already been validated.
                            val_outs = self.evaluate(
                                val_x, val_y,
                                batch_size=batch_size,
                                sample_weight=val_sample_weights,
                                verbose=0)
                        if not isinstance(val_outs, list):
                            val_outs = [val_outs]
                        # Same labels assumed.
                        for l, o in zip(out_labels, val_outs):
                            epoch_logs['val_' + l] = o

                    if callback_model.stop_training:
                        break

                callbacks.on_epoch_end(epoch, epoch_logs)
                epoch += 1
                if callback_model.stop_training:
                    break

        finally:
            if enqueuer is not None:
                enqueuer.stop()

        callbacks.on_train_end()
        return self.history

    @interfaces.legacy_generator_methods_support
    def evaluate_generator(self, generator, steps,
                           max_queue_size=10,
                           workers=1,
                           use_multiprocessing=False):
        """Evaluates the model on a data generator.

        The generator should return the same kind of data
        as accepted by `test_on_batch`.

        # Arguments
            generator: Generator yielding tuples (inputs, targets)
                or (inputs, targets, sample_weights)
                or an instance of Sequence (keras.utils.Sequence)
                    object in order to avoid duplicate data
                    when using multiprocessing.
            steps: Total number of steps (batches of samples)
                to yield from `generator` before stopping.
            max_queue_size: maximum size for the generator queue
            workers: maximum number of processes to spin up
                when using process based threading
            use_multiprocessing: if True, use process based threading.
                Note that because
                this implementation relies on multiprocessing,
                you should not pass
                non picklable arguments to the generator
                as they can't be passed
                easily to children processes.

        # Returns
            Scalar test loss (if the model has a single output and no metrics)
            or list of scalars (if the model has multiple outputs
            and/or metrics). The attribute `model.metrics_names` will give you
            the display labels for the scalar outputs.

        # Raises
            ValueError: In case the generator yields
                data in an invalid format.
        """
        self._make_test_function()

        steps_done = 0
        wait_time = 0.01
        all_outs = []
        batch_sizes = []
        is_sequence = isinstance(generator, Sequence)
        if not is_sequence and use_multiprocessing and workers > 1:
            warnings.warn(
                UserWarning('Using a generator with `use_multiprocessing=True`'
                            ' and multiple workers may duplicate your data.'
                            ' Please consider using the`keras.utils.Sequence'
                            ' class.'))
        enqueuer = None

        try:
            if is_sequence:
                enqueuer = OrderedEnqueuer(generator,
                                           use_multiprocessing=use_multiprocessing)
            else:
                enqueuer = GeneratorEnqueuer(generator,
                                             use_multiprocessing=use_multiprocessing,
                                             wait_time=wait_time)
            enqueuer.start(workers=workers, max_queue_size=max_queue_size)
            output_generator = enqueuer.get()

            while steps_done < steps:
                generator_output = next(output_generator)
                if not hasattr(generator_output, '__len__'):
                    raise ValueError('Output of generator should be a tuple '
                                     '(x, y, sample_weight) '
                                     'or (x, y). Found: ' +
                                     str(generator_output))
                if len(generator_output) == 2:
                    x, y = generator_output
                    sample_weight = None
                elif len(generator_output) == 3:
                    x, y, sample_weight = generator_output
                else:
                    raise ValueError('Output of generator should be a tuple '
                                     '(x, y, sample_weight) '
                                     'or (x, y). Found: ' +
                                     str(generator_output))
                outs = self.test_on_batch(x, y, sample_weight=sample_weight)

                if isinstance(x, list):
                    batch_size = len(x[0])
                elif isinstance(x, dict):
                    batch_size = len(list(x.values())[0])
                else:
                    batch_size = len(x)
                if batch_size == 0:
                    raise ValueError('Received an empty batch. '
                                     'Batches should at least contain one item.')
                all_outs.append(outs)

                steps_done += 1
                batch_sizes.append(batch_size)

        finally:
            if enqueuer is not None:
                enqueuer.stop()

        if not isinstance(outs, list):
            return np.average(np.asarray(all_outs),
                              weights=batch_sizes)
        else:
            averages = []
            for i in range(len(outs)):
                averages.append(np.average([out[i] for out in all_outs],
                                           weights=batch_sizes))
            return averages

    @interfaces.legacy_generator_methods_support
    def predict_generator(self, generator, steps,
                          max_queue_size=10,
                          workers=1,
                          use_multiprocessing=False,
                          verbose=0):
        """Generates predictions for the input samples from a data generator.

        The generator should return the same kind of data as accepted by
        `predict_on_batch`.

        # Arguments
            generator: Generator yielding batches of input samples
                    or an instance of Sequence (keras.utils.Sequence)
                    object in order to avoid duplicate data
                    when using multiprocessing.
            steps: Total number of steps (batches of samples)
                to yield from `generator` before stopping.
            max_queue_size: Maximum size for the generator queue.
            workers: Maximum number of processes to spin up
                when using process based threading
            use_multiprocessing: If `True`, use process based threading.
                Note that because
                this implementation relies on multiprocessing,
                you should not pass
                non picklable arguments to the generator
                as they can't be passed
                easily to children processes.
            verbose: verbosity mode, 0 or 1.

        # Returns
            Numpy array(s) of predictions.

        # Raises
            ValueError: In case the generator yields
                data in an invalid format.
        """
        self._make_predict_function()

        steps_done = 0
        wait_time = 0.01
        all_outs = []
        is_sequence = isinstance(generator, Sequence)
        if not is_sequence and use_multiprocessing and workers > 1:
            warnings.warn(
                UserWarning('Using a generator with `use_multiprocessing=True`'
                            ' and multiple workers may duplicate your data.'
                            ' Please consider using the`keras.utils.Sequence'
                            ' class.'))
        enqueuer = None

        try:
            if is_sequence:
                enqueuer = OrderedEnqueuer(generator,
                                           use_multiprocessing=use_multiprocessing)
            else:
                enqueuer = GeneratorEnqueuer(generator,
                                             use_multiprocessing=use_multiprocessing,
                                             wait_time=wait_time)
            enqueuer.start(workers=workers, max_queue_size=max_queue_size)
            output_generator = enqueuer.get()

            if verbose == 1:
                progbar = Progbar(target=steps)

            while steps_done < steps:
                generator_output = next(output_generator)
                if isinstance(generator_output, tuple):
                    # Compatibility with the generators
                    # used for training.
                    if len(generator_output) == 2:
                        x, _ = generator_output
                    elif len(generator_output) == 3:
                        x, _, _ = generator_output
                    else:
                        raise ValueError('Output of generator should be '
                                         'a tuple `(x, y, sample_weight)` '
                                         'or `(x, y)`. Found: ' +
                                         str(generator_output))
                else:
                    # Assumes a generator that only
                    # yields inputs (not targets and sample weights).
                    x = generator_output

                outs = self.predict_on_batch(x)
                if not isinstance(outs, list):
                    outs = [outs]

                if not all_outs:
                    for out in outs:
                        all_outs.append([])

                for i, out in enumerate(outs):
                    all_outs[i].append(out)
                steps_done += 1
                if verbose == 1:
                    progbar.update(steps_done)

        finally:
            if enqueuer is not None:
                enqueuer.stop()

        if len(all_outs) == 1:
            if steps_done == 1:
                return all_outs[0][0]
            else:
                return np.concatenate(all_outs[0])
        if steps_done == 1:
            return [out for out in all_outs]
        else:
            return [np.concatenate(out) for out in all_outs]<|MERGE_RESOLUTION|>--- conflicted
+++ resolved
@@ -789,8 +789,8 @@
         self.metrics_tensors = []
 
         # Compute total loss.
+        total_loss = None
         with K.name_scope('loss'):
-            total_loss = None
             for i in range(len(self.outputs)):
                 if i in skip_indices:
                     continue
@@ -827,85 +827,57 @@
         nested_metrics = _collect_metrics(metrics, self.output_names)
         nested_weighted_metrics = _collect_metrics(weighted_metrics, self.output_names)
 
-        def append_metric(layer_num, metric_name, metric_tensor):
+        def append_metric(layer_index, metric_name, metric_tensor):
             """Helper function used in loop below."""
             if len(self.output_names) > 1:
-                metric_name = self.output_layers[layer_num].name + '_' + metric_name
+                metric_name = self.output_layers[layer_index].name + '_' + metric_name
             self.metrics_names.append(metric_name)
             self.metrics_tensors.append(metric_tensor)
 
-<<<<<<< HEAD
         with K.name_scope('metrics'):
             for i in range(len(self.outputs)):
                 if i in skip_indices:
                     continue
+
                 y_true = self.targets[i]
                 y_pred = self.outputs[i]
+                weights = sample_weights[i]
                 output_metrics = nested_metrics[i]
-                for metric in output_metrics:
-=======
-        for i in range(len(self.outputs)):
-            if i in skip_indices:
-                continue
-
-            y_true = self.targets[i]
-            y_pred = self.outputs[i]
-            weights = sample_weights[i]
-            output_metrics = nested_metrics[i]
-            output_weighted_metrics = nested_weighted_metrics[i]
-
-            def handle_metrics(metrics, weights=None):
-                metric_name_prefix = 'weighted_' if weights is not None else ''
-
-                for metric in metrics:
->>>>>>> 1bbd52c7
-                    if metric == 'accuracy' or metric == 'acc':
-                        # custom handling of accuracy
-                        # (because of class mode duality)
-                        output_shape = self.internal_output_shapes[i]
-<<<<<<< HEAD
-                        acc_fn = None
-=======
->>>>>>> 1bbd52c7
-                        if (output_shape[-1] == 1 or
-                           self.loss_functions[i] == losses.binary_crossentropy):
-                            # case: binary accuracy
-                            acc_fn = metrics_module.binary_accuracy
-                        elif self.loss_functions[i] == losses.sparse_categorical_crossentropy:
-                            # case: categorical accuracy with sparse targets
-                            acc_fn = metrics_module.sparse_categorical_accuracy
+                output_weighted_metrics = nested_weighted_metrics[i]
+
+                def handle_metrics(metrics, weights=None):
+                    metric_name_prefix = 'weighted_' if weights is not None else ''
+
+                    for metric in metrics:
+                        if metric == 'accuracy' or metric == 'acc':
+                            # custom handling of accuracy
+                            # (because of class mode duality)
+                            output_shape = self.internal_output_shapes[i]
+                            if (output_shape[-1] == 1 or
+                               self.loss_functions[i] == losses.binary_crossentropy):
+                                # case: binary accuracy
+                                acc_fn = metrics_module.binary_accuracy
+                            elif self.loss_functions[i] == losses.sparse_categorical_crossentropy:
+                                # case: categorical accuracy with sparse targets
+                                acc_fn = metrics_module.sparse_categorical_accuracy
+                            else:
+                                acc_fn = metrics_module.categorical_accuracy
+
+                            weighted_metric_fn = _weighted_masked_objective(acc_fn)
+                            metric_name = metric_name_prefix + 'acc'
                         else:
-                            acc_fn = metrics_module.categorical_accuracy
-
-<<<<<<< HEAD
-                        masked_fn = _masked_objective(acc_fn)
-                        append_metric(i, 'acc', masked_fn(y_true, y_pred, mask=masks[i]))
-                    else:
-                        metric_fn = metrics_module.get(metric)
-                        masked_metric_fn = _masked_objective(metric_fn)
-                        with K.name_scope(metric_fn.__name__):
-                            metric_result = masked_metric_fn(y_true, y_pred, mask=masks[i])
-=======
-                        acc_fn = _weighted_masked_objective(acc_fn)
-                        metric_name = metric_name_prefix + 'acc'
-                        append_metric(i, metric_name, acc_fn(y_true, y_pred, weights=weights, mask=masks[i]))
-                    else:
-                        metric_fn = metrics_module.get(metric)
-                        weighted_metric_fn = _weighted_masked_objective(metric_fn)
-                        metric_result = weighted_metric_fn(y_true, y_pred, weights=weights, mask=masks[i])
->>>>>>> 1bbd52c7
-                        metric_result = {
-                            metric_fn.__name__: metric_result
-                        }
-                        for name, tensor in six.iteritems(metric_result):
-<<<<<<< HEAD
-                            append_metric(i, name, tensor)
-=======
-                            append_metric(i, metric_name_prefix + name, tensor)
-
-            handle_metrics(output_metrics)
-            handle_metrics(output_weighted_metrics, weights=weights)
->>>>>>> 1bbd52c7
+                            metric_fn = metrics_module.get(metric)
+                            weighted_metric_fn = _weighted_masked_objective(metric_fn)
+                            metric_name = metric_name_prefix + metric_fn.__name__
+
+                        with K.name_scope(metric_name):
+                            metric_result = weighted_metric_fn(y_true, y_pred,
+                                                               weights=weights,
+                                                               mask=masks[i])
+                        append_metric(i, metric_name, metric_result)
+
+                handle_metrics(output_metrics)
+                handle_metrics(output_weighted_metrics, weights=weights)
 
         # Prepare gradient updates and state updates.
         self.total_loss = total_loss
@@ -958,12 +930,11 @@
                 inputs += [K.learning_phase()]
             # Return loss and metrics, no gradient updates.
             # Does update the network states.
-            with K.name_scope('inference'):
-                self.test_function = K.function(inputs,
-                                                [self.total_loss] + self.metrics_tensors,
-                                                updates=self.state_updates,
-                                                name='test_function',
-                                                **self._function_kwargs)
+            self.test_function = K.function(inputs,
+                                            [self.total_loss] + self.metrics_tensors,
+                                            updates=self.state_updates,
+                                            name='test_function',
+                                            **self._function_kwargs)
 
     def _make_predict_function(self):
         if not hasattr(self, 'predict_function'):

# Copyright 2018 The TensorFlow Authors. All Rights Reserved.
#
# Licensed under the Apache License, Version 2.0 (the "License");
# you may not use this file except in compliance with the License.
# You may obtain a copy of the License at
#
#     http://www.apache.org/licenses/LICENSE-2.0
#
# Unless required by applicable law or agreed to in writing, software
# distributed under the License is distributed on an "AS IS" BASIS,
# WITHOUT WARRANTIES OR CONDITIONS OF ANY KIND, either express or implied.
# See the License for the specific language governing permissions and
# limitations under the License.
# ==============================================================================
# pylint: disable=protected-access
"""Utilities related to layer/model functionality."""

import tensorflow.compat.v2 as tf

import functools
import weakref

import numpy as np
from tensorflow.python.util.tf_export import keras_export


@keras_export('keras.utils.get_source_inputs')
def get_source_inputs(tensor, layer=None, node_index=None):
  """Returns the list of input tensors necessary to compute `tensor`.

  Output will always be a list of tensors
  (potentially with 1 element).

  Args:
      tensor: The tensor to start from.
      layer: Origin layer of the tensor. Will be
          determined via tensor._keras_history if not provided.
      node_index: Origin node index of the tensor.

  Returns:
      List of input tensors.
  """
  if not hasattr(tensor, '_keras_history'):
    return tensor

  if layer is None or node_index:
    layer, node_index, _ = tensor._keras_history
  if not layer._inbound_nodes:
    return [tensor]
  else:
    node = layer._inbound_nodes[node_index]
    if node.is_input:
      # Reached an Input layer, stop recursion.
      return tf.nest.flatten(node.input_tensors)
    else:
      source_tensors = []
      for layer, node_index, _, tensor in node.iterate_inbound():
        previous_sources = get_source_inputs(tensor, layer, node_index)
        # Avoid input redundancy.
        for x in previous_sources:
          if all(x is not t for t in source_tensors):
            source_tensors.append(x)
      return source_tensors


def validate_string_arg(input_data,
                        allowable_strings,
                        layer_name,
                        arg_name,
                        allow_none=False,
                        allow_callables=False):
  """Validates the correctness of a string-based arg."""
  if allow_none and input_data is None:
    return
  elif allow_callables and callable(input_data):
    return
  elif isinstance(input_data, str) and input_data in allowable_strings:
    return
  else:
    allowed_args = '`None`, ' if allow_none else ''
    allowed_args += 'a `Callable`, ' if allow_callables else ''
    allowed_args += 'or one of the following values: %s' % (allowable_strings,)
    raise ValueError(
        f'The `{arg_name}` argument of layer {layer_name} received an invalid '
        f'value `{input_data}`. Allowed values are: {allowed_args}.')


def count_params(weights):
  """Count the total number of scalars composing the weights.

  Args:
      weights: An iterable containing the weights on which to compute params

  Returns:
      The total number of scalars composing the weights
  """
  unique_weights = {id(w): w for w in weights}.values()
  # Ignore TrackableWeightHandlers, which will not have a shape defined.
  unique_weights = [w for w in unique_weights if hasattr(w, 'shape')]
  weight_shapes = [w.shape.as_list() for w in unique_weights]
  standardized_weight_shapes = [
      [0 if w_i is None else w_i for w_i in w] for w in weight_shapes
  ]
  return int(sum(np.prod(p) for p in standardized_weight_shapes))


def print_summary(model, line_length=None, positions=None, print_fn=None):
  """Prints a summary of a model.

  Args:
      model: Keras model instance.
      line_length: Total length of printed lines
          (e.g. set this to adapt the display to different
          terminal window sizes).
      positions: Relative or absolute positions of log elements in each line.
          If not provided, defaults to `[.33, .55, .67, 1.]`.
      print_fn: Print function to use.
          It will be called on each line of the summary.
          You can set it to a custom function
          in order to capture the string summary.
          It defaults to `print` (prints to stdout).
  """
  if print_fn is None:
    print_fn = print

  if model.__class__.__name__ == 'Sequential':
    sequential_like = True
  elif not model._is_graph_network:
    # We treat subclassed models as a simple sequence of layers, for logging
    # purposes.
    sequential_like = True
  else:
    sequential_like = True
    nodes_by_depth = model._nodes_by_depth.values()
    nodes = []
    for v in nodes_by_depth:
      if (len(v) > 1) or (len(v) == 1 and
                          len(tf.nest.flatten(v[0].keras_inputs)) > 1):
        # if the model has multiple nodes
        # or if the nodes have multiple inbound_layers
        # the model is no longer sequential
        sequential_like = False
        break
      nodes += v
    if sequential_like:
      # search for shared layers
      for layer in model.layers:
        flag = False
        for node in layer._inbound_nodes:
          if node in nodes:
            if flag:
              sequential_like = False
              break
            else:
              flag = True
        if not sequential_like:
          break

  if sequential_like:
    line_length = line_length or 65
    positions = positions or [.45, .85, 1.]
    if positions[-1] <= 1:
      positions = [int(line_length * p) for p in positions]
    # header names for the different log elements
    to_display = ['Layer (type)', 'Output Shape', 'Param #']
  else:
    line_length = line_length or 98
    positions = positions or [.33, .55, .67, 1.]
    if positions[-1] <= 1:
      positions = [int(line_length * p) for p in positions]
    # header names for the different log elements
    to_display = ['Layer (type)', 'Output Shape', 'Param #', 'Connected to']
    relevant_nodes = []
    for v in model._nodes_by_depth.values():
      relevant_nodes += v

  def print_row(fields, positions):
    left_to_print = [str(x) for x in fields]
    while any(left_to_print):
      line = ''
      for col in range(len(left_to_print)):
        if col > 0:
<<<<<<< HEAD
          start_pos = positions[col-1]
=======
          start_pos = positions[col - 1]
>>>>>>> e4815a1e
        else:
          start_pos = 0
        end_pos = positions[col]
        # Leave room for 2 spaces to delineate columns
        # we don't need any if we are printing the last column
        space = 2 if col != len(positions) - 1 else 0
        cutoff = end_pos - start_pos - space
        fit_into_line = left_to_print[col][:cutoff]
<<<<<<< HEAD
        # For nicer formatting we line-break on seeing end of 
        # tuple/dict etc.
        line_break_conditions = ("),", "},", "],", "',")
        candidate_cutoffs = [fit_into_line.find(x) + len(x) 
                              for x in line_break_conditions 
                              if fit_into_line.find(x) >= 0]
        if candidate_cutoffs:
          cutoff = min(candidate_cutoffs)
          fit_into_line = fit_into_line[:cutoff]
        
        line += fit_into_line
        line += ' '*space if space else ''
=======
        # For nicer formatting we line-break on seeing end of
        # tuple/dict etc.
        line_break_conditions = ('),', '},', '],', "',")
        candidate_cutoffs = [
            fit_into_line.find(x) + len(x)
            for x in line_break_conditions
            if fit_into_line.find(x) >= 0
        ]
        if candidate_cutoffs:
          cutoff = min(candidate_cutoffs)
          fit_into_line = fit_into_line[:cutoff]

        line += fit_into_line
        line += ' ' * space if space else ''
>>>>>>> e4815a1e
        left_to_print[col] = left_to_print[col][cutoff:]

        # Pad out to the next position
        line += ' ' * (positions[col] - len(line))
      print_fn(line)

  print_fn('Model: "{}"'.format(model.name))
  print_fn('_' * line_length)
  print_row(to_display, positions)
  print_fn('=' * line_length)

  def print_layer_summary(layer):
    """Prints a summary for a single layer.

    Args:
        layer: target layer.
    """
    try:
      output_shape = layer.output_shape
    except AttributeError:
      output_shape = 'multiple'
    except RuntimeError:  # output_shape unknown in Eager mode.
      output_shape = '?'
    name = layer.name
    cls_name = layer.__class__.__name__
    if not layer.built and not getattr(layer, '_is_graph_network', False):
      # If a subclassed model has a layer that is not called in Model.call, the
      # layer will not be built and we cannot call layer.count_params().
      params = '0 (unused)'
    else:
      params = layer.count_params()
    fields = [name + ' (' + cls_name + ')', output_shape, params]
    print_row(fields, positions)

  def print_layer_summary_with_connections(layer):
    """Prints a summary for a single layer (including topological connections).

    Args:
        layer: target layer.
    """
    try:
      output_shape = layer.output_shape
    except AttributeError:
      output_shape = 'multiple'
    connections = []
    for node in layer._inbound_nodes:
      if relevant_nodes and node not in relevant_nodes:
        # node is not part of the current network
        continue

      for inbound_layer, node_index, tensor_index, _ in node.iterate_inbound():
        connections.append('{}[{}][{}]'.format(inbound_layer.name, node_index,
                                               tensor_index))

    name = layer.name
    cls_name = layer.__class__.__name__
    fields = [
        name + ' (' + cls_name + ')', output_shape,
        layer.count_params(), connections
    ]
    print_row(fields, positions)

  layers = model.layers
  for i in range(len(layers)):
    if sequential_like:
      print_layer_summary(layers[i])
    else:
      print_layer_summary_with_connections(layers[i])
    if i == len(layers) - 1:
      print_fn('=' * line_length)
    else:
      print_fn('_' * line_length)

  if hasattr(model, '_collected_trainable_weights'):
    trainable_count = count_params(model._collected_trainable_weights)
  else:
    trainable_count = count_params(model.trainable_weights)

  non_trainable_count = count_params(model.non_trainable_weights)

  print_fn('Total params: {:,}'.format(trainable_count + non_trainable_count))
  print_fn('Trainable params: {:,}'.format(trainable_count))
  print_fn('Non-trainable params: {:,}'.format(non_trainable_count))
  print_fn('_' * line_length)


def convert_dense_weights_data_format(dense,
                                      previous_feature_map_shape,
                                      target_data_format='channels_first'):
  """Utility useful when changing a convnet's `data_format`.

  When porting the weights of a convnet from one data format to the other,
  if the convnet includes a `Flatten` layer
  (applied to the last convolutional feature map)
  followed by a `Dense` layer, the weights of that `Dense` layer
  should be updated to reflect the new dimension ordering.

  Args:
      dense: The target `Dense` layer.
      previous_feature_map_shape: A shape tuple of 3 integers,
          e.g. `(512, 7, 7)`. The shape of the convolutional
          feature map right before the `Flatten` layer that
          came before the target `Dense` layer.
      target_data_format: One of "channels_last", "channels_first".
          Set it "channels_last"
          if converting a "channels_first" model to "channels_last",
          or reciprocally.
  """
  assert target_data_format in {'channels_last', 'channels_first'}
  kernel, bias = dense.get_weights()
  for i in range(kernel.shape[1]):
    if target_data_format == 'channels_first':
      c, h, w = previous_feature_map_shape
      original_fm_shape = (h, w, c)
      ki = kernel[:, i].reshape(original_fm_shape)
      ki = np.transpose(ki, (2, 0, 1))  # last -> first
    else:
      h, w, c = previous_feature_map_shape
      original_fm_shape = (c, h, w)
      ki = kernel[:, i].reshape(original_fm_shape)
      ki = np.transpose(ki, (1, 2, 0))  # first -> last
    kernel[:, i] = np.reshape(ki, (np.prod(previous_feature_map_shape),))
  dense.set_weights([kernel, bias])


def is_builtin_layer(layer):
  if not getattr(layer, '_keras_api_names', None):
    return False

  # Subclasses of `Layer` that are not exported inherit the export name
  # of the base layer class.
  return (layer._keras_api_names != ('keras.layers.Layer',) and
          layer._keras_api_names_v1 != ('keras.layers.Layer',))


def cached_per_instance(f):
  """Lightweight decorator for caching lazily constructed properties.

  When to use:
  This decorator provides simple caching with minimal overhead. It is designed
  for properties which are expensive to compute and static over the life of a
  class instance, and provides no mechanism for cache invalidation. Thus it is
  best suited for lazily exposing derived properties of other static data.

  For classes with custom getattr / setattr behavior (such as trackable
  objects), storing cache results as object attributes is not performant.
  Instead, a specialized cache can significantly reduce property lookup
  overhead. (While still allowing the decorated property to be lazily computed.)
  Consider the following class:

  ```
  class MyClass:
    def __setattr__(self, key, value):
      # Some expensive class specific code
      # ...
      # ...

      super(MyClass, self).__setattr__(key, value)

    @property
    def thing(self):
      # `thing` is expensive to compute (and may not even be requested), so we
      # want to lazily compute it and then cache it.
      output = getattr(self, '_thing', None)
      if output is None:
        self._thing = output = compute_thing(self)
      return output
  ```

  It's also worth noting that ANY overriding of __setattr__, even something as
  simple as:
  ```
    def __setattr__(self, key, value):
      super(MyClass, self).__setattr__(key, value)
  ```

  Slows down attribute assignment by nearly 10x.

  By contrast, replacing the definition of `thing` with the following sidesteps
  the expensive __setattr__ altogether:

  '''
  @property
  @tracking.cached_per_instance
  def thing(self):
    # `thing` is expensive to compute (and may not even be requested), so we
    # want to lazily compute it and then cache it.
    return compute_thing(self)
  '''

  Performance:
  The overhead for this decorator is ~0.4 us / call. A much lower overhead
  implementation (~0.085 us / call) can be achieved by using a custom dict type:

  ```
  def dict_based_cache(f):
    class Cache(dict):
      __slots__ = ()
      def __missing__(self, key):
        self[key] = output = f(key)
        return output

    return property(Cache().__getitem__)
  ```

  However, that implementation holds class instances as keys, and as a result
  blocks garbage collection. (And modifying it to use weakref's as keys raises
  the lookup overhead to ~0.4 us) As a result, the WeakKeyDictionary
  implementation below turns out to be more prudent.

  Args:
    f: The function to cache.

  Returns:
    f decorated with simple caching behavior.
  """

  cache = weakref.WeakKeyDictionary()

  @functools.wraps(f)
  def wrapped(item):
    output = cache.get(item)
    if output is None:
      cache[item] = output = f(item)
    return output

  wrapped.cache = cache
  return wrapped


def filter_empty_layer_containers(layer_list):
  """Filter out empty Layer-like containers and uniquify."""
  # TODO(b/130381733): Make this an attribute in base_layer.Layer.
  existing = set()
  to_visit = layer_list[::-1]
  while to_visit:
    obj = to_visit.pop()
    if id(obj) in existing:
      continue
    existing.add(id(obj))
    if hasattr(obj, '_is_layer') and not isinstance(obj, type):
      yield obj
    else:
      sub_layers = getattr(obj, 'layers', None) or []

      # Trackable data structures will not show up in ".layers" lists, but
      # the layers they contain will.
      to_visit.extend(sub_layers[::-1])<|MERGE_RESOLUTION|>--- conflicted
+++ resolved
@@ -180,11 +180,7 @@
       line = ''
       for col in range(len(left_to_print)):
         if col > 0:
-<<<<<<< HEAD
-          start_pos = positions[col-1]
-=======
           start_pos = positions[col - 1]
->>>>>>> e4815a1e
         else:
           start_pos = 0
         end_pos = positions[col]
@@ -193,20 +189,6 @@
         space = 2 if col != len(positions) - 1 else 0
         cutoff = end_pos - start_pos - space
         fit_into_line = left_to_print[col][:cutoff]
-<<<<<<< HEAD
-        # For nicer formatting we line-break on seeing end of 
-        # tuple/dict etc.
-        line_break_conditions = ("),", "},", "],", "',")
-        candidate_cutoffs = [fit_into_line.find(x) + len(x) 
-                              for x in line_break_conditions 
-                              if fit_into_line.find(x) >= 0]
-        if candidate_cutoffs:
-          cutoff = min(candidate_cutoffs)
-          fit_into_line = fit_into_line[:cutoff]
-        
-        line += fit_into_line
-        line += ' '*space if space else ''
-=======
         # For nicer formatting we line-break on seeing end of
         # tuple/dict etc.
         line_break_conditions = ('),', '},', '],', "',")
@@ -221,7 +203,6 @@
 
         line += fit_into_line
         line += ' ' * space if space else ''
->>>>>>> e4815a1e
         left_to_print[col] = left_to_print[col][cutoff:]
 
         # Pad out to the next position

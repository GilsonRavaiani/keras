--- conflicted
+++ resolved
@@ -184,11 +184,7 @@
             # update accumulator
             new_a = self.rho * a + (1. - self.rho) * K.square(g)
             self.updates.append((a, new_a))
-<<<<<<< HEAD
             new_p = p - (self.lr*lmul) * g / K.sqrt(new_a + self.epsilon)
-=======
-            new_p = p - self.lr * g / (K.sqrt(new_a) + self.epsilon)
->>>>>>> dc569e95
 
             # apply constraints
             if p in constraints:
@@ -229,11 +225,7 @@
         for p, g, a, lmul in zip(params, grads, self.weights, learning_rate_multipliers):
             new_a = a + K.square(g)  # update accumulator
             self.updates.append((a, new_a))
-<<<<<<< HEAD
             new_p = p - (self.lr*lmul) * g / K.sqrt(new_a + self.epsilon)
-=======
-            new_p = p - self.lr * g / (K.sqrt(new_a) + self.epsilon)
->>>>>>> dc569e95
             # apply constraints
             if p in constraints:
                 c = constraints[p]

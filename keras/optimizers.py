--- conflicted
+++ resolved
@@ -410,11 +410,7 @@
     """
 
     def __init__(self, lr=0.001, beta_1=0.9, beta_2=0.999,
-<<<<<<< HEAD
-                 epsilon=None, decay=0., **kwargs):
-=======
-                 epsilon=1e-8, decay=0., amsgrad=False, **kwargs):
->>>>>>> cb3ee314
+                 epsilon=None, decay=0., amsgrad=False, **kwargs):
         super(Adam, self).__init__(**kwargs)
         with K.name_scope(self.__class__.__name__):
             self.iterations = K.variable(0, dtype='int64', name='iterations')

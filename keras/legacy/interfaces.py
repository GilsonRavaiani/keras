"""Interface converters for Keras 1 support in Keras 2.
"""
import six
import warnings


def generate_legacy_interface(allowed_positional_args=None,
                              conversions=None,
                              preprocessor=None,
                              value_conversions=None):
    allowed_positional_args = allowed_positional_args or []
    conversions = conversions or []
    value_conversions = value_conversions or []

    def legacy_support(func):
        @six.wraps(func)
        def wrapper(*args, **kwargs):
            layer_name = args[0].__class__.__name__
            if preprocessor:
                args, kwargs, converted = preprocessor(args, kwargs)
            else:
                converted = []
            if len(args) > len(allowed_positional_args) + 1:
                raise TypeError('Layer `' + layer_name +
                                '` can accept only ' +
                                str(len(allowed_positional_args)) +
                                ' positional arguments (' +
                                str(allowed_positional_args) + '), but '
                                'you passed the following '
                                'positional arguments: ' +
                                str(args[1:]))
            for key in value_conversions:
                if key in kwargs:
                    old_value = kwargs[key]
                    if old_value in value_conversions[key]:
                        kwargs[key] = value_conversions[key][old_value]
            for old_name, new_name in conversions:
                if old_name in kwargs:
                    value = kwargs.pop(old_name)
                    if new_name in kwargs:
                        raise_duplicate_arg_error(old_name, new_name)
                    kwargs[new_name] = value
                    converted.append((new_name, old_name))
            if converted:
                signature = '`' + layer_name + '('
                for value in args[1:]:
                    if isinstance(value, six.string_types):
                        signature += '"' + value + '"'
                    else:
                        signature += str(value)
                    signature += ', '
                for i, (name, value) in enumerate(kwargs.items()):
                    signature += name + '='
                    if isinstance(value, six.string_types):
                        signature += '"' + value + '"'
                    else:
                        signature += str(value)
                    if i < len(kwargs) - 1:
                        signature += ', '
                signature += ')`'
                warnings.warn('Update your `' + layer_name +
                              '` layer call to the Keras 2 API: ' + signature)
            return func(*args, **kwargs)
        return wrapper
    return legacy_support


def raise_duplicate_arg_error(old_arg, new_arg):
    raise TypeError('For the `' + new_arg + '` argument, '
                    'the layer received both '
                    'the legacy keyword argument '
                    '`' + old_arg + '` and the Keras 2 keyword argument '
                    '`' + new_arg + '`. Stick to the latter!')


legacy_dense_support = generate_legacy_interface(
    allowed_positional_args=['units'],
    conversions=[('output_dim', 'units'),
                 ('init', 'kernel_initializer'),
                 ('W_regularizer', 'kernel_regularizer'),
                 ('b_regularizer', 'bias_regularizer'),
                 ('W_constraint', 'kernel_constraint'),
                 ('b_constraint', 'bias_constraint'),
                 ('bias', 'use_bias')])

legacy_dropout_support = generate_legacy_interface(
    allowed_positional_args=['rate', 'noise_shape', 'seed'],
    conversions=[('p', 'rate')])


def embedding_kwargs_preprocessor(args, kwargs):
    converted = []
    if 'dropout' in kwargs:
        kwargs.pop('dropout')
        warnings.warn('The `dropout` argument is no longer support in `Embedding`. '
                      'You can apply a `keras.layers.SpatialDropout1D` layer '
                      'right after the `Embedding` layer to get the same behavior.')
    return args, kwargs, converted

legacy_embedding_support = generate_legacy_interface(
    allowed_positional_args=['input_dim', 'output_dim'],
    conversions=[('init', 'embeddings_initializer'),
                 ('W_regularizer', 'embeddings_regularizer'),
                 ('W_constraint', 'embeddings_constraint')],
    preprocessor=embedding_kwargs_preprocessor)

legacy_pooling1d_support = generate_legacy_interface(
    allowed_positional_args=['pool_size', 'strides', 'padding'],
    conversions=[('pool_length', 'pool_size'),
                 ('stride', 'strides'),
                 ('border_mode', 'padding')])

legacy_prelu_support = generate_legacy_interface(
    allowed_positional_args=['alpha_initializer'],
    conversions=[('init', 'alpha_initializer')])


legacy_gaussiannoise_support = generate_legacy_interface(
    allowed_positional_args=['stddev'],
    conversions=[('sigma', 'stddev')])


def lstm_args_preprocessor(args, kwargs):
    converted = []
    if 'forget_bias_init' in kwargs:
        if kwargs['forget_bias_init'] == 'one':
            kwargs.pop('forget_bias_init')
            kwargs['unit_forget_bias'] = True
            converted.append(('forget_bias_init', 'unit_forget_bias'))
        else:
            kwargs.pop('forget_bias_init')
            warnings.warn('The `forget_bias_init` argument '
                          'has been ignored. Use `unit_forget_bias=True` '
                          'instead to intialize with ones')
    return args, kwargs, converted

legacy_recurrent_support = generate_legacy_interface(
    allowed_positional_args=['units'],
    conversions=[('output_dim', 'units'),
                 ('init', 'kernel_initializer'),
                 ('inner_init', 'recurrent_initializer'),
                 ('inner_activation', 'recurrent_activation'),
                 ('W_regularizer', 'kernel_regularizer'),
                 ('b_regularizer', 'bias_regularizer'),
                 ('U_regularizer', 'recurrent_regularizer'),
                 ('dropout_W', 'dropout'),
                 ('dropout_U', 'recurrent_dropout')],
    preprocessor=lstm_args_preprocessor)

legacy_gaussiandropout_support = generate_legacy_interface(
    allowed_positional_args=['rate'],
    conversions=[('p', 'rate')])

legacy_pooling2d_support = generate_legacy_interface(
    allowed_positional_args=['pool_size', 'strides', 'padding'],
    conversions=[('border_mode', 'padding'),
                 ('dim_ordering', 'data_format')],
    value_conversions={'dim_ordering': {'tf': 'channels_last',
                                        'th': 'channels_first',
                                        'default': None}})

<<<<<<< HEAD
=======
# For fit_generator, evaluate_generator, predict_generator methods
def legacy_generator_methods_support(func):
    @six.wraps(func)
    def wrapper(*args, **kwargs):
        converted = []
        func_name = func.__name__
        conversions = [('samples_per_epoch', 'steps_per_epoch'),
                       ('val_samples', 'steps'),
                       ('nb_epoch', 'epochs'),
                       ('nb_val_samples', 'validation_steps'),
                       ('nb_worker', 'workers')]
        for old_name, new_name in conversions:
            if old_name in kwargs:
                value = kwargs.pop(old_name)
                if new_name in kwargs:
                    raise_duplicate_arg_error(old_name, new_name)
                kwargs[new_name] = value
                converted.append((new_name, old_name))
        if converted:
            signature = '`' + func_name + '('
            for value in args[1:]:
                if isinstance(value, six.string_types):
                    signature += '"' + value + '"'
                elif hasattr(value, '__name__'):
                    signature += value.__name__ + '()'
                else:
                    signature += str(value)
                signature += ', '
            for i, (name, value) in enumerate(kwargs.items()):
                signature += name + '='
                if isinstance(value, six.string_types):
                    signature += '"' + value + '"'
                elif hasattr(value, '__name__'):
                    signature += value.__name__ + '()'
                else:
                    signature += str(value)
                if i < len(kwargs) - 1:
                    signature += ', '
            signature += ')`'
            warnings.warn('Update your `' + func_name +
                          '` method call to the Keras 2 API: ' + signature)
        return func(*args, **kwargs)
    return wrapper
>>>>>>> e76c5c3d

legacy_pooling3d_support = generate_legacy_interface(
    allowed_positional_args=['pool_size', 'strides', 'padding'],
    conversions=[('border_mode', 'padding'),
                 ('dim_ordering', 'data_format')],
    value_conversions={'dim_ordering': {'tf': 'channels_last',
                                        'th': 'channels_first',
                                        'default': None}})

legacy_global_pooling_support = generate_legacy_interface(
    conversions=[('dim_ordering', 'data_format')],
    value_conversions={'dim_ordering': {'tf': 'channels_last',
                                        'th': 'channels_first',
                                        'default': None}})


# For fit_generator, evaluate_generator, predict_generator methods
def legacy_generator_methods_support(func):
    @six.wraps(func)
    def wrapper(*args, **kwargs):
        converted = []
        func_name = func.__name__
        conversions = [('samples_per_epoch', 'steps_per_epoch'),
                       ('val_samples', 'steps'),
                       ('nb_epoch', 'epochs'),
                       ('nb_val_samples', 'validation_steps'),
                       ('nb_worker', 'workers')]
        for old_name, new_name in conversions:
            if old_name in kwargs:
                value = kwargs.pop(old_name)
                if new_name in kwargs:
                    raise_duplicate_arg_error(old_name, new_name)
                kwargs[new_name] = value
                converted.append((new_name, old_name))
        if converted:
            signature = '`' + func_name + '('
            for value in args[1:]:
                if isinstance(value, six.string_types):
                    signature += '"' + value + '"'
                elif hasattr(value, '__name__'):
                    signature += value.__name__ + '()'
                else:
                    signature += str(value)
                signature += ', '
            for i, (name, value) in enumerate(kwargs.items()):
                signature += name + '='
                if isinstance(value, six.string_types):
                    signature += '"' + value + '"'
                elif hasattr(value, '__name__'):
                    signature += value.__name__ + '()'
                else:
                    signature += str(value)
                if i < len(kwargs) - 1:
                    signature += ', '
            signature += ')`'
            warnings.warn('Update your `' + func_name +
                          '` method call to the Keras 2 API: ' + signature)
        return func(*args, **kwargs)
    return wrapper<|MERGE_RESOLUTION|>--- conflicted
+++ resolved
@@ -159,8 +159,22 @@
                                         'th': 'channels_first',
                                         'default': None}})
 
-<<<<<<< HEAD
-=======
+
+legacy_pooling3d_support = generate_legacy_interface(
+    allowed_positional_args=['pool_size', 'strides', 'padding'],
+    conversions=[('border_mode', 'padding'),
+                 ('dim_ordering', 'data_format')],
+    value_conversions={'dim_ordering': {'tf': 'channels_last',
+                                        'th': 'channels_first',
+                                        'default': None}})
+
+legacy_global_pooling_support = generate_legacy_interface(
+    conversions=[('dim_ordering', 'data_format')],
+    value_conversions={'dim_ordering': {'tf': 'channels_last',
+                                        'th': 'channels_first',
+                                        'default': None}})
+
+
 # For fit_generator, evaluate_generator, predict_generator methods
 def legacy_generator_methods_support(func):
     @six.wraps(func)
@@ -204,7 +218,6 @@
                           '` method call to the Keras 2 API: ' + signature)
         return func(*args, **kwargs)
     return wrapper
->>>>>>> e76c5c3d
 
 legacy_pooling3d_support = generate_legacy_interface(
     allowed_positional_args=['pool_size', 'strides', 'padding'],
@@ -218,49 +231,4 @@
     conversions=[('dim_ordering', 'data_format')],
     value_conversions={'dim_ordering': {'tf': 'channels_last',
                                         'th': 'channels_first',
-                                        'default': None}})
-
-
-# For fit_generator, evaluate_generator, predict_generator methods
-def legacy_generator_methods_support(func):
-    @six.wraps(func)
-    def wrapper(*args, **kwargs):
-        converted = []
-        func_name = func.__name__
-        conversions = [('samples_per_epoch', 'steps_per_epoch'),
-                       ('val_samples', 'steps'),
-                       ('nb_epoch', 'epochs'),
-                       ('nb_val_samples', 'validation_steps'),
-                       ('nb_worker', 'workers')]
-        for old_name, new_name in conversions:
-            if old_name in kwargs:
-                value = kwargs.pop(old_name)
-                if new_name in kwargs:
-                    raise_duplicate_arg_error(old_name, new_name)
-                kwargs[new_name] = value
-                converted.append((new_name, old_name))
-        if converted:
-            signature = '`' + func_name + '('
-            for value in args[1:]:
-                if isinstance(value, six.string_types):
-                    signature += '"' + value + '"'
-                elif hasattr(value, '__name__'):
-                    signature += value.__name__ + '()'
-                else:
-                    signature += str(value)
-                signature += ', '
-            for i, (name, value) in enumerate(kwargs.items()):
-                signature += name + '='
-                if isinstance(value, six.string_types):
-                    signature += '"' + value + '"'
-                elif hasattr(value, '__name__'):
-                    signature += value.__name__ + '()'
-                else:
-                    signature += str(value)
-                if i < len(kwargs) - 1:
-                    signature += ', '
-            signature += ')`'
-            warnings.warn('Update your `' + func_name +
-                          '` method call to the Keras 2 API: ' + signature)
-        return func(*args, **kwargs)
-    return wrapper+                                        'default': None}})
from __future__ import print_function
<<<<<<< HEAD
import theano
import theano.tensor as T
import numpy as np
import warnings, time, copy, pprint
from six.moves import range
import six

from . import optimizers
from . import objectives
from . import regularizers
from . import constraints
from . import callbacks as cbks
from .utils.layer_utils import container_from_config
from .utils.generic_utils import Progbar, printv
from .layers import containers


def standardize_y(y):
    if not hasattr(y, 'shape'):
        y = np.asarray(y)
    if len(y.shape) == 1:
        y = np.expand_dims(y, 1)
    return y


def batch_shuffle(index_array, batch_size):
    batch_count = int(len(index_array)/batch_size)
    # to reshape we need to be cleanly divisible by batch size
    # we stash extra items and reappend them after shuffling
    last_batch = index_array[batch_count*batch_size:]
    index_array = index_array[:batch_count*batch_size]
    index_array = index_array.reshape((batch_count, batch_size))
    np.random.shuffle(index_array)
    index_array = index_array.flatten()
    return np.append(index_array, last_batch)


def make_batches(size, batch_size):
    nb_batch = int(np.ceil(size/float(batch_size)))
    return [(i*batch_size, min(size, (i+1)*batch_size)) for i in range(0, nb_batch)]


def standardize_X(X):
    if type(X) == list:
        return X
    else:
        return [X]


def slice_X(X, start=None, stop=None):
    if type(X) == list:
        if hasattr(start, '__len__'):
            return [x[start] for x in X]
        else:
            return [x[start:stop] for x in X]
    else:
        if hasattr(start, '__len__'):
            return X[start]
        else:
            return X[start:stop]


# def weighted_objective(fn):
#     def weighted(y_true, y_pred, weights, mask=None):
#         # it's important that 0 * Inf == 0, not NaN, so we need to filter
#         # those out first
#         filtered_y_true = y_true[weights.nonzero()[:-1]]
#         filtered_y_pred = y_pred[weights.nonzero()[:-1]]
#         filtered_weights = weights[weights.nonzero()]
#         obj_output = fn(filtered_y_true, filtered_y_pred)
#         weighted = filtered_weights * obj_output
#         if mask is None:
#             # Instead of calling mean() here, we divide by the sum of filtered_weights.
#             return weighted.sum() / filtered_weights.sum()
#         else:
#             filtered_mask = mask[weights.nonzero()[:-1]]
#             return weighted.sum() / (filtered_mask * filtered_weights).sum()
#     return weighted


def standardize_weights(y, sample_weight=None, class_weight=None):
    if sample_weight is not None:
        return standardize_y(sample_weight)
    elif isinstance(class_weight, dict):
        if len(y.shape) > 3:
            raise Exception('class_weight not supported for 4+ dimensional targets.')
        yshape = y.shape
        y = np.reshape(y, (-1, yshape[-1]))  # for time-distributed data, collapse time and sample
        if y.shape[1] > 1:
            y_classes = y.argmax(axis=1)
        elif y.shape[1] == 1:
            y_classes = np.reshape(y, y.shape[0])
        else:
            y_classes = y
        class_weights = np.asarray([class_weight[cls] for cls in y_classes])
        return np.reshape(class_weights, yshape[:-1] + (1,))  # uncollapse initial dimensions
    else:
        return np.ones(y.shape[:-1] + (1,))
=======
import warnings
import copy
>>>>>>> 229f13a8

from . import backend as K
from .engine.training import Model
from .engine.topology import get_source_inputs, Node
from .legacy.models import Graph


def model_from_config(config, custom_objects={}):
    from keras.utils.layer_utils import layer_from_config
    if isinstance(config, list):
        raise Exception('`model_fom_config` expects a dictionary, not a list. '
                        'Maybe you meant to use `Sequential.from_config(config)`?')
    return layer_from_config(config, custom_objects=custom_objects)


def model_from_yaml(yaml_string, custom_objects={}):
    '''Parses a yaml model configuration file
    and returns a model instance.
    '''
    import yaml
    from keras.utils.layer_utils import layer_from_config
    config = yaml.load(yaml_string)
    return layer_from_config(config, custom_objects=custom_objects)


def model_from_json(json_string, custom_objects={}):
    '''Parses a JSON model configuration file
    and returns a model instance.
    '''
    import json
    from keras.utils.layer_utils import layer_from_config
    config = json.loads(json_string)
    return layer_from_config(config, custom_objects=custom_objects)


class Sequential(Model):
    '''Linear stack of layers.

    # Arguments
        layers: list of layers to add to the model.

    # Note
        The first layer passed to a Sequential model
        should have a defined input shape. What that
        means is that it should have received an `input_shape`
        or `batch_input_shape` argument,
        or for some type of layers (recurrent, Dense...)
        an `input_dim` argument.

    # Example

        ```python
            model = Sequential()
            # first layer must have a defined input shape
            model.add(Dense(32, input_dim=500))
            # afterwards, Keras does automatic shape inference
            model.add(Dense(32))

            # also possible (equivalent to the above):
            model = Sequential()
            model.add(Dense(32, input_shape=(500,)))
            model.add(Dense(32))

            # also possible (equivalent to the above):
            model = Sequential()
            # here the batch dimension is None,
            # which means any batch size will be accepted by the model.
            model.add(Dense(32, batch_input_shape=(None, 500)))
            model.add(Dense(32))
        ```
    '''
    def __init__(self, layers=[], name=None):
        self.layers = []  # stack of layers
        self.model = None  # internal Model instance
        self.inputs = []  # tensors
        self.outputs = []  # tensors (length 1)

        # model attributes
        self.inbound_nodes = []
        self.outbound_nodes = []
        self.built = False
        self._flattened_layers = None

        if not name:
            prefix = 'sequential_'
            name = prefix + str(K.get_uid(prefix))
        self.name = name

        for layer in layers:
            self.add(layer)

    def add(self, layer):
        '''Adds a layer instance on top of the layer stack.

        # Arguments
            layer: layer instance.
        '''
        if not self.outputs:
            # first layer in model: check that it is an input layer
            if len(layer.inbound_nodes) == 0:
                # create an input layer
                if not hasattr(layer, 'batch_input_shape'):
                    raise Exception('The first layer in a Sequential model must '
                                    'get an `input_shape` or '
                                    '`batch_input_shape` argument.')
                batch_input_shape = layer.batch_input_shape
                if hasattr(layer, 'input_dtype'):
                    input_dtype = layer.input_dtype
                else:
                    input_dtype = None
                layer.create_input_layer(batch_input_shape, input_dtype)

            if len(layer.inbound_nodes) != 1:
                raise Exception('A layer added to a Sequential model must '
                                'not already be connected somewhere else. '
                                'Model received layer ' + layer.name +
                                ' which has ' + str(len(layer.inbound_nodes)) +
                                ' pre-existing inbound connections.')

            if len(layer.inbound_nodes[0].output_tensors) != 1:
                raise Exception('All layers in a Sequential model '
                                'should have a single output tensor. '
                                'For multi-output layers, '
                                'use the functional API.')

            self.outputs = [layer.inbound_nodes[0].output_tensors[0]]
            self.inputs = get_source_inputs(self.outputs[0])

            # We create an input node, which we will keep updated
            # as we add more layers
            Node(outbound_layer=self,
                 inbound_layers=[],
                 node_indices=[],
                 tensor_indices=[],
                 input_tensors=self.inputs,
                 output_tensors=self.outputs,
                 # no model-level masking for now
                 input_masks=[None for _ in self.inputs],
                 output_masks=[None],
                 input_shapes=[x._keras_shape for x in self.inputs],
                 output_shapes=[self.outputs[0]._keras_shape])
        else:
            output_tensor = layer(self.outputs[0])
            if type(output_tensor) is list:
                raise Exception('All layers in a Sequential model '
                                'should have a single output tensor. '
                                'For multi-output layers, '
                                'use the functional API.')
            self.outputs = [output_tensor]
            # update self.inbound_nodes
            self.inbound_nodes[0].output_tensors = self.outputs
            self.inbound_nodes[0].output_shapes = [self.outputs[0]._keras_shape]

        self.layers.append(layer)
        self.built = False
        self._flattened_layers = None

    def call(self, x, mask=None):
        if not self.built:
            self.build()
        return self.model.call(x, mask)

    def build(self, input_shape=None):
        if not self.inputs or not self.outputs:
            raise Exception('Sequential model cannot be built: model is empty.'
                            ' Add some layers first.')
        # actually create the model
        self.model = Model(self.inputs, self.outputs[0], name=self.name + '_model')

        # mirror model attributes
        self.supports_masking = self.model.supports_masking
        self._output_mask_cache = self.model._output_mask_cache
        self._output_tensor_cache = self.model._output_tensor_cache
        self._output_shape_cache = self.model._output_shape_cache
        self.input_layers = self.model.input_layers
        self.input_layers_node_indices = self.model.input_layers_node_indices
        self.input_layers_tensor_indices = self.model.input_layers_tensor_indices
        self.output_layers = self.model.output_layers
        self.output_layers_node_indices = self.model.output_layers_node_indices
        self.output_layers_tensor_indices = self.model.output_layers_tensor_indices
        self.nodes_by_depth = self.model.nodes_by_depth
        self.container_nodes = self.model.container_nodes
        self.output_names = self.model.output_names
        self.input_names = self.model.input_names

        # make sure child model callbacks will call the parent Sequential model:
        self.model.callback_model = self

        self.built = True

    @property
    def uses_learning_phase(self):
        if not self.built:
            self.build()
        return self.model.uses_learning_phase

    @property
    def flattened_layers(self):
        if self._flattened_layers is not None:
            return self._flattened_layers
        layers = []
        if self.layers[0].__class__.__name__ == 'Merge':
            merge = self.layers[0]
            for layer in merge.layers:
                if hasattr(layer, 'flattened_layers'):
                    for sublayer in layer.flattened_layers:
                        if sublayer not in layers:
                            layers.append(sublayer)
                elif hasattr(layer, 'layers'):
                    for sublayer in layer.layers:
                        if sublayer not in layers:
                            layers.append(sublayer)
                else:
                    if layer not in layers:
                        layers.append(layer)
        else:
            if self.layers[0] not in layers:
                layers.append(self.layers[0])
        for layer in self.layers[1:]:
            if layer not in layers:
                layers.append(layer)
        self._flattened_layers = layers
        return layers

    def _gather_list_attr(self, attr):
        all_attrs = []
        for layer in self.flattened_layers:
            all_attrs += getattr(layer, attr, [])
        return all_attrs

    def _gather_dict_attr(self, attr):
        all_attrs = {}
        for layer in self.flattened_layers:
            layer_dict = getattr(layer, attr, {})
            all_attrs = dict(list(all_attrs.items()) +
                             list(layer_dict.items()))
        return all_attrs

    @property
    def trainable_weights(self):
        # support for legacy behavior
        return self._gather_list_attr('trainable_weights')

    @property
    def non_trainable_weights(self):
        # support for legacy behavior
        return self._gather_list_attr('non_trainable_weights')

    @property
    def updates(self):
        # support for legacy behavior
        return self._gather_list_attr('updates')

    @property
    def state_updates(self):
        # support for legacy behavior
        return self._gather_list_attr('state_updates')

    @property
    def regularizers(self):
        # support for legacy behavior
        return self._gather_list_attr('regularizers')

    @property
    def constraints(self):
        # support for legacy behavior
        return self._gather_dict_attr('constraints')

    def get_weights(self):
        '''Returns the weights of the model,
        as a flat list of Numpy arrays.
        '''
        # support for legacy behavior
        weights = []
        for layer in self.flattened_layers:
            weights += layer.get_weights()
        return weights

    def set_weights(self, weights):
        '''Sets the weights of the model.
        The `weights` argument should be a list
        of Numpy arrays with shapes and types matching
        the output of `model.get_weights()`.
        '''
        # support for legacy behavior
        for layer in self.flattened_layers:
            nb_param = len(layer.get_weights())
            layer.set_weights(weights[:nb_param])
            weights = weights[nb_param:]

    @property
    def validation_data(self):
        return self.model.validation_data

    @property
    def training_data(self):
        return self.model.training_data

    def compile(self, optimizer, loss,
                metrics=[],
                sample_weight_mode=None,
                **kwargs):
        '''Configures the learning process.

        # Arguments
            optimizer: str (name of optimizer) or optimizer object.
                See [optimizers](/optimizers).
            loss: str (name of objective function) or objective function.
                See [objectives](/objectives).
            metrics: list of metrics to be evaluated by the model
                during training and testing.
                Typically you will use `metrics=['accuracy']`.
            sample_weight_mode: if you need to do timestep-wise
                sample weighting (2D weights), set this to "temporal".
                "None" defaults to sample-wise weights (1D).
            kwargs: for Theano backend, these are passed into K.function.
                Ignored for Tensorflow backend.

        # Example
            ```python
                model = Sequential()
                model.add(Dense(32, input_shape=(500,)))
                model.add(Dense(10, activation='softmax'))
                model.compile(optimizer='rmsprop',
                              loss='categorical_crossentropy',
                              metrics=['accuracy'])
            ```
        '''
        # create the underlying model
        self.build()
        # legacy kwarg support
        if 'class_mode' in kwargs:
            warnings.warn('"class_mode" argument is deprecated, '
                          'please remove it.')
            kwargs.pop('class_mode')
        # call compile method of Model class
        self.model.compile(optimizer, loss,
                           metrics=metrics,
                           sample_weight_mode=sample_weight_mode,
                           **kwargs)
        self.optimizer = self.model.optimizer
        self.loss = self.model.loss
        self.metrics_names = self.model.metrics_names
        self.sample_weight_mode = self.model.sample_weight_mode

    def fit(self, x, y, batch_size=32, nb_epoch=10, verbose=1, callbacks=[],
            validation_split=0., validation_data=None, shuffle=True,
            class_weight=None, sample_weight=None, **kwargs):
        '''Trains the model for a fixed number of epochs.

        # Arguments
            x: input data, as a Numpy array or list of Numpy arrays
                (if the model has multiple inputs).
            y: labels, as a Numpy array.
            batch_size: integer. Number of samples per gradient update.
            nb_epoch: integer, the number of epochs to train the model.
            verbose: 0 for no logging to stdout,
                1 for progress bar logging, 2 for one log line per epoch.
            callbacks: list of `keras.callbacks.Callback` instances.
                List of callbacks to apply during training.
                See [callbacks](/callbacks).
            validation_split: float (0. < x < 1).
                Fraction of the data to use as held-out validation data.
            validation_data: tuple (X, y) to be used as held-out
                validation data. Will override validation_split.
            shuffle: boolean or str (for 'batch').
                Whether to shuffle the samples at each epoch.
                'batch' is a special option for dealing with the
                limitations of HDF5 data; it shuffles in batch-sized chunks.
            class_weight: dictionary mapping classes to a weight value,
                used for scaling the loss function (during training only).
            sample_weight: Numpy array of weights for
                the training samples, used for scaling the loss function
                (during training only). You can either pass a flat (1D)
                Numpy array with the same length as the input samples
                (1:1 mapping between weights and samples),
                or in the case of temporal data,
                you can pass a 2D array with shape (samples, sequence_length),
                to apply a different weight to every timestep of every sample.
                In this case you should make sure to specify
                sample_weight_mode="temporal" in compile().

        # Returns
            A `History` object. Its `History.history` attribute is
            a record of training loss values and metrics values
            at successive epochs, as well as validation loss values
            and validation metrics values (if applicable).
        '''
<<<<<<< HEAD
        nb_sample = len(ins[0])
        outs = []
        if verbose == 1:
            progbar = Progbar(target=nb_sample)
        batches = make_batches(nb_sample, batch_size)
        index_array = np.arange(nb_sample)
        for batch_index, (batch_start, batch_end) in enumerate(batches):
            batch_ids = index_array[batch_start:batch_end]
            ins_batch = slice_X(ins, batch_ids)

            batch_outs = f(*ins_batch)
            if type(batch_outs) == list:
                if batch_index == 0:
                    for batch_out in enumerate(batch_outs):
                        outs.append(0.)
                for i, batch_out in enumerate(batch_outs):
                    outs[i] += batch_out * len(batch_ids)
            else:
                if batch_index == 0:
                    outs.append(0.)
                outs[0] += batch_outs * len(batch_ids)

            if verbose == 1:
                progbar.update(batch_end)
        for i, out in enumerate(outs):
            outs[i] /= nb_sample
        return outs

    def get_config(self, verbose=0):
        config = super(Model, self).get_config()
        for p in ['class_mode', 'theano_mode']:
            if hasattr(self, p):
                config[p] = getattr(self, p)
        if hasattr(self, 'optimizer'):
            config['optimizer'] = self.optimizer.get_config()
        if hasattr(self, 'loss'):
            if type(self.loss) == dict:
                config['loss'] = dict([(k, get_function_name(v)) for k, v in self.loss.items()])
            else:
                config['loss'] = get_function_name(self.loss)

        if verbose:
            pp = pprint.PrettyPrinter(indent=4)
            pp.pprint(config)
        return config

    def to_yaml(self, **kwargs):
        # dump model configuration to yaml string
        import yaml
        config = self.get_config()
        return yaml.dump(config, **kwargs)

    def to_json(self, **kwargs):
        # dump model configuration to json string
        import json
        config = self.get_config()
        return json.dumps(config, **kwargs)


class Sequential(Model, containers.Sequential):
    '''
        Inherits from Model the following methods:
            - _fit
            - _predict
            - _evaluate
        Inherits from containers.Sequential the following methods:
            - __init__
            - add
            - get_output
            - get_input
            - get_weights
            - set_weights
    '''

    def compile(self, optimizer, loss, class_mode="categorical", theano_mode=None):
        self.optimizer = optimizers.get(optimizer)

        self.loss = objectives.get(loss)
        # weighted_loss = weighted_objective(objectives.get(loss))
        weighted_loss = objectives.get(loss)

        # input of model
        self.X_train = self.get_input(train=True)
        self.X_test = self.get_input(train=False)

        self.y_train = self.get_output(train=True)
        self.y_test = self.get_output(train=False)

        # target of model
        self.y = T.zeros_like(self.y_train)

        self.weights = T.ones_like(self.y_train)

        if hasattr(self.layers[-1], "get_output_mask"):
            mask = self.layers[-1].get_output_mask()
        else:
            mask = None
        train_loss = weighted_loss(self.y, self.y_train, self.weights, mask)
        test_loss = weighted_loss(self.y, self.y_test, self.weights, mask)

        train_loss.name = 'train_loss'
        test_loss.name = 'test_loss'
        self.y.name = 'y'

        if class_mode == "categorical":
            train_accuracy = T.mean(T.eq(T.argmax(self.y, axis=-1), T.argmax(self.y_train, axis=-1)))
            test_accuracy = T.mean(T.eq(T.argmax(self.y, axis=-1), T.argmax(self.y_test, axis=-1)))
=======
        if self.model is None:
            raise Exception('The model needs to be compiled before being used.')
        if 'show_accuracy' in kwargs:
            kwargs.pop('show_accuracy')
            warnings.warn('The "show_accuracy" argument is deprecated, '
                          'instead you should pass the "accuracy" metric to '
                          'the model at compile time:\n'
                          '`model.compile(optimizer, loss, '
                          'metrics=["accuracy"])`')
        if kwargs:
            raise Exception('Received unknown keyword arguments: ' +
                            str(kwargs))
        return self.model.fit(x, y,
                              batch_size=batch_size,
                              nb_epoch=nb_epoch,
                              verbose=verbose,
                              callbacks=callbacks,
                              validation_split=validation_split,
                              validation_data=validation_data,
                              shuffle=shuffle,
                              class_weight=class_weight,
                              sample_weight=sample_weight)

    def evaluate(self, x, y, batch_size=32, verbose=1,
                 sample_weight=None, **kwargs):
        '''Computes the loss on some input data, batch by batch.

        # Arguments
            x: input data, as a Numpy array or list of Numpy arrays
                (if the model has multiple inputs).
            y: labels, as a Numpy array.
            batch_size: integer. Number of samples per gradient update.
            verbose: verbosity mode, 0 or 1.
            sample_weight: sample weights, as a Numpy array.

        # Returns
            Scalar test loss (if the model has no metrics)
            or list of scalars (if the model computes other metrics).
            The attribute `model.metrics_names` will give you
            the display labels for the scalar outputs.
        '''
        if self.model is None:
            raise Exception('The model needs to be compiled before being used.')
        if 'show_accuracy' in kwargs:
            kwargs.pop('show_accuracy')
            warnings.warn('The "show_accuracy" argument is deprecated, '
                          'instead you should pass the "accuracy" metric to '
                          'the model at compile time:\n'
                          '`model.compile(optimizer, loss, '
                          'metrics=["accuracy"])`')
        if kwargs:
            raise Exception('Received unknown keyword arguments: ' +
                            str(kwargs))
        return self.model.evaluate(x, y,
                                   batch_size=batch_size,
                                   verbose=verbose,
                                   sample_weight=sample_weight)

    def predict(self, x, batch_size=32, verbose=0):
        '''Generates output predictions for the input samples,
        processing the samples in a batched way.

        # Arguments
            x: the input data, as a Numpy array.
            batch_size: integer.
            verbose: verbosity mode, 0 or 1.

        # Returns
            A Numpy array of predictions.
        '''
        if self.model is None:
            self.build()
        return self.model.predict(x, batch_size=batch_size, verbose=verbose)
>>>>>>> 229f13a8

    def predict_on_batch(self, x):
        '''Returns predictions for a single batch of samples.
        '''
        if self.model is None:
            self.build()
        return self.model.predict_on_batch(x)

    def train_on_batch(self, x, y, class_weight=None,
                       sample_weight=None, **kwargs):
        '''Single gradient update over one batch of samples.

        # Arguments
            x: input data, as a Numpy array or list of Numpy arrays
                (if the model has multiple inputs).
            y: labels, as a Numpy array.
            class_weight: dictionary mapping classes to a weight value,
                used for scaling the loss function (during training only).
            sample_weight: sample weights, as a Numpy array.

        # Returns
            Scalar training loss (if the model has no metrics)
            or list of scalars (if the model computes other metrics).
            The attribute `model.metrics_names` will give you
            the display labels for the scalar outputs.
        '''
        if self.model is None:
            raise Exception('The model needs to be compiled before being used.')
        if 'accuracy' in kwargs:
            kwargs.pop('accuracy')
            warnings.warn('The "accuracy" argument is deprecated, '
                          'instead you should pass the "accuracy" metric to '
                          'the model at compile time:\n'
                          '`model.compile(optimizer, loss, '
                          'metrics=["accuracy"])`')
        if kwargs:
            raise Exception('Received unknown keyword arguments: ' +
                            str(kwargs))
        return self.model.train_on_batch(x, y,
                                         sample_weight=sample_weight,
                                         class_weight=class_weight)

    def test_on_batch(self, x, y,
                      sample_weight=None, **kwargs):
        '''Evaluates the model over a single batch of samples.

        # Arguments
            x: input data, as a Numpy array or list of Numpy arrays
                (if the model has multiple inputs).
            y: labels, as a Numpy array.
            sample_weight: sample weights, as a Numpy array.

        # Returns
            Scalar test loss (if the model has no metrics)
            or list of scalars (if the model computes other metrics).
            The attribute `model.metrics_names` will give you
            the display labels for the scalar outputs.
        '''
        if self.model is None:
            raise Exception('The model needs to be compiled before being used.')
        if 'accuracy' in kwargs:
            kwargs.pop('accuracy')
            warnings.warn('The "accuracy" argument is deprecated, '
                          'instead you should pass the "accuracy" metric to '
                          'the model at compile time:\n'
                          '`model.compile(optimizer, loss, '
                          'metrics=["accuracy"])`')
        if kwargs:
            raise Exception('Received unknown keyword arguments: ' +
                            str(kwargs))
        return self.model.test_on_batch(x, y,
                                        sample_weight=sample_weight)

    def predict_proba(self, x, batch_size=32, verbose=1):
        '''Generates class probability predictions for the input samples
        batch by batch.

        # Arguments
            x: input data, as a Numpy array or list of Numpy arrays
                (if the model has multiple inputs).
            batch_size: integer.
            verbose: verbosity mode, 0 or 1.

        # Returns
            A Numpy array of probability predictions.
        '''
        preds = self.predict(x, batch_size, verbose)
        if preds.min() < 0. or preds.max() > 1.:
            warnings.warn('Network returning invalid probability values. '
                          'The last layer might not normalize predictions '
                          'into probabilities '
                          '(like softmax or sigmoid would).')
        return preds

    def predict_classes(self, x, batch_size=32, verbose=1):
        '''Generate class predictions for the input samples
        batch by batch.

        # Arguments
            x: input data, as a Numpy array or list of Numpy arrays
                (if the model has multiple inputs).
            batch_size: integer.
            verbose: verbosity mode, 0 or 1.

        # Returns
            A numpy array of class predictions.
        '''
        proba = self.predict(x, batch_size=batch_size, verbose=verbose)
        if proba.shape[-1] > 1:
            return proba.argmax(axis=-1)
        else:
            return (proba > 0.5).astype('int32')

    def fit_generator(self, generator, samples_per_epoch, nb_epoch,
                      verbose=1, callbacks=[],
                      validation_data=None, nb_val_samples=None,
                      class_weight=None, max_q_size=10, **kwargs):
        '''Fits the model on data generated batch-by-batch by
        a Python generator.
        The generator is run in parallel to the model, for efficiency.
        For instance, this allows you to do real-time data augmentation
        on images on CPU in parallel to training your model on GPU.

        # Arguments
            generator: a generator.
                The output of the generator must be either
                - a tuple (inputs, targets)
                - a tuple (inputs, targets, sample_weights).
                All arrays should contain the same number of samples.
                The generator is expected to loop over its data
                indefinitely. An epoch finishes when `samples_per_epoch`
                samples have been seen by the model.
            samples_per_epoch: integer, number of samples to process before
                going to the next epoch.
            nb_epoch: integer, total number of iterations on the data.
            verbose: verbosity mode, 0, 1, or 2.
            callbacks: list of callbacks to be called during training.
            validation_data: this can be either
                - a generator for the validation data
                - a tuple (inputs, targets)
                - a tuple (inputs, targets, sample_weights).
            nb_val_samples: only relevant if `validation_data` is a generator.
                number of samples to use from validation generator
                at the end of every epoch.
            class_weight: dictionary mapping class indices to a weight
                for the class.
            max_q_size: maximum size for the generator queue

        # Returns
            A `History` object.

        # Example

        ```python
            def generate_arrays_from_file(path):
                while 1:
                    f = open(path)
                    for line in f:
                        # create Numpy arrays of input data
                        # and labels, from each line in the file
                        x, y = process_line(line)
                        yield (x, y)
                    f.close()

            model.fit_generator(generate_arrays_from_file('/my_file.txt'),
                                samples_per_epoch=10000, nb_epoch=10)
        ```
        '''
        if self.model is None:
            raise Exception('The model needs to be compiled before being used.')
        if 'show_accuracy' in kwargs:
            kwargs.pop('show_accuracy')
            warnings.warn('The "show_accuracy" argument is deprecated, '
                          'instead you should pass the "accuracy" metric to '
                          'the model at compile time:\n'
                          '`model.compile(optimizer, loss, '
                          'metrics=["accuracy"])`')
        if 'nb_worker' in kwargs:
            kwargs.pop('nb_worker')
            warnings.warn('The "nb_worker" argument is deprecated, '
                          'please remove it from your code.')
        if 'nb_val_worker' in kwargs:
            kwargs.pop('nb_val_worker')
            warnings.warn('The "nb_val_worker" argument is deprecated, '
                          'please remove it from your code.')
        if kwargs:
            raise Exception('Received unknown keyword arguments: ' +
                            str(kwargs))
        return self.model.fit_generator(generator,
                                        samples_per_epoch,
                                        nb_epoch,
                                        verbose=verbose,
                                        callbacks=callbacks,
                                        validation_data=validation_data,
                                        nb_val_samples=nb_val_samples,
                                        class_weight=class_weight,
                                        max_q_size=max_q_size)

    def evaluate_generator(self, generator, val_samples, max_q_size=10, **kwargs):
        '''Evaluates the model on a data generator. The generator should
        return the same kind of data as accepted by `test_on_batch`.

        Arguments:
            generator:
                generator yielding tuples (inputs, targets)
                or (inputs, targets, sample_weights)
            val_samples:
                total number of samples to generate from `generator`
                before returning.
            max_q_size: maximum size for the generator queue
        '''
<<<<<<< HEAD
        # Loads weights from HDF5 file
        import h5py
        f = h5py.File(filepath)
        for k in range(f.attrs['nb_layers']):
            g = f['layer_{}'.format(k)]
            weights = [g['param_{}'.format(p)] for p in range(g.attrs['nb_params'])]
            self.layers[k].set_weights(weights)
        f.close()


class Graph(Model, containers.Graph):
    def compile(self, optimizer, loss, theano_mode=None):
        # loss is a dictionary mapping output name to loss functions
        ys = []
        ys_train = []
        ys_test = []
        weights = []
        train_loss = 0.
        test_loss = 0.
        for output_name in self.output_order:
            loss_fn = loss[output_name]
            output = self.outputs[output_name]
            y_train = output.get_output(True)
            y_test = output.get_output(False)
            y = T.zeros_like(y_test)
            ys.append(y)
            ys_train.append(y_train)
            ys_test.append(y_test)

            if hasattr(output, "get_output_mask"):
                mask = output.get_output_mask()
            else:
                mask = None

            weight = T.ones_like(y_test)
            weights.append(weight)
            # weighted_loss = weighted_objective(objectives.get(loss_fn))
            weighted_loss = objectives.get(loss_fn)
            train_loss += weighted_loss(y, y_train, weight, mask)
            test_loss += weighted_loss(y, y_test, weight, mask)

        train_loss.name = 'train_loss'
        test_loss.name = 'test_loss'

        ins = [self.inputs[name].input for name in self.input_order]
        train_ins = ins + ys + weights
        test_ins = ins + ys + weights

        for r in self.regularizers:
            train_loss = r(train_loss)
        self.optimizer = optimizers.get(optimizer)
        updates = self.optimizer.get_updates(self.params, self.constraints, train_loss)
        updates += self.updates
        self.theano_mode = theano_mode
        self.loss = loss

        self._train = theano.function(train_ins, train_loss, updates=updates,
                                      allow_input_downcast=True, mode=theano_mode)
        self._test = theano.function(test_ins, test_loss,
                                     allow_input_downcast=True, mode=theano_mode)
        self._predict = theano.function(inputs=ins, outputs=ys_test,
                                        allow_input_downcast=True, mode=theano_mode)

    def train_on_batch(self, data, class_weight={}, sample_weight={}):
        # data is a dictionary mapping output and input names to arrays
        sample_weight = [standardize_weights(data[name],
                                             sample_weight=sample_weight.get(name),
                                             class_weight=class_weight.get(name)) for name in self.output_order]
        ins = [data[name] for name in self.input_order] + [standardize_y(data[name]) for name in self.output_order] + sample_weight
        return self._train(*ins)

    def test_on_batch(self, data, sample_weight={}):
        # data is a dictionary mapping input names to arrays
        sample_weight = [standardize_weights(data[name],
                                             sample_weight=sample_weight.get(name)) for name in self.output_order]
        ins = [data[name] for name in self.input_order] + [standardize_y(data[name]) for name in self.output_order] + sample_weight
        return self._test(*ins)

    def predict_on_batch(self, data):
        # data is a dictionary mapping input names to arrays
        ins = [data[name] for name in self.input_order]
        return self._predict(*ins)

    def fit(self, data, batch_size=128, nb_epoch=100, verbose=1, callbacks=[],
            validation_split=0., validation_data=None, shuffle=True, class_weight={}, sample_weight={}):
        X = [data[name] for name in self.input_order]
        y = [standardize_y(data[name]) for name in self.output_order]

        sample_weight_list = [standardize_weights(y[i],
                                                  sample_weight=sample_weight.get(self.output_order[i])) for i in range(len(self.output_order))]
        class_weight_list = [class_weight.get(name) for name in self.output_order]

        val_f = None
        val_ins = None
        if validation_data or validation_split:
            val_f = self._test
        if validation_data:
            # can't use sample weights with validation data at this point
            sample_weight = [standardize_weights(validation_data[name]) for name in self.output_order]
            val_ins = [validation_data[name] for name in self.input_order] + [standardize_y(validation_data[name]) for name in self.output_order] + sample_weight

        elif 0 < validation_split < 1:
            split_at = int(len(X[0]) * (1 - validation_split))
            X, X_val = (slice_X(X, 0, split_at), slice_X(X, split_at))
            y, y_val = (slice_X(y, 0, split_at), slice_X(y, split_at))
            sample_weight_list, sample_weight_list_val = (slice_X(sample_weight_list, 0, split_at), slice_X(sample_weight_list, split_at))
            val_ins = X_val + y_val + sample_weight_list_val

        f = self._train
        out_labels = ['loss']
        metrics = ['loss', 'val_loss']

        sample_weight_list = [standardize_weights(y[i],
                                                  sample_weight=sample_weight_list[i],
                                                  class_weight=class_weight_list[i]) for i in range(len(self.output_order))]
        ins = X + y + sample_weight_list
        history = self._fit(f, ins, out_labels=out_labels, batch_size=batch_size, nb_epoch=nb_epoch,
                            verbose=verbose, callbacks=callbacks,
                            val_f=val_f, val_ins=val_ins,
                            shuffle=shuffle, metrics=metrics)
        return history

    def evaluate(self, data, batch_size=128, verbose=0, sample_weight={}):
        sample_weight = [standardize_weights(data[name],
                                             sample_weight=sample_weight.get(name)) for name in self.output_order]

        ins = [data[name] for name in self.input_order] + [standardize_y(data[name]) for name in self.output_order] + sample_weight
        outs = self._test_loop(self._test, ins, batch_size, verbose)
        return outs[0]

    def predict(self, data, batch_size=128, verbose=0):
        ins = [data[name] for name in self.input_order]
        outs = self._predict_loop(self._predict, ins, batch_size, verbose)
        return dict(zip(self.output_order, outs))

    def save_weights(self, filepath, overwrite=False):
        # Save weights from all layers to HDF5
        import h5py
        import os.path
        # if file exists and should not be overwritten
        if not overwrite and os.path.isfile(filepath):
            import sys
            get_input = input
            if sys.version_info[:2] <= (2, 7):
                get_input = raw_input
            overwrite = get_input('[WARNING] %s already exists - overwrite? [y/n]' % (filepath))
            while overwrite not in ['y', 'n']:
                overwrite = get_input('Enter "y" (overwrite) or "n" (cancel).')
            if overwrite == 'n':
                return
            print('[TIP] Next time specify overwrite=True in save_weights!')

        f = h5py.File(filepath, 'w')
        g = f.create_group('graph')
        weights = self.get_weights()
        g.attrs['nb_params'] = len(weights)
        for n, param in enumerate(weights):
            param_name = 'param_{}'.format(n)
            param_dset = g.create_dataset(param_name, param.shape, dtype=param.dtype)
            param_dset[:] = param
        f.flush()
        f.close()

    def load_weights(self, filepath):
        # Loads weights from HDF5 file
        import h5py
        f = h5py.File(filepath)
        g = f['graph']
        weights = [g['param_{}'.format(p)] for p in range(g.attrs['nb_params'])]
        self.set_weights(weights)
        f.close()
=======
        if self.model is None:
            raise Exception('The model needs to be compiled before being used.')
        if 'show_accuracy' in kwargs:
            kwargs.pop('show_accuracy')
            warnings.warn('The "show_accuracy" argument is deprecated, '
                          'instead you should pass the "accuracy" metric to '
                          'the model at compile time:\n'
                          '`model.compile(optimizer, loss, '
                          'metrics=["accuracy"])`')
        if 'verbose' in kwargs:
            kwargs.pop('verbose')
            warnings.warn('The "verbose" argument is deprecated.')
        if kwargs:
            raise Exception('Received unknown keyword arguments: ' +
                            str(kwargs))
        return self.model.evaluate_generator(generator,
                                             val_samples,
                                             max_q_size=max_q_size)

    def predict_generator(self, generator, val_samples, max_q_size=10):
        '''Generates predictions for the input samples from a data generator.
        The generator should return the same kind of data as accepted by
        `predict_on_batch`.

        # Arguments
            generator: generator yielding batches of input samples.
            val_samples: total number of samples to generate from `generator`
                before returning.
            max_q_size: maximum size for the generator queue

        # Returns
            A Numpy array of predictions.
        '''
        if self.model is None:
            self.build()
        return self.model.predict_generator(generator, val_samples,
                                            max_q_size=max_q_size)

    def get_config(self):
        '''Returns the model configuration
        as a Python list.
        '''
        config = []
        if self.layers[0].__class__.__name__ == 'Merge':
            assert hasattr(self.layers[0], 'layers')
            layers = []
            for layer in self.layers[0].layers:
                layer_config = {'class_name': layer.__class__.__name__,
                                'config': layer.get_config()}
                layers.append(layer_config)
            merge_config = self.layers[0].get_config()
            merge_config['layers'] = layers
            config.append({'class_name': 'Merge', 'config': merge_config})
        else:
            config.append({'class_name': self.layers[0].__class__.__name__,
                           'config': self.layers[0].get_config()})
        for layer in self.layers[1:]:
            config.append({'class_name': layer.__class__.__name__,
                           'config': layer.get_config()})
        return copy.deepcopy(config)

    @classmethod
    def from_config(cls, config, layer_cache=None):
        '''Supports legacy formats
        '''
        from keras.utils.layer_utils import layer_from_config
        from keras.layers import Merge
        assert type(config) is list

        if not layer_cache:
            layer_cache = {}

        def normalize_legacy_config(conf):
            if 'class_name' not in conf:
                class_name = conf['name']
                name = conf.get('custom_name')
                conf['name'] = name
                new_config = {
                    'class_name': class_name,
                    'config': conf,
                }
                return new_config
            return conf

        # the model we will return
        model = cls()

        def get_or_create_layer(layer_data):
            if layer_data['class_name'] == 'Sequential':
                return Sequential.from_config(layer_data['config'],
                                              layer_cache=layer_cache)
            name = layer_data['config'].get('name')
            if name in layer_cache:
                return layer_cache[name]
            layer = layer_from_config(layer_data)
            layer_cache[name] = layer
            return layer

        first_layer = config[0]
        first_layer = normalize_legacy_config(first_layer)
        if first_layer['class_name'] == 'Merge':
            merge_inputs = []
            first_layer_config = first_layer['config']
            for merge_input_config in first_layer_config.pop('layers'):
                merge_input = layer_from_config(merge_input_config)
                merge_inputs.append(merge_input)
            first_layer_config['layers'] = merge_inputs
            merge = Merge.from_config(first_layer_config)
            model.add(merge)
        else:
            layer = get_or_create_layer(first_layer)
            model.add(layer)

        for conf in config[1:]:
            conf = normalize_legacy_config(conf)
            layer = get_or_create_layer(conf)
            model.add(layer)
        return model
>>>>>>> 229f13a8
<|MERGE_RESOLUTION|>--- conflicted
+++ resolved
@@ -1,107 +1,6 @@
 from __future__ import print_function
-<<<<<<< HEAD
-import theano
-import theano.tensor as T
-import numpy as np
-import warnings, time, copy, pprint
-from six.moves import range
-import six
-
-from . import optimizers
-from . import objectives
-from . import regularizers
-from . import constraints
-from . import callbacks as cbks
-from .utils.layer_utils import container_from_config
-from .utils.generic_utils import Progbar, printv
-from .layers import containers
-
-
-def standardize_y(y):
-    if not hasattr(y, 'shape'):
-        y = np.asarray(y)
-    if len(y.shape) == 1:
-        y = np.expand_dims(y, 1)
-    return y
-
-
-def batch_shuffle(index_array, batch_size):
-    batch_count = int(len(index_array)/batch_size)
-    # to reshape we need to be cleanly divisible by batch size
-    # we stash extra items and reappend them after shuffling
-    last_batch = index_array[batch_count*batch_size:]
-    index_array = index_array[:batch_count*batch_size]
-    index_array = index_array.reshape((batch_count, batch_size))
-    np.random.shuffle(index_array)
-    index_array = index_array.flatten()
-    return np.append(index_array, last_batch)
-
-
-def make_batches(size, batch_size):
-    nb_batch = int(np.ceil(size/float(batch_size)))
-    return [(i*batch_size, min(size, (i+1)*batch_size)) for i in range(0, nb_batch)]
-
-
-def standardize_X(X):
-    if type(X) == list:
-        return X
-    else:
-        return [X]
-
-
-def slice_X(X, start=None, stop=None):
-    if type(X) == list:
-        if hasattr(start, '__len__'):
-            return [x[start] for x in X]
-        else:
-            return [x[start:stop] for x in X]
-    else:
-        if hasattr(start, '__len__'):
-            return X[start]
-        else:
-            return X[start:stop]
-
-
-# def weighted_objective(fn):
-#     def weighted(y_true, y_pred, weights, mask=None):
-#         # it's important that 0 * Inf == 0, not NaN, so we need to filter
-#         # those out first
-#         filtered_y_true = y_true[weights.nonzero()[:-1]]
-#         filtered_y_pred = y_pred[weights.nonzero()[:-1]]
-#         filtered_weights = weights[weights.nonzero()]
-#         obj_output = fn(filtered_y_true, filtered_y_pred)
-#         weighted = filtered_weights * obj_output
-#         if mask is None:
-#             # Instead of calling mean() here, we divide by the sum of filtered_weights.
-#             return weighted.sum() / filtered_weights.sum()
-#         else:
-#             filtered_mask = mask[weights.nonzero()[:-1]]
-#             return weighted.sum() / (filtered_mask * filtered_weights).sum()
-#     return weighted
-
-
-def standardize_weights(y, sample_weight=None, class_weight=None):
-    if sample_weight is not None:
-        return standardize_y(sample_weight)
-    elif isinstance(class_weight, dict):
-        if len(y.shape) > 3:
-            raise Exception('class_weight not supported for 4+ dimensional targets.')
-        yshape = y.shape
-        y = np.reshape(y, (-1, yshape[-1]))  # for time-distributed data, collapse time and sample
-        if y.shape[1] > 1:
-            y_classes = y.argmax(axis=1)
-        elif y.shape[1] == 1:
-            y_classes = np.reshape(y, y.shape[0])
-        else:
-            y_classes = y
-        class_weights = np.asarray([class_weight[cls] for cls in y_classes])
-        return np.reshape(class_weights, yshape[:-1] + (1,))  # uncollapse initial dimensions
-    else:
-        return np.ones(y.shape[:-1] + (1,))
-=======
 import warnings
 import copy
->>>>>>> 229f13a8
 
 from . import backend as K
 from .engine.training import Model
@@ -490,115 +389,6 @@
             at successive epochs, as well as validation loss values
             and validation metrics values (if applicable).
         '''
-<<<<<<< HEAD
-        nb_sample = len(ins[0])
-        outs = []
-        if verbose == 1:
-            progbar = Progbar(target=nb_sample)
-        batches = make_batches(nb_sample, batch_size)
-        index_array = np.arange(nb_sample)
-        for batch_index, (batch_start, batch_end) in enumerate(batches):
-            batch_ids = index_array[batch_start:batch_end]
-            ins_batch = slice_X(ins, batch_ids)
-
-            batch_outs = f(*ins_batch)
-            if type(batch_outs) == list:
-                if batch_index == 0:
-                    for batch_out in enumerate(batch_outs):
-                        outs.append(0.)
-                for i, batch_out in enumerate(batch_outs):
-                    outs[i] += batch_out * len(batch_ids)
-            else:
-                if batch_index == 0:
-                    outs.append(0.)
-                outs[0] += batch_outs * len(batch_ids)
-
-            if verbose == 1:
-                progbar.update(batch_end)
-        for i, out in enumerate(outs):
-            outs[i] /= nb_sample
-        return outs
-
-    def get_config(self, verbose=0):
-        config = super(Model, self).get_config()
-        for p in ['class_mode', 'theano_mode']:
-            if hasattr(self, p):
-                config[p] = getattr(self, p)
-        if hasattr(self, 'optimizer'):
-            config['optimizer'] = self.optimizer.get_config()
-        if hasattr(self, 'loss'):
-            if type(self.loss) == dict:
-                config['loss'] = dict([(k, get_function_name(v)) for k, v in self.loss.items()])
-            else:
-                config['loss'] = get_function_name(self.loss)
-
-        if verbose:
-            pp = pprint.PrettyPrinter(indent=4)
-            pp.pprint(config)
-        return config
-
-    def to_yaml(self, **kwargs):
-        # dump model configuration to yaml string
-        import yaml
-        config = self.get_config()
-        return yaml.dump(config, **kwargs)
-
-    def to_json(self, **kwargs):
-        # dump model configuration to json string
-        import json
-        config = self.get_config()
-        return json.dumps(config, **kwargs)
-
-
-class Sequential(Model, containers.Sequential):
-    '''
-        Inherits from Model the following methods:
-            - _fit
-            - _predict
-            - _evaluate
-        Inherits from containers.Sequential the following methods:
-            - __init__
-            - add
-            - get_output
-            - get_input
-            - get_weights
-            - set_weights
-    '''
-
-    def compile(self, optimizer, loss, class_mode="categorical", theano_mode=None):
-        self.optimizer = optimizers.get(optimizer)
-
-        self.loss = objectives.get(loss)
-        # weighted_loss = weighted_objective(objectives.get(loss))
-        weighted_loss = objectives.get(loss)
-
-        # input of model
-        self.X_train = self.get_input(train=True)
-        self.X_test = self.get_input(train=False)
-
-        self.y_train = self.get_output(train=True)
-        self.y_test = self.get_output(train=False)
-
-        # target of model
-        self.y = T.zeros_like(self.y_train)
-
-        self.weights = T.ones_like(self.y_train)
-
-        if hasattr(self.layers[-1], "get_output_mask"):
-            mask = self.layers[-1].get_output_mask()
-        else:
-            mask = None
-        train_loss = weighted_loss(self.y, self.y_train, self.weights, mask)
-        test_loss = weighted_loss(self.y, self.y_test, self.weights, mask)
-
-        train_loss.name = 'train_loss'
-        test_loss.name = 'test_loss'
-        self.y.name = 'y'
-
-        if class_mode == "categorical":
-            train_accuracy = T.mean(T.eq(T.argmax(self.y, axis=-1), T.argmax(self.y_train, axis=-1)))
-            test_accuracy = T.mean(T.eq(T.argmax(self.y, axis=-1), T.argmax(self.y_test, axis=-1)))
-=======
         if self.model is None:
             raise Exception('The model needs to be compiled before being used.')
         if 'show_accuracy' in kwargs:
@@ -672,7 +462,6 @@
         if self.model is None:
             self.build()
         return self.model.predict(x, batch_size=batch_size, verbose=verbose)
->>>>>>> 229f13a8
 
     def predict_on_batch(self, x):
         '''Returns predictions for a single batch of samples.
@@ -884,179 +673,6 @@
                 before returning.
             max_q_size: maximum size for the generator queue
         '''
-<<<<<<< HEAD
-        # Loads weights from HDF5 file
-        import h5py
-        f = h5py.File(filepath)
-        for k in range(f.attrs['nb_layers']):
-            g = f['layer_{}'.format(k)]
-            weights = [g['param_{}'.format(p)] for p in range(g.attrs['nb_params'])]
-            self.layers[k].set_weights(weights)
-        f.close()
-
-
-class Graph(Model, containers.Graph):
-    def compile(self, optimizer, loss, theano_mode=None):
-        # loss is a dictionary mapping output name to loss functions
-        ys = []
-        ys_train = []
-        ys_test = []
-        weights = []
-        train_loss = 0.
-        test_loss = 0.
-        for output_name in self.output_order:
-            loss_fn = loss[output_name]
-            output = self.outputs[output_name]
-            y_train = output.get_output(True)
-            y_test = output.get_output(False)
-            y = T.zeros_like(y_test)
-            ys.append(y)
-            ys_train.append(y_train)
-            ys_test.append(y_test)
-
-            if hasattr(output, "get_output_mask"):
-                mask = output.get_output_mask()
-            else:
-                mask = None
-
-            weight = T.ones_like(y_test)
-            weights.append(weight)
-            # weighted_loss = weighted_objective(objectives.get(loss_fn))
-            weighted_loss = objectives.get(loss_fn)
-            train_loss += weighted_loss(y, y_train, weight, mask)
-            test_loss += weighted_loss(y, y_test, weight, mask)
-
-        train_loss.name = 'train_loss'
-        test_loss.name = 'test_loss'
-
-        ins = [self.inputs[name].input for name in self.input_order]
-        train_ins = ins + ys + weights
-        test_ins = ins + ys + weights
-
-        for r in self.regularizers:
-            train_loss = r(train_loss)
-        self.optimizer = optimizers.get(optimizer)
-        updates = self.optimizer.get_updates(self.params, self.constraints, train_loss)
-        updates += self.updates
-        self.theano_mode = theano_mode
-        self.loss = loss
-
-        self._train = theano.function(train_ins, train_loss, updates=updates,
-                                      allow_input_downcast=True, mode=theano_mode)
-        self._test = theano.function(test_ins, test_loss,
-                                     allow_input_downcast=True, mode=theano_mode)
-        self._predict = theano.function(inputs=ins, outputs=ys_test,
-                                        allow_input_downcast=True, mode=theano_mode)
-
-    def train_on_batch(self, data, class_weight={}, sample_weight={}):
-        # data is a dictionary mapping output and input names to arrays
-        sample_weight = [standardize_weights(data[name],
-                                             sample_weight=sample_weight.get(name),
-                                             class_weight=class_weight.get(name)) for name in self.output_order]
-        ins = [data[name] for name in self.input_order] + [standardize_y(data[name]) for name in self.output_order] + sample_weight
-        return self._train(*ins)
-
-    def test_on_batch(self, data, sample_weight={}):
-        # data is a dictionary mapping input names to arrays
-        sample_weight = [standardize_weights(data[name],
-                                             sample_weight=sample_weight.get(name)) for name in self.output_order]
-        ins = [data[name] for name in self.input_order] + [standardize_y(data[name]) for name in self.output_order] + sample_weight
-        return self._test(*ins)
-
-    def predict_on_batch(self, data):
-        # data is a dictionary mapping input names to arrays
-        ins = [data[name] for name in self.input_order]
-        return self._predict(*ins)
-
-    def fit(self, data, batch_size=128, nb_epoch=100, verbose=1, callbacks=[],
-            validation_split=0., validation_data=None, shuffle=True, class_weight={}, sample_weight={}):
-        X = [data[name] for name in self.input_order]
-        y = [standardize_y(data[name]) for name in self.output_order]
-
-        sample_weight_list = [standardize_weights(y[i],
-                                                  sample_weight=sample_weight.get(self.output_order[i])) for i in range(len(self.output_order))]
-        class_weight_list = [class_weight.get(name) for name in self.output_order]
-
-        val_f = None
-        val_ins = None
-        if validation_data or validation_split:
-            val_f = self._test
-        if validation_data:
-            # can't use sample weights with validation data at this point
-            sample_weight = [standardize_weights(validation_data[name]) for name in self.output_order]
-            val_ins = [validation_data[name] for name in self.input_order] + [standardize_y(validation_data[name]) for name in self.output_order] + sample_weight
-
-        elif 0 < validation_split < 1:
-            split_at = int(len(X[0]) * (1 - validation_split))
-            X, X_val = (slice_X(X, 0, split_at), slice_X(X, split_at))
-            y, y_val = (slice_X(y, 0, split_at), slice_X(y, split_at))
-            sample_weight_list, sample_weight_list_val = (slice_X(sample_weight_list, 0, split_at), slice_X(sample_weight_list, split_at))
-            val_ins = X_val + y_val + sample_weight_list_val
-
-        f = self._train
-        out_labels = ['loss']
-        metrics = ['loss', 'val_loss']
-
-        sample_weight_list = [standardize_weights(y[i],
-                                                  sample_weight=sample_weight_list[i],
-                                                  class_weight=class_weight_list[i]) for i in range(len(self.output_order))]
-        ins = X + y + sample_weight_list
-        history = self._fit(f, ins, out_labels=out_labels, batch_size=batch_size, nb_epoch=nb_epoch,
-                            verbose=verbose, callbacks=callbacks,
-                            val_f=val_f, val_ins=val_ins,
-                            shuffle=shuffle, metrics=metrics)
-        return history
-
-    def evaluate(self, data, batch_size=128, verbose=0, sample_weight={}):
-        sample_weight = [standardize_weights(data[name],
-                                             sample_weight=sample_weight.get(name)) for name in self.output_order]
-
-        ins = [data[name] for name in self.input_order] + [standardize_y(data[name]) for name in self.output_order] + sample_weight
-        outs = self._test_loop(self._test, ins, batch_size, verbose)
-        return outs[0]
-
-    def predict(self, data, batch_size=128, verbose=0):
-        ins = [data[name] for name in self.input_order]
-        outs = self._predict_loop(self._predict, ins, batch_size, verbose)
-        return dict(zip(self.output_order, outs))
-
-    def save_weights(self, filepath, overwrite=False):
-        # Save weights from all layers to HDF5
-        import h5py
-        import os.path
-        # if file exists and should not be overwritten
-        if not overwrite and os.path.isfile(filepath):
-            import sys
-            get_input = input
-            if sys.version_info[:2] <= (2, 7):
-                get_input = raw_input
-            overwrite = get_input('[WARNING] %s already exists - overwrite? [y/n]' % (filepath))
-            while overwrite not in ['y', 'n']:
-                overwrite = get_input('Enter "y" (overwrite) or "n" (cancel).')
-            if overwrite == 'n':
-                return
-            print('[TIP] Next time specify overwrite=True in save_weights!')
-
-        f = h5py.File(filepath, 'w')
-        g = f.create_group('graph')
-        weights = self.get_weights()
-        g.attrs['nb_params'] = len(weights)
-        for n, param in enumerate(weights):
-            param_name = 'param_{}'.format(n)
-            param_dset = g.create_dataset(param_name, param.shape, dtype=param.dtype)
-            param_dset[:] = param
-        f.flush()
-        f.close()
-
-    def load_weights(self, filepath):
-        # Loads weights from HDF5 file
-        import h5py
-        f = h5py.File(filepath)
-        g = f['graph']
-        weights = [g['param_{}'.format(p)] for p in range(g.attrs['nb_params'])]
-        self.set_weights(weights)
-        f.close()
-=======
         if self.model is None:
             raise Exception('The model needs to be compiled before being used.')
         if 'show_accuracy' in kwargs:
@@ -1174,5 +790,4 @@
             conf = normalize_legacy_config(conf)
             layer = get_or_create_layer(conf)
             model.add(layer)
-        return model
->>>>>>> 229f13a8
+        return model
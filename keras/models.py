--- conflicted
+++ resolved
@@ -830,12 +830,6 @@
         self.sample_weights = self.model.sample_weights
         self.total_loss = self.model.total_loss
 
-<<<<<<< HEAD
-    def fit(self, x, y, batch_size=32, epochs=10, verbose=1, callbacks=None,
-            validation_split=0., validation_data=None, shuffle=True,
-            class_weight=None, sample_weight=None, initial_epoch=0, **kwargs):
-        """Trains the model for a fixed number of epochs (iterations on a dataset).
-=======
     def fit(self,
             x=None,
             y=None,
@@ -853,7 +847,6 @@
             validation_steps=None,
             **kwargs):
         """Trains the model for a fixed number of epochs.
->>>>>>> d1ee9455
 
         # Arguments
             x: Numpy array of training data.

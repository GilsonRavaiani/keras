"""!!!DO NOT USE!!!

Distribution related class for JAX backend.

This is just a prototype and we might want to unify it
with other backends in the future.
"""
import jax
import numpy as np

from keras.utils import jax_utils


def list_devices(device_type=None):
    """Return all the available devices based on the device type.

    Note that this should return the global devices in a distributed setting.

    Args:
        device_type: string of `"cpu"`, `"gpu"` or `"tpu"`. Defaults to `"gpu"`
            or `"tpu"` if available when device_type is not provided. Otherwise
            will return the `"cpu"` devices.

    Return:
        List of devices that are available for distribute computation.
    """
    device_type = device_type.lower() if device_type else None
    jax_devices = jax.devices(backend=device_type)
    return [f"{device.device_kind}:{device.id}" for device in jax_devices]


def distribute_variable(value, layout):
    """Create a distributed variable for JAX.

    Since JAX doesn't have a variable class, this will just return a `jax.Array`
    with the corresponding layout/sharding specified.

    Note that this function should be used in eager context, not in jitted
    function.

    Args:
        value: the initial value of the variable.
        layout: `TensorLayout` for the created variable, or a
            `jax.sharding.Sharding` instance.

    Returns:
        jax.Array which is the distributed variable.
    """
    if not isinstance(layout, jax.sharding.Sharding):
        layout = _to_jax_layout(layout)
    return jax.device_put(value, layout)


def distribute_tensor(tensor, layout):
    """Distribute the tensor based on the layout.

    Note that this function can be used both in eager context, or within a
    jitted function.

    Args:
        value: `jax.Array` that need to be distributed.
        layout: `TensorLayout` for the distribution information, or a
            `jax.sharding.Sharding` instance.

    Returns:
        Distributed value.
    """
<<<<<<< HEAD
    if not isinstance(tensor_layout, jax.sharding.Sharding):
        tensor_layout = _to_jax_layout(tensor_layout)
    if tensor_layout.is_fully_addressable:
        return jax.device_put(value, tensor_layout)
    else:
        # Need to only distribute the value to local addressible devices, and
        # repack them back into global format.
        mapping = tensor_layout.addressable_devices_indices_map(value.shape)
        local_values = [
            jax.device_put(value[index], device=d)
            for d, index in mapping.items()
        ]
        global_value = jax.make_array_from_single_device_arrays(
            value.shape, tensor_layout, local_values
        )
        return global_value
=======
    if not isinstance(layout, jax.sharding.Sharding):
        layout = _to_jax_layout(layout)

    # TODO(scottzhu): This might not be a cheap check, we should consider
    # have some proper JAX API for doing this check.
    if jax_utils.is_in_jax_tracing_scope():
        return jax.lax.with_sharding_constraint(tensor, layout)
    return jax.device_put(tensor, layout)
>>>>>>> 32e91543


def _to_jax_device(device_id):
    device_type, index = device_id.split(":")
    index = int(index)
    devices = jax.devices(backend=device_type)
    if index >= len(devices):
        raise ValueError(f"Unknown device: {device_id}")
    return devices[index]


def _to_jax_mesh(device_mesh):
    """Convert the DeviceMesh to JAX backend specific Mesh.

    Args:
        device_mesh: DeviceMesh instance to convert.

    Returns:
        A `jax.sharding.Mesh` instance.
    """
    shape = device_mesh.devices.shape
    devices = [_to_jax_device(d) for d in device_mesh.devices.flatten()]
    devices = np.array(devices).reshape(shape)
    return jax.sharding.Mesh(devices, device_mesh.axis_names)


def _to_jax_layout(tensor_layout):
    """Convert the TensorLayout to JAX backend specific Sharding.

    Args:
        tensor_layout: TensorLayout instance to convert.

    Returns:
        A `jax.sharding.NamedSharding` instance.
    """
    if tensor_layout.device_mesh is None:
        raise ValueError(
            "Cannot create sharding when device mesh is not set "
            "for TensorLayout."
        )
    partition_spec = jax.sharding.PartitionSpec(*tensor_layout.axes)
    jax_mesh = _to_jax_mesh(tensor_layout.device_mesh)
    return jax.sharding.NamedSharding(jax_mesh, partition_spec)<|MERGE_RESOLUTION|>--- conflicted
+++ resolved
@@ -65,9 +65,13 @@
     Returns:
         Distributed value.
     """
-<<<<<<< HEAD
     if not isinstance(tensor_layout, jax.sharding.Sharding):
         tensor_layout = _to_jax_layout(tensor_layout)
+    # TODO(scottzhu): This might not be a cheap check, we should consider
+    # have some proper JAX API for doing this check.
+    if jax_utils.is_in_jax_tracing_scope():
+        return jax.lax.with_sharding_constraint(tensor, layout)
+
     if tensor_layout.is_fully_addressable:
         return jax.device_put(value, tensor_layout)
     else:
@@ -82,16 +86,6 @@
             value.shape, tensor_layout, local_values
         )
         return global_value
-=======
-    if not isinstance(layout, jax.sharding.Sharding):
-        layout = _to_jax_layout(layout)
-
-    # TODO(scottzhu): This might not be a cheap check, we should consider
-    # have some proper JAX API for doing this check.
-    if jax_utils.is_in_jax_tracing_scope():
-        return jax.lax.with_sharding_constraint(tensor, layout)
-    return jax.device_put(tensor, layout)
->>>>>>> 32e91543
 
 
 def _to_jax_device(device_id):

import tensorflow as tf

from tensorflow.python.training import moving_averages
from tensorflow.python.ops import tensor_array_ops
from tensorflow.python.ops import control_flow_ops
try:
    from tensorflow.python.ops import ctc_ops as ctc
except ImportError:
    import tensorflow.contrib.ctc as ctc

import numpy as np
import os
import warnings
from .common import floatx, _EPSILON, image_dim_ordering, reset_uids
py_all = all

# INTERNAL UTILS

# This is the default internal TF session used by Keras.
# It can be set manually via `set_session(sess)`.
_SESSION = None
# This dictionary holds a mapping {graph: learning_phase}.
# A learning phase is a bool tensor used to run Keras models in
# either train mode (learning_phase == 1) or test mode (learning_phase == 0).
_GRAPH_LEARNING_PHASES = {}
# This boolean flag can be set to True to leave variable initialization
# up to the user.
# Change its value via `manual_variable_initialization(value)`.
_MANUAL_VAR_INIT = False


def clear_session():
    """Destroys the current TF graph and creates a new one.

    Useful to avoid clutter from old models / layers.
    """
    global _SESSION
    global _GRAPH_LEARNING_PHASES
    tf.reset_default_graph()
    reset_uids()
    _SESSION = None
    phase = tf.placeholder(dtype='bool', name='keras_learning_phase')
    _GRAPH_LEARNING_PHASES[tf.get_default_graph()] = phase


def manual_variable_initialization(value):
    """Sets the manual variable initialization flag.

    This boolean flag determines whether
    variables should be initialized
    as they are instantiated (default), or if
    the user should handle the initialization
    (e.g. via `tf.initialize_all_variables()`).

    # Arguments
        value: Python boolean.
    """
    global _MANUAL_VAR_INIT
    _MANUAL_VAR_INIT = value


def learning_phase():
    """Returns the learning phase flag.

    The learning phase flag is a bool tensor (0 = test, 1 = train)
    to be passed as input to any Keras function
    that uses a different behavior at train time and test time.
    """
    graph = tf.get_default_graph()
    if graph not in _GRAPH_LEARNING_PHASES:
        phase = tf.placeholder(dtype='bool',
                               name='keras_learning_phase')
        _GRAPH_LEARNING_PHASES[graph] = phase
    return _GRAPH_LEARNING_PHASES[graph]


def set_learning_phase(value):
    """Sets the learning phase to a fixed value,
    either 0 or 1 (integers).

    # Raises
        ValueError: if `value` is neither `0` nor `1`.
    """
    global _GRAPH_LEARNING_PHASES
    if value not in {0, 1}:
        raise ValueError('Expected learning phase to be '
                         '0 or 1.')
    _GRAPH_LEARNING_PHASES[tf.get_default_graph()] = value


def get_session():
    """Returns the TF session to be used by the backend.

    If a default TensorFlow session is available, we will return it.

    Else, we will return the global Keras session.

    If no global Keras session exists at this point:
    we will create a new global session.

    Note that you can manually set the global session
    via `K.set_session(sess)`.

    # Returns
        A TensorFlow session.
    """
    global _SESSION
    if tf.get_default_session() is not None:
        session = tf.get_default_session()
    else:
        if _SESSION is None:
            if not os.environ.get('OMP_NUM_THREADS'):
                config = tf.ConfigProto(allow_soft_placement=True)
            else:
                nb_thread = int(os.environ.get('OMP_NUM_THREADS'))
                config = tf.ConfigProto(intra_op_parallelism_threads=nb_thread,
                                        allow_soft_placement=True)
            _SESSION = tf.Session(config=config)
        session = _SESSION
    if not _MANUAL_VAR_INIT:
        _initialize_variables()
    return session


def set_session(session):
    """Sets the global TF session.
    """
    global _SESSION
    _SESSION = session


# VARIABLE MANIPULATION

def _convert_string_dtype(dtype):
    if dtype == 'float16':
        return tf.float16
    if dtype == 'float32':
        return tf.float32
    elif dtype == 'float64':
        return tf.float64
    elif dtype == 'int16':
        return tf.int16
    elif dtype == 'int32':
        return tf.int32
    elif dtype == 'int64':
        return tf.int64
    elif dtype == 'uint8':
        return tf.int8
    elif dtype == 'uint16':
        return tf.uint16
    else:
        raise ValueError('Unsupported dtype:', dtype)


def _to_tensor(x, dtype):
    x = tf.convert_to_tensor(x)
    if x.dtype != dtype:
        x = tf.cast(x, dtype)
    return x


def is_sparse(tensor):
    """Returns whether a tensor is a sparse tensor.

    # Arguments
        tensor: A tensor instance.

    # Returns
        A boolean.

    # Example
    ```python
        >>> from keras import backend as K
        >>> a = K.placeholder((2, 2), sparse=False)
        >>> print(K.is_sparse(a))
        False
        >>> b = K.placeholder((2, 2), sparse=True)
        >>> print(K.is_sparse(b))
        True
    ```
    """
    return isinstance(tensor, tf.SparseTensor)


def to_dense(tensor):
    """Converts a sparse tensor into a dense tensor
    and returns it.

    # Arguments
        tensor: A tensor instance (potentially sparse).

    # Returns
        A dense tensor.

    # Examples
    ```python
        >>> from keras import backend as K
        >>> b = K.placeholder((2, 2), sparse=True)
        >>> print(K.is_sparse(b))
        True
        >>> c = K.to_dense(b)
        >>> print(K.is_sparse(c))
        False
    ```
    """
    if is_sparse(tensor):
        return tf.sparse_tensor_to_dense(tensor)
    else:
        return tensor


def variable(value, dtype=None, name=None):
    """Instantiates a variable and returns it.

    # Arguments
        value: Numpy array, initial value of the tensor.
        dtype: Tensor type.
        name: Optional name string for the tensor.

    # Returns
        A variable instance (with Keras metadata included).

    # Examples
    ```python
        >>> from keras import backend as K
        >>> val = np.array([[1, 2], [3, 4]])
        >>> kvar = K.variable(value=val, dtype='float64', name='example_var')
        >>> K.dtype(kvar)
        'float64'
        >>> print(kvar)
        example_var
        >>> kvar.eval()
        array([[ 1.,  2.],
               [ 3.,  4.]])
    ```
    """
    if dtype is None:
        dtype = floatx()
    if hasattr(value, 'tocoo'):
        sparse_coo = value.tocoo()
        indices = np.concatenate((np.expand_dims(sparse_coo.row, 1),
                                  np.expand_dims(sparse_coo.col, 1)), 1)
        v = tf.SparseTensor(indices=indices,
                            values=sparse_coo.data,
                            shape=sparse_coo.shape)
        v._dims = len(sparse_coo.shape)
        v._keras_shape = sparse_coo.shape
        v._uses_learning_phase = False
        return v
    v = tf.Variable(value, dtype=_convert_string_dtype(dtype), name=name)
    if isinstance(value, np.ndarray):
        v._keras_shape = value.shape
    elif hasattr(value, 'get_shape'):
        v._keras_shape = tuple(map(int, value.get_shape()))
    v._uses_learning_phase = False
    return v


def _initialize_variables():
    if hasattr(tf, 'global_variables'):
        variables = tf.global_variables()
    else:
        variables = tf.all_variables()

    uninitialized_variables = []
    for v in variables:
        if not hasattr(v, '_keras_initialized') or not v._keras_initialized:
            uninitialized_variables.append(v)
            v._keras_initialized = True
    if uninitialized_variables:
        sess = get_session()
        if hasattr(tf, 'variables_initializer'):
            sess.run(tf.variables_initializer(uninitialized_variables))
        else:
            sess.run(tf.initialize_variables(uninitialized_variables))


def placeholder(shape=None, ndim=None, dtype=None, sparse=False, name=None):
    """Instantiates a placeholder tensor and returns it.

    # Arguments
        shape: Shape of the placeholder
            (integer tuple, may include `None` entries).
        ndim: Number of axes of the tensor.
            At least one of {`shape`, `ndim`} must be specified.
            If both are specified, `shape` is used.
        dtype: Placeholder type.
        name: Optional name string for the placeholder.

    # Returns
        Tensor instance (with Keras metadata included).

    # Examples
    ```python
        >>> from keras import backend as K
        >>> input_ph = K.placeholder(shape=(2, 4, 5))
        >>> input_ph._keras_shape
        (2, 4, 5)
        >>> input_ph
        <tf.Tensor 'Placeholder_4:0' shape=(2, 4, 5) dtype=float32>
    ```
    """
    if dtype is None:
        dtype = floatx()
    if not shape:
        if ndim:
            shape = tuple([None for _ in range(ndim)])
    if sparse:
        x = tf.sparse_placeholder(dtype, name=name)
        x._dims = len(shape)
    else:
        x = tf.placeholder(dtype, shape=shape, name=name)
    x._keras_shape = shape
    x._uses_learning_phase = False
    return x


def shape(x):
    """Returns the symbolic shape of a tensor or variable.

    # Arguments
        x: A tensor or variable.

    # Returns
        A symbolic shape (which is itself a tensor).

    # Examples
    ```
        # TensorFlow example
        >>> from keras import backend as K
        >>> tf_session = K.get_session()
        >>> val = np.array([[1, 2], [3, 4]])
        >>> kvar = K.variable(value=val)
        >>> input = keras.backend.placeholder(shape=(2, 4, 5))
        >>> K.shape(kvar)
        <tf.Tensor 'Shape_8:0' shape=(2,) dtype=int32>
        >>> K.shape(input)
        <tf.Tensor 'Shape_9:0' shape=(3,) dtype=int32>
        # To get integer shape (Instead, you can use K.int_shape(x))
        >>> K.shape(kvar).eval(session=tf_session)
        array([2, 2], dtype=int32)
        >>> K.shape(input).eval(session=tf_session)
        array([2, 4, 5], dtype=int32)
    ```
    """
    return tf.shape(x)


def int_shape(x):
    """Returns the shape of a Keras tensor or a Keras variable as a tuple of
    integers or None entries.

    # Arguments
        x: Tensor or variable.

    # Returns
        A tuple of integers (or None entries).

    # Examples
    ```python
        >>> from keras import backend as K
        >>> input = K.placeholder(shape=(2, 4, 5))
        >>> K.int_shape(input)
        (2, 4, 5)
        >>> val = np.array([[1, 2], [3, 4]])
        >>> kvar = K.variable(value=val)
        >>> K.int_shape(kvar)
        (2, 2)
    ```
    """
    shape = x.get_shape()
    return tuple([i.__int__() for i in shape])


def ndim(x):
    """Returns the number of axes in a tensor, as an integer.

    # Arguments
        x: Tensor or variable.

    # Returns
        Integer (scalar), number of axes.

    # Examples
    ```python
        >>> from keras import backend as K
        >>> input = K.placeholder(shape=(2, 4, 5))
        >>> val = np.array([[1, 2], [3, 4]])
        >>> kvar = K.variable(value=val)
        >>> K.ndim(input)
        3
        >>> K.ndim(kvar)
        2
    ```
    """
    if is_sparse(x):
        return x._dims

    dims = x.get_shape()._dims
    if dims is not None:
        return len(dims)
    return None


def dtype(x):
    """Returns the dtype of a Keras tensor or variable, as a string.

    # Arguments
        x: Tensor or variable.

    # Returns
        String, dtype of `x`.

    # Examples
    ```python
        >>> from keras import backend as K
        >>> K.dtype(K.placeholder(shape=(2,4,5)))
        'float32'
        >>> K.dtype(K.placeholder(shape=(2,4,5), dtype='float32'))
        'float32'
        >>> K.dtype(K.placeholder(shape=(2,4,5), dtype='float64'))
        'float64'
        # Keras variable
        >>> kvar = K.variable(np.array([[1, 2], [3, 4]]))
        >>> K.dtype(kvar)
        'float32_ref'
        >>> kvar = K.variable(np.array([[1, 2], [3, 4]]), dtype='float32')
        >>> K.dtype(kvar)
        'float32_ref'
    ```
    """
    return x.dtype.name


def eval(x):
    """Evaluates the value of a variable.
    Returns a Numpy array.

    # Arguments
        x: A variable.

    # Returns
        A Numpy array.

    # Examples
    ```python
        >>> from keras import backend as K
        >>> kvar = K.variable(np.array([[1, 2], [3, 4]]), dtype='float32')
        >>> K.eval(kvar)
        array([[ 1.,  2.],
               [ 3.,  4.]], dtype=float32)
    ```
    """
    return to_dense(x).eval(session=get_session())


def zeros(shape, dtype=None, name=None):
    """Instantiates an all-zeros variable and returns it.

    # Arguments
        shape: Tuple of integers, shape of returned Keras variable
        dtype: String, data type of returned Keras variable
        name: String, name of returned Keras variable

    # Returns
        A variable (including Keras metadata), filled with `0.0`.

    # Example
    ```python
        >>> from keras import backend as K
        >>> kvar = K.zeros((3,4))
        >>> K.eval(kvar)
        array([[ 0.,  0.,  0.,  0.],
               [ 0.,  0.,  0.,  0.],
               [ 0.,  0.,  0.,  0.]], dtype=float32)
    ```
    """
    if dtype is None:
        dtype = floatx()
    shape = tuple(map(int, shape))
    tf_dtype = _convert_string_dtype(dtype)
    return variable(tf.constant_initializer(0., dtype=tf_dtype)(shape),
                    dtype, name)


def ones(shape, dtype=None, name=None):
    """Instantiates an all-ones tensor variable and returns it.

    # Arguments
        shape: Tuple of integers, shape of returned Keras variable.
        dtype: String, data type of returned Keras variable.
        name: String, name of returned Keras variable.

    # Returns
        A Keras variable, filled with `1.0`.

    # Example
    ```python
        >>> from keras import backend as K
        >>> kvar = K.ones((3,4))
        >>> K.eval(kvar)
        array([[ 1.,  1.,  1.,  1.],
               [ 1.,  1.,  1.,  1.],
               [ 1.,  1.,  1.,  1.]], dtype=float32)
    ```
    """
    if dtype is None:
        dtype = floatx()
    shape = tuple(map(int, shape))
    tf_dtype = _convert_string_dtype(dtype)
    return variable(tf.constant_initializer(1., dtype=tf_dtype)(shape),
                    dtype, name)


def eye(size, dtype=None, name=None):
    """Instantiate an identity matrix and returns it.

    # Arguments
        size: Integer, number of rows/columns.
        dtype: String, data type of returned Keras variable.
        name: String, name of returned Keras variable.

    # Returns
        A Keras variable, an identity matrix.

    # Example
    ```python
        >>> from keras import backend as K
        >>> kvar = K.eye(3)
        >>> K.eval(kvar)
        array([[ 1.,  0.,  0.],
               [ 0.,  1.,  0.],
               [ 0.,  0.,  1.]], dtype=float32)
    ```

    """
    return variable(np.eye(size), dtype, name)


def zeros_like(x, dtype=None, name=None):
    """Instantiates an all-zeros Keras variable
    of the same shape as another Keras variable or tensor and returns it.

    # Arguments
        x: Keras variable or Keras tensor.
        dtype: String, dtype of returned Keras variable.
             None uses the dtype of x.

    # Returns
        A Keras variable with the shape of x filled with zeros.

    # Example
    ```python
        >>> from keras import backend as K
        >>> kvar = K.variable(np.random.random((2,3)))
        >>> kvar_zeros = K.zeros_like(kvar)
        >>> K.eval(kvar_zeros)
        array([[ 0.,  0.,  0.],
               [ 0.,  0.,  0.]], dtype=float32)
    ```
    """
    return tf.zeros_like(x, dtype=dtype, name=name)


def ones_like(x, dtype=None, name=None):
    """Instantiates an all-ones Keras variable
    of the same shape as another Keras variable or tensor and returns it.

    # Arguments
        x: Keras variable or tensor.
        dtype: String, dtype of returned Keras variable.
             None uses the dtype of x.

    # Returns
        A Keras variable with the shape of x filled with ones.

    # Example
    ```python
        >>> from keras import backend as K
        >>> kvar = K.variable(np.random.random((2,3)))
        >>> kvar_ones = K.ones_like(kvar)
        >>> K.eval(kvar_ones)
        array([[ 1.,  1.,  1.],
               [ 1.,  1.,  1.]], dtype=float32)
    ```
    """
    return tf.ones_like(x, dtype=dtype, name=name)


def random_uniform_variable(shape, low, high, dtype=None,
                            name=None, seed=None):
    """Instantiates an Keras variable filled with
    samples drawn from a uniform distribution and returns it.

    # Arguments
        shape: Tuple of integers, shape of returned Keras variable.
        low: Float, lower boundary of the output inteval.
        high: Float, upper boundary of the output interval.
        dtype: String, dtype of returned Keras variable.
        name: String, name of returned Keras variable.
        seed: Integer, random seed.

    # Returns
        A Keras variable, filled with drawn samples.

    # Example
    ```python
        # TensorFlow example
        >>> kvar = K.random_uniform_variable((2,3), 0, 1)
        >>> kvar
        <tensorflow.python.ops.variables.Variable object at 0x10ab40b10>
        >>> K.eval(kvar)
        array([[ 0.10940075,  0.10047495,  0.476143  ],
               [ 0.66137183,  0.00869417,  0.89220798]], dtype=float32)
    ```
    """
    if dtype is None:
        dtype = floatx()
    shape = tuple(map(int, shape))
    tf_dtype = _convert_string_dtype(dtype)
    if seed is None:
        # ensure that randomness is conditioned by the Numpy RNG
        seed = np.random.randint(10e8)
    value = tf.random_uniform_initializer(
        low, high, dtype=tf_dtype, seed=seed)(shape)
    return variable(value, dtype=dtype, name=name)


def random_normal_variable(shape, mean, scale, dtype=None,
                           name=None, seed=None):
    """Instantiates an Keras variable filled with
    samples drawn from a normal distribution and returns it.

    # Arguments
        shape: Tuple of integers, shape of returned Keras variable.
        mean: Float, mean of the normal distribution.
        scale: Float, standard deviation of the normal distribution.
        dtype: String, dtype of returned Keras variable.
        name: String, name of returned Keras variable.
        seed: Integer, random seed.

    # Returns
        A Keras variable, filled with drawn samples.

    # Example
    ```python
        # TensorFlow example
        >>> kvar = K.random_normal_variable((2,3), 0, 1)
        >>> kvar
        <tensorflow.python.ops.variables.Variable object at 0x10ab12dd0>
        >>> K.eval(kvar)
        array([[ 1.19591331,  0.68685907, -0.63814116],
               [ 0.92629528,  0.28055015,  1.70484698]], dtype=float32)
    ```
    """
    if dtype is None:
        dtype = floatx()
    shape = tuple(map(int, shape))
    tf_dtype = _convert_string_dtype(dtype)
    if seed is None:
        # ensure that randomness is conditioned by the Numpy RNG
        seed = np.random.randint(10e8)
    value = tf.random_normal_initializer(
        mean, scale, dtype=tf_dtype, seed=seed)(shape)
    return variable(value, dtype=dtype, name=name)


def count_params(x):
    """Returns the number of scalars in a Keras variable.

    # Arguments
        x: Keras variable.

    # Returns
        Integer, the number of scalars in `x`.

    # Example
    ```python
        >>> kvar = K.zeros((2,3))
        >>> K.count_params(kvar)
        6
        >>> K.eval(kvar)
        array([[ 0.,  0.,  0.],
               [ 0.,  0.,  0.]], dtype=float32)
    ```
    """
    shape = x.get_shape()
    return np.prod([shape[i]._value for i in range(len(shape))])


def cast(x, dtype):
    """Casts a tensor to a different dtype and returns it.

    You can cast a Keras variable but it still returns a Keras tensor.

    # Arguments
        x: Keras tensor (or variable).
        dtype: String, either (`'float16'`, `'float32'`, or `'float64'`).

    # Returns
        Keras tensor with dtype `dtype`.

    # Example
    ```python
        >>> from keras import backend as K
        >>> input = K.placeholder((2, 3), dtype='float32')
        >>> input
        <tf.Tensor 'Placeholder_2:0' shape=(2, 3) dtype=float32>
        # It doesn't work in-place as below.
        >>> K.cast(input, dtype='float16')
        <tf.Tensor 'Cast_1:0' shape=(2, 3) dtype=float16>
        >>> input
        <tf.Tensor 'Placeholder_2:0' shape=(2, 3) dtype=float32>
        # you need to assign it.
        >>> input = K.cast(input, dtype='float16')
        >>> input
        <tf.Tensor 'Cast_2:0' shape=(2, 3) dtype=float16>
    ```
    """
    return tf.cast(x, dtype)


# UPDATES OPS


def update(x, new_x):
    return tf.assign(x, new_x)


def update_add(x, increment):
    return tf.assign_add(x, increment)


def update_sub(x, decrement):
    return tf.assign_sub(x, decrement)


def moving_average_update(variable, value, momentum):
    try:
        return moving_averages.assign_moving_average(
            variable, value, momentum, zero_debias=False)
    except TypeError:
        return moving_averages.assign_moving_average(
            variable, value, momentum)


# LINEAR ALGEBRA

def dot(x, y):
    """Multiplies 2 tensors (and/or variables) and returns a *tensor*.
    When attempting to multiply a ND tensor
    with a ND tensor, it reproduces the Theano behavior.
    (e.g. (2, 3).(4, 3, 5) = (2, 4, 5))

    # Arguments
        x: Tensor or variable.
        y: Tensor or variable.

    # Returns
        A tensor, dot product of `x` and `y`.

    # Examples
    ```python
        # dot product between tensors
        >>> x = K.placeholder(shape=(2, 3))
        >>> y = K.placeholder(shape=(3, 4))
        >>> xy = K.dot(x, y)
        >>> xy
        <tf.Tensor 'MatMul_9:0' shape=(2, 4) dtype=float32>
    ```

    ```python
        # dot product between tensors
        >>> x = K.placeholder(shape=(32, 28, 3))
        >>> y = K.placeholder(shape=(3, 4))
        >>> xy = K.dot(x, y)
        >>> xy
        <tf.Tensor 'MatMul_9:0' shape=(32, 28, 4) dtype=float32>
    ```

    ```python
        # Theano-like behavior example
        >>> x = K.random_uniform_variable(shape=(2, 3), low=0, high=1)
        >>> y = K.ones((4, 3, 5))
        >>> xy = K.dot(x, y)
        >>> K.int_shape(xy)
        (2, 4, 5)
    ```
    """
    if hasattr(tf, 'unstack'):
        unstack = tf.unstack
    else:
        unstack = tf.unpack
    if ndim(x) is not None and (ndim(x) > 2 or ndim(y) > 2):
        x_shape = []
        for i, s in zip(int_shape(x), unstack(tf.shape(x))):
            if i is not None:
                x_shape.append(i)
            else:
                x_shape.append(s)
        x_shape = tuple(x_shape)
        y_shape = []
        for i, s in zip(int_shape(y), unstack(tf.shape(y))):
            if i is not None:
                y_shape.append(i)
            else:
                y_shape.append(s)
        y_shape = tuple(y_shape)
        y_permute_dim = list(range(ndim(y)))
        y_permute_dim = [y_permute_dim.pop(-2)] + y_permute_dim
        xt = tf.reshape(x, [-1, x_shape[-1]])
        yt = tf.reshape(tf.transpose(y, perm=y_permute_dim), [y_shape[-2], -1])
        return tf.reshape(tf.matmul(xt, yt),
                          x_shape[:-1] + y_shape[:-2] + y_shape[-1:])
    if is_sparse(x):
        out = tf.sparse_tensor_dense_matmul(x, y)
    else:
        out = tf.matmul(x, y)
    return out


def batch_dot(x, y, axes=None):
    """Batchwise dot product.

    `batch_dot` is used to compute dot product of `x` and `y` when
    `x` and `y` are data in batch, i.e. in a shape of
    `(batch_size, :)`.
    `batch_dot` results in a tensor or variable with less dimensions
    than the input. If the number of dimensions is reduced to 1,
    we use `expand_dims` to make sure that ndim is at least 2.

    # Arguments
        x, y: Keras tensors or variables with `ndim >= 2`
            (With TensorFlow backend, `batch_dot()` only supports `ndim >= 3`)
        axes: list of (or single) int with target dimensions.
            The lengths of `axes[0]` and `axes[1]` should be the same.

    # Returns
        A tensor with shape equal to the concatenation of `x`'s shape
        (less the dimension that was summed over) and `y`'s shape
        (less the batch dimension and the dimension that was summed over).
        If the final rank is 1, we reshape it to `(batch_size, 1)`.

    # Examples
        Assume `x = [[1, 2], [3, 4]]` and `y = [[5, 6], [7, 8]]`
        `batch_dot(x, y, axes=1) = [[17, 53]]` which is the main diagonal
        of `x.dot(y.T)`, although we never have to calculate the off-diagonal
        elements.

        Shape inference:
        Let `x`'s shape be `(100, 20)` and `y`'s shape be `(100, 30, 20)`.
        If `axes` is (1, 2), to find the output shape of resultant tensor,
            loop through each dimension in `x`'s shape and `y`'s shape:

        * `x.shape[0]` : 100 : append to output shape
        * `x.shape[1]` : 20 : do not append to output shape,
            dimension 1 of `x` has been summed over. (`dot_axes[0]` = 1)
        * `y.shape[0]` : 100 : do not append to output shape,
            always ignore first dimension of `y`
        * `y.shape[1]` : 30 : append to output shape
        * `y.shape[2]` : 20 : do not append to output shape,
            dimension 2 of `y` has been summed over. (`dot_axes[1]` = 2)
        `output_shape` = `(100, 30)`

    ```python
        >>> x_batch = K.ones(shape=(32, 20, 1))
        >>> y_batch = K.ones(shape=(32, 30, 20))
        >>> xy_batch_dot = K.batch_dot(x_batch, y_batch, axes=[1, 2])
        >>> K.int_shape(xy_batch_dot)
        (32, 1, 30)
    ```
    """
    if ndim(x) < 3 or ndim(y) < 3:
        raise ValueError('Invalid dimensions for batch_dot: ', ndim(x), ndim(y))
    if isinstance(axes, int):
        axes = (axes, axes)
    if axes is not None:
        adj_x = None if axes[0] == ndim(x) - 1 else True
        adj_y = True if axes[1] == ndim(y) - 1 else None
    else:
        adj_x = None
        adj_y = None
    # TODO: remove later.
    if hasattr(tf, 'batch_matmul'):
        try:
            out = tf.batch_matmul(x, y, adj_a=adj_x, adj_b=adj_y)
        except TypeError:
            out = tf.batch_matmul(x, y, adj_x=adj_x, adj_y=adj_y)
    else:
        out = tf.matmul(x, y, adjoint_a=adj_x, adjoint_b=adj_y)
    if ndim(out) == 1:
        out = expand_dims(out, 1)
    return out


def transpose(x):
    """Transposes a tensor and returns it.

    # Arguments
        x: Tensor or variable.

    # Returns
        A tensor.

    # Examples
    ```python
        >>> var = K.variable([[1, 2, 3], [4, 5, 6]])
        >>> K.eval(var)
        array([[ 1.,  2.,  3.],
               [ 4.,  5.,  6.]], dtype=float32)
        >>> var_transposed = K.transpose(var)
        >>> K.eval(var_transposed)
        array([[ 1.,  4.],
               [ 2.,  5.],
               [ 3.,  6.]], dtype=float32)
    ```

    ```python
        >>> input = K.placeholder((2, 3))
        >>> input
        <tf.Tensor 'Placeholder_11:0' shape=(2, 3) dtype=float32>
        >>> input_transposed = K.transpose(input)
        >>> input_transposed
        <tf.Tensor 'transpose_4:0' shape=(3, 2) dtype=float32>

    ```
    """
    return tf.transpose(x)


def gather(reference, indices):
    """Retrieves the elements of indices `indices`
    in the tensor `reference`.

    # Arguments
        reference: A tensor.
        indices: An integer tensor of indices.

    # Returns
        A tensor of same type as `reference`.
    """
    return tf.gather(reference, indices)


# ELEMENT-WISE OPERATIONS

def _normalize_axis(axis, ndim):
    if isinstance(axis, tuple):
        axis = list(axis)
    if isinstance(axis, list):
        for i, a in enumerate(axis):
            if a is not None and a < 0:
                axis[i] = a % ndim
    else:
        if axis is not None and axis < 0:
            axis = axis % ndim
    return axis


def max(x, axis=None, keepdims=False):
    """Maximum value in a tensor.

    # Arguments
        x: A tensor or variable.
        axis: An integer, the axis to find maximum values.
        keepdims: A boolean, whether to keep the dimensions or not.
            If `keepdims` is `False`, the rank of the tensor is reduced
            by 1. If `keepdims` is `True`,
            the reduced dimension is retained with length 1.

    # Returns
        A tensor with maximum values of `x`.
    """
    axis = _normalize_axis(axis, ndim(x))
    return tf.reduce_max(x, reduction_indices=axis, keep_dims=keepdims)


def min(x, axis=None, keepdims=False):
    """Minimum value in a tensor.

    # Arguments
        x: A tensor or variable.
        axis: An integer, the axis to find minimum values.
        keepdims: A boolean, whether to keep the dimensions or not.
            If `keepdims` is `False`, the rank of the tensor is reduced
            by 1. If `keepdims` is `True`,
            the reduced dimension is retained with length 1.

    # Returns
        A tensor with miminum values of `x`.
    """
    axis = _normalize_axis(axis, ndim(x))
    return tf.reduce_min(x, reduction_indices=axis, keep_dims=keepdims)


def sum(x, axis=None, keepdims=False):
    """Sum of the values in a tensor, alongside the specified axis.

    # Arguments
        x: A tensor or variable.
        axis: An integer, the axis to sum over.
        keepdims: A boolean, whether to keep the dimensions or not.
            If `keepdims` is `False`, the rank of the tensor is reduced
            by 1. If `keepdims` is `True`,
            the reduced dimension is retained with length 1.

    # Returns
        A tensor with sum of `x`.
    """
    axis = _normalize_axis(axis, ndim(x))
    return tf.reduce_sum(x, reduction_indices=axis, keep_dims=keepdims)


def prod(x, axis=None, keepdims=False):
    """Multiplies the values in a tensor, alongside the specified axis.

    # Arguments
        x: A tensor or variable.
        axis: An integer, the axis to compute the product.
        keepdims: A boolean, whether to keep the dimensions or not.
            If `keepdims` is `False`, the rank of the tensor is reduced
            by 1. If `keepdims` is `True`,
            the reduced dimension is retained with length 1.

    # Returns
        A tensor with the product of elements of `x`.
    """
    axis = _normalize_axis(axis, ndim(x))
    return tf.reduce_prod(x, reduction_indices=axis, keep_dims=keepdims)


def var(x, axis=None, keepdims=False):
    """Variance of a tensor, alongside the specified axis.

    # Arguments
        x: A tensor or variable.
        axis: An integer, the axis to compute the variance.
        keepdims: A boolean, whether to keep the dimensions or not.
            If `keepdims` is `False`, the rank of the tensor is reduced
            by 1. If `keepdims` is `True`,
            the reduced dimension is retained with length 1.

    # Returns
        A tensor with the variance of elements of `x`.
    """
    axis = _normalize_axis(axis, ndim(x))
    if x.dtype.base_dtype == tf.bool:
        x = tf.cast(x, floatx())
    m = tf.reduce_mean(x, reduction_indices=axis, keep_dims=True)
    devs_squared = tf.square(x - m)
    return tf.reduce_mean(devs_squared,
                          reduction_indices=axis,
                          keep_dims=keepdims)


def std(x, axis=None, keepdims=False):
    """Standard deviation of a tensor, alongside the specified axis.

    # Arguments
        x: A tensor or variable.
        axis: An integer, the axis to compute the standard deviation.
        keepdims: A boolean, whether to keep the dimensions or not.
            If `keepdims` is `False`, the rank of the tensor is reduced
            by 1. If `keepdims` is `True`,
            the reduced dimension is retained with length 1.

    # Returns
        A tensor with the standard deviation of elements of `x`.
    """
    return tf.sqrt(var(x, axis=axis, keepdims=keepdims))


def mean(x, axis=None, keepdims=False):
    """Mean of a tensor, alongside the specified axis.

    # Arguments
        x: A tensor or variable.
        axis: A list of integer. Axes to compute the mean.
        keepdims: A boolean, whether to keep the dimensions or not.
            If `keepdims` is `False`, the rank of the tensor is reduced
            by 1 for each entry in `axis`. If `keep_dims` is `True`,
            the reduced dimensions are retained with length 1.

    # Returns
        A tensor with the mean of elements of `x`.
    """
    axis = _normalize_axis(axis, ndim(x))
    if x.dtype.base_dtype == tf.bool:
        x = tf.cast(x, floatx())
    return tf.reduce_mean(x, reduction_indices=axis, keep_dims=keepdims)


def any(x, axis=None, keepdims=False):
    """Bitwise reduction (logical OR).

    # Arguments
        x: input tensor.
        axis: axis along which to perform the reduction.
        keepdims: whether the drop or broadcast the reduction axes.

    # Returns
        A uint8 tensor (0s and 1s).
    """
    axis = _normalize_axis(axis, ndim(x))
    x = tf.cast(x, tf.bool)
    x = tf.reduce_any(x, reduction_indices=axis, keep_dims=keepdims)
    return tf.cast(x, tf.uint8)


def all(x, axis=None, keepdims=False):
    """Bitwise reduction (logical AND).

    # Arguments
        x: input tensor.
        axis: axis along which to perform the reduction.
        keepdims: whether the drop or broadcast the reduction axes.

    # Returns
        A uint8 tensor (0s and 1s).
    """
    axis = _normalize_axis(axis, ndim(x))
    x = tf.cast(x, tf.bool)
    x = tf.reduce_all(x, reduction_indices=axis, keep_dims=keepdims)
    return tf.cast(x, tf.uint8)


def argmax(x, axis=-1):
    """Returns the index of the maximum value along an axis.

    # Arguments
        x: input tensor.
        axis: axis along which to perform the reduction.
        keepdims: whether the drop or broadcast the reduction axes.

    # Returns
        A tensor.
    """
    if axis < 0:
        axis = axis % len(x.get_shape())
    return tf.argmax(x, axis)


def argmin(x, axis=-1):
    """Returns the index of the minimum value along an axis.

    # Arguments
        x: input tensor.
        axis: axis along which to perform the reduction.
        keepdims: whether the drop or broadcast the reduction axes.

    # Returns
        A tensor.
    """
    if axis < 0:
        axis = axis % len(x.get_shape())
    return tf.argmin(x, axis)


def square(x):
    """Element-wise square.

    # Arguments
        x: input tensor.

    # Returns
        A tensor.
    """
    return tf.square(x)


def abs(x):
    """Element-wise absolute value.

    # Arguments
        x: input tensor.

    # Returns
        A tensor.
    """
    return tf.abs(x)


def sqrt(x):
    """Element-wise square root.

    # Arguments
        x: input tensor.

    # Returns
        A tensor.
    """
    zero = _to_tensor(0., x.dtype.base_dtype)
    inf = _to_tensor(np.inf, x.dtype.base_dtype)
    x = tf.clip_by_value(x, zero, inf)
    return tf.sqrt(x)


def exp(x):
    """Element-wise exponential.

    # Arguments
        x: input tensor.

    # Returns
        A tensor.
    """
    return tf.exp(x)


def log(x):
    """Element-wise log.

    # Arguments
        x: input tensor.

    # Returns
        A tensor.
    """
    return tf.log(x)


def round(x):
    """Element-wise rounding to the closest integer.

    In case of tie, the rounding mode used is "half to even".

    # Arguments
        x: input tensor.

    # Returns
        A tensor.
    """
    return tf.round(x)


def sign(x):
    """Element-wise sign.

    # Arguments
        x: input tensor.

    # Returns
        A tensor.
    """
    return tf.sign(x)


def pow(x, a):
    """Element-wise exponentiation.

    # Arguments
        x: input tensor.

    # Returns
        A tensor.
    """
    return tf.pow(x, a)


def clip(x, min_value, max_value):
    """Element-wise value clipping.

    # Returns
        A tensor.
    """
    if max_value is not None and max_value < min_value:
        max_value = min_value
    if max_value is None:
        max_value = np.inf
    min_value = _to_tensor(min_value, x.dtype.base_dtype)
    max_value = _to_tensor(max_value, x.dtype.base_dtype)
    return tf.clip_by_value(x, min_value, max_value)


def equal(x, y):
    """Element-wise equality between two tensors.

    # Returns
        A bool tensor.
    """
    return tf.equal(x, y)


def not_equal(x, y):
    """Element-wise inequality between two tensors.

    # Returns
        A bool tensor.
    """
    return tf.not_equal(x, y)


def greater(x, y):
    """Element-wise truth value of (x > y).

    # Returns
        A bool tensor.
    """
    return tf.greater(x, y)


def greater_equal(x, y):
    """Element-wise truth value of (x >= y).

    # Returns
        A bool tensor.
    """
    return tf.greater_equal(x, y)


def lesser(x, y):
    """Element-wise truth value of (x < y).

    # Returns
        A bool tensor.
    """
    return tf.less(x, y)


def lesser_equal(x, y):
    """Element-wise truth value of (x <= y).

    # Returns
        A bool tensor.
    """
    return tf.less_equal(x, y)


def maximum(x, y):
    """Element-wise maximum of two tensors.

    # Returns
        A tensor.
    """
    return tf.maximum(x, y)


def minimum(x, y):
    """Element-wise minimum of two tensors.

    # Returns
        A tensor.
    """
    return tf.minimum(x, y)


def sin(x):
    """Computes sin of x element-wise.

    # Returns
        A tensor.
    """
    return tf.sin(x)


def cos(x):
    """Computes cos of x element-wise.

    # Arguments
        x: input tensor.

    # Returns
        A tensor.
    """
    return tf.cos(x)


def normalize_batch_in_training(x, gamma, beta,
                                reduction_axes, epsilon=1e-3):
    """Computes mean and std for batch then apply batch_normalization on batch.

    # Returns
        A tuple length of 3, `(normalized_tensor, mean, variance)`.
    """
    mean, var = tf.nn.moments(x, reduction_axes,
                              shift=None, name=None, keep_dims=False)
    if sorted(reduction_axes) == range(ndim(x))[:-1]:
        normed = tf.nn.batch_normalization(x, mean, var,
                                           beta, gamma,
                                           epsilon)
    else:
        # need broadcasting
        target_shape = []
        for axis in range(ndim(x)):
            if axis in reduction_axes:
                target_shape.append(1)
            else:
                target_shape.append(tf.shape(x)[axis])
        target_shape = stack(target_shape)

        broadcast_mean = tf.reshape(mean, target_shape)
        broadcast_var = tf.reshape(var, target_shape)
        broadcast_gamma = tf.reshape(gamma, target_shape)
        broadcast_beta = tf.reshape(beta, target_shape)
        normed = tf.nn.batch_normalization(x, broadcast_mean, broadcast_var,
                                           broadcast_beta, broadcast_gamma,
                                           epsilon)
    return normed, mean, var


def batch_normalization(x, mean, var, beta, gamma, epsilon=1e-3):
    """Applies batch normalization on x given mean, var, beta and gamma:

    output = (x - mean) / (sqrt(var) + epsilon) * gamma + beta

    # Returns
        A tensor.
    """
    return tf.nn.batch_normalization(x, mean, var, beta, gamma, epsilon)


# SHAPE OPERATIONS

def concatenate(tensors, axis=-1):
    """Concatenates a list of tensors alongside the specified axis.

    # Returns
        A tensor.
    """
    if axis < 0:
        dims = ndim(tensors[0])
        if dims:
            axis = axis % dims
        else:
            axis = 0

    if py_all([is_sparse(x) for x in tensors]):
        return tf.sparse_concat(axis, tensors)
    else:
        try:
            return tf.concat_v2([to_dense(x) for x in tensors], axis)
        except AttributeError:
            return tf.concat(axis, [to_dense(x) for x in tensors])


def reshape(x, shape):
    """Reshapes a tensor to the specified shape.

    # Returns
        A tensor.
    """
    return tf.reshape(x, shape)


<<<<<<< HEAD
def extract_image_patches(X, ksizes, ssizes, border_mode = "same", dim_ordering = "tf"):
=======
def extract_image_patches(X, ksizes, ssizes, border_mode="same", dim_ordering="tf"):
>>>>>>> f1ed61b1
    '''
    Extract the patches from an image
    Parameters
    ----------
    X : The input image
    ksizes : 2-d tuple with the kernel size
    ssizes : 2-d tuple with the strides size
    border_mode : 'same' or 'valid'
    dim_ordering : 'tf' or 'th'

    Returns
    -------
    The (k_w,k_h) patches extracted
    TF ==> (batch_size,w,h,k_w,k_h,c)
    TH ==> (batch_size,w,h,c,k_w,k_h)
    '''
    kernel = [1, ksizes[0], ksizes[1], 1]
    strides = [1, ssizes[0], ssizes[1], 1]
    padding = _preprocess_border_mode(border_mode)
    if dim_ordering == "th":
        X = permute_dimensions(X, [0, 2, 3, 1])
<<<<<<< HEAD
    bs_i,w_i,h_i,ch_i = int_shape(X)
=======
    bs_i, w_i, h_i, ch_i = int_shape(X)
>>>>>>> f1ed61b1
    patches = tf.extract_image_patches(X, kernel, strides, [1, 1, 1, 1], padding)
    # Reshaping to fit Theano
    bs, w, h, ch = int_shape(patches)
    patches = tf.reshape(tf.transpose(tf.reshape(patches, [bs, w, h, -1, ch_i]), [0, 1, 2, 4, 3]),
                         [bs, w, h, ch_i, ksizes[0], ksizes[1]])
    if dim_ordering == "tf":
        patches = permute_dimensions(patches, [0, 1, 2, 4, 5, 3])
    return patches


def permute_dimensions(x, pattern):
    """Permutes axes in a tensor.

    # Arguments
        pattern: should be a tuple of
            dimension indices, e.g. (0, 2, 1).

    # Returns
        A tensor.
    """
    return tf.transpose(x, perm=pattern)


def resize_images(X, height_factor, width_factor, dim_ordering):
    """Resizes the images contained in a 4D tensor of shape
    - `[batch, channels, height, width]` (for 'th' dim_ordering)
    - `[batch, height, width, channels]` (for 'tf' dim_ordering)
    by a factor of `(height_factor, width_factor)`. Both factors should be
    positive integers.

    # Returns
        A tensor.

    # Raises
        ValueError: if `dim_ordering` is neither `tf` or `th`.
    """
    if dim_ordering == 'th':
        original_shape = int_shape(X)
        new_shape = tf.shape(X)[2:]
        new_shape *= tf.constant(np.array([height_factor, width_factor]).astype('int32'))
        X = permute_dimensions(X, [0, 2, 3, 1])
        X = tf.image.resize_nearest_neighbor(X, new_shape)
        X = permute_dimensions(X, [0, 3, 1, 2])
        X.set_shape((None, None, original_shape[2] * height_factor if original_shape[2] is not None else None,
                    original_shape[3] * width_factor if original_shape[3] is not None else None))
        return X
    elif dim_ordering == 'tf':
        original_shape = int_shape(X)
        new_shape = tf.shape(X)[1:3]
        new_shape *= tf.constant(np.array([height_factor, width_factor]).astype('int32'))
        X = tf.image.resize_nearest_neighbor(X, new_shape)
        X.set_shape((None, original_shape[1] * height_factor if original_shape[1] is not None else None,
                    original_shape[2] * width_factor if original_shape[2] is not None else None, None))
        return X
    else:
        raise ValueError('Invalid dim_ordering:', dim_ordering)


def resize_volumes(X, depth_factor, height_factor, width_factor, dim_ordering):
    """Resizes the volume contained in a 5D tensor of shape
    - `[batch, channels, depth, height, width]` (for 'th' dim_ordering)
    - `[batch, depth, height, width, channels]` (for 'tf' dim_ordering)
    by a factor of `(depth_factor, height_factor, width_factor)`.
    All three factors should be positive integers.

    # Returns
        A tensor.

    # Raises
        ValueError: if `dim_ordering` is neither `tf` or `th`.
    """
    if dim_ordering == 'th':
        output = repeat_elements(X, depth_factor, axis=2)
        output = repeat_elements(output, height_factor, axis=3)
        output = repeat_elements(output, width_factor, axis=4)
        return output
    elif dim_ordering == 'tf':
        output = repeat_elements(X, depth_factor, axis=1)
        output = repeat_elements(output, height_factor, axis=2)
        output = repeat_elements(output, width_factor, axis=3)
        return output
    else:
        raise ValueError('Invalid dim_ordering:', dim_ordering)


def repeat_elements(x, rep, axis):
    """Repeats the elements of a tensor along an axis, like `np.repeat`.

    If `x` has shape `(s1, s2, s3)` and `axis` is `1`, the output
    will have shape `(s1, s2 * rep, s3)`.

    # Returns
        A tensor.
    """
    x_shape = x.get_shape().as_list()
    # slices along the repeat axis
    try:
        splits = tf.split(value=x, num_or_size_splits=x_shape[axis], axis=axis)
    except TypeError:
        splits = tf.split(value=x, num_split=x_shape[axis], split_dim=axis)
    # repeat each slice the given number of reps
    x_rep = [s for s in splits for i in range(rep)]
    return concatenate(x_rep, axis)


def repeat(x, n):
    """Repeats a 2D tensor.

    if `x` has shape (samples, dim) and `n` is `2`,
    the output will have shape `(samples, 2, dim)`.

    # Returns
        A tensor.
    """
    assert ndim(x) == 2
    x = tf.expand_dims(x, 1)
    pattern = stack([1, n, 1])
    return tf.tile(x, pattern)


def arange(start, stop=None, step=1, dtype='int32'):
    """Creates a 1-D tensor containing a sequence of integers.

    The function arguments use the same convention as
    Theano's arange: if only one argument is provided,
    it is in fact the "stop" argument.

    The default type of the returned tensor is `'int32'` to
    match TensorFlow's default.
    """
    # Match the behavior of numpy and Theano by returning an empty seqence.
    if stop is None and start < 0:
        start = 0
    result = tf.range(start, limit=stop, delta=step, name='arange')
    if dtype != 'int32':
        result = cast(result, dtype)
    return result


def tile(x, n):
    """Creates a tensor by tiling `x` by `n`.

    # Arguments
        x: A tensor or variable
        n: A list of integer. The length must be the same as the number of
            dimensions in `x`.

    # Returns
        A tiled tensor.
    """
    if isinstance(n, int):
        n = [n]
    return tf.tile(x, n)


def flatten(x):
    """Flatten a tensor.

    # Returns
        A tensor, reshaped into 1-D
    """
    return tf.reshape(x, [-1])


def batch_flatten(x):
    """Turn a n-D tensor into a 2D tensor where
    the first dimension is conserved.

    In other words, it flattens each data samples of a batch.

    # Returns
        A tensor.
    """
    x = tf.reshape(x, stack([-1, prod(shape(x)[1:])]))
    return x


def expand_dims(x, dim=-1):
    """Adds a 1-sized dimension at index "dim".

    # Returns
        A tensor with expended dimensions.
    """
    return tf.expand_dims(x, dim)


def squeeze(x, axis):
    """Removes a 1-dimension from the tensor at index "axis".

    # Returns
        A tensor with the same data as `x` but reduced dimensions.
    """
    return tf.squeeze(x, [axis])


def temporal_padding(x, padding=1):
    """Pads the middle dimension of a 3D tensor
    with "padding" zeros left and right.

    # Returns
        A padded 3D tensor.
    """
    pattern = [[0, 0], [padding, padding], [0, 0]]
    return tf.pad(x, pattern)


def asymmetric_temporal_padding(x, left_pad=1, right_pad=1):
    """Pad the middle dimension of a 3D tensor
    with "left_pad" zeros left and "right_pad" right.

    # Returns
        A padded 3D tensor.
    """
    pattern = [[0, 0], [left_pad, right_pad], [0, 0]]
    return tf.pad(x, pattern)


def spatial_2d_padding(x, padding=(1, 1), dim_ordering='default'):
    """Pads the 2nd and 3rd dimensions of a 4D tensor
    with "padding[0]" and "padding[1]" (resp.) zeros left and right.

    # Returns
        A padded 4D tensor.

    # Raises
        ValueError: if `dim_ordering` is neither `tf` or `th`.
    """
    if dim_ordering == 'default':
        dim_ordering = image_dim_ordering()
    if dim_ordering not in {'th', 'tf'}:
        raise ValueError('Unknown dim_ordering ' + str(dim_ordering))

    if dim_ordering == 'th':
        pattern = [[0, 0], [0, 0],
                   [padding[0], padding[0]], [padding[1], padding[1]]]
    else:
        pattern = [[0, 0],
                   [padding[0], padding[0]], [padding[1], padding[1]],
                   [0, 0]]
    return tf.pad(x, pattern)


def asymmetric_spatial_2d_padding(x, top_pad=1, bottom_pad=1,
                                  left_pad=1, right_pad=1,
                                  dim_ordering='default'):
    """Pad the rows and columns of a 4D tensor
    with "top_pad", "bottom_pad", "left_pad", "right_pad" (resp.) zeros
    rows on top, bottom; cols on left, right.

    # Returns
        A padded 4D tensor.

    # Raises
        ValueError: if `dim_ordering` is neither `tf` or `th`.
    """
    if dim_ordering == 'default':
        dim_ordering = image_dim_ordering()
    if dim_ordering not in {'th', 'tf'}:
        raise ValueError('Unknown dim_ordering ' + str(dim_ordering))

    if dim_ordering == 'th':
        pattern = [[0, 0],
                   [0, 0],
                   [top_pad, bottom_pad],
                   [left_pad, right_pad]]
    else:
        pattern = [[0, 0],
                   [top_pad, bottom_pad],
                   [left_pad, right_pad],
                   [0, 0]]
    return tf.pad(x, pattern)


def spatial_3d_padding(x, padding=(1, 1, 1), dim_ordering='default'):
    """Pads 5D tensor with zeros for the depth, height, width dimension with
    "padding[0]", "padding[1]" and "padding[2]" (resp.) zeros left and right

    For 'tf' dim_ordering, the 2nd, 3rd and 4th dimension will be padded.
    For 'th' dim_ordering, the 3rd, 4th and 5th dimension will be padded.

    # Returns
        A padded 5D tensor.

    # Raises
        ValueError: if `dim_ordering` is neither `tf` or `th`.

    """
    if dim_ordering == 'default':
        dim_ordering = image_dim_ordering()
    if dim_ordering not in {'th', 'tf'}:
        raise ValueError('Unknown dim_ordering ' + str(dim_ordering))

    if dim_ordering == 'th':
        pattern = [
            [0, 0],
            [0, 0],
            [padding[0], padding[0]],
            [padding[1], padding[1]],
            [padding[2], padding[2]]
        ]
    else:
        pattern = [
            [0, 0],
            [padding[0], padding[0]],
            [padding[1], padding[1]],
            [padding[2], padding[2]],
            [0, 0]
        ]
    return tf.pad(x, pattern)


def stack(x):
    """Stacks a list of rank `R` tensors into a rank `R+1` tensor.

    # Arguments
        x: input tensor.

    # Returns
        A tensor.
    """
    try:
        return tf.stack(x)
    except AttributeError:
        return tf.pack(x)


def one_hot(indices, nb_classes):
    """Input: nD integer tensor of shape `(batch_size, dim1, dim2, ... dim(n-1))`
    Output: (n + 1)D one hot representation of the input
    with shape `(batch_size, dim1, dim2, ... dim(n-1), nb_classes)`

    # Returns
        The one-hot tensor.
    """
    return tf.one_hot(indices, depth=nb_classes, axis=-1)


def reverse(x, axes):
    """Reverse a tensor along the the specified axes

    # Returns
        A tensor.
    """
    if isinstance(axes, int):
        axes = [axes]
    try:
        return tf.reverse_v2(x, axes)
    except AttributeError:
        # Older TF versions.
        dims = [True if i in axes else False for i in range(len(x.get_shape()._dims))]
        return tf.reverse(x, dims)


# VALUE MANIPULATION


def get_value(x):
    """Returns the value of a variable.

    # Arguments
        x: input variable.

    # Returns
        A Numpy array.
    """
    return x.eval(session=get_session())


def batch_get_value(xs):
    """Returns the value of more than one tensor variable.

    # Arguments
        x: list of variables.

    # Returns
        A list of Numpy arrays.
    """
    if xs:
        return get_session().run(xs)
    else:
        return []


def set_value(x, value):
    """Sets the value of a variable,
    from a Numpy array. It returns `None`.
    """
    value = np.asarray(value)
    tf_dtype = _convert_string_dtype(x.dtype.name.split('_')[0])
    if hasattr(x, '_assign_placeholder'):
        assign_placeholder = x._assign_placeholder
        assign_op = x._assign_op
    else:
        assign_placeholder = tf.placeholder(tf_dtype, shape=value.shape)
        assign_op = x.assign(assign_placeholder)
        x._assign_placeholder = assign_placeholder
        x._assign_op = assign_op
    get_session().run(assign_op, feed_dict={assign_placeholder: value})


def batch_set_value(tuples):
    """Sets the values of many tensor variables at once.
    It returns `None`.

    # Arguments
        tuples: a list of tuples `(tensor, value)`.
            `value` should be a Numpy array.
    """
    if tuples:
        assign_ops = []
        feed_dict = {}
        for x, value in tuples:
            value = np.asarray(value)
            tf_dtype = _convert_string_dtype(x.dtype.name.split('_')[0])
            if hasattr(x, '_assign_placeholder'):
                assign_placeholder = x._assign_placeholder
                assign_op = x._assign_op
            else:
                assign_placeholder = tf.placeholder(tf_dtype,
                                                    shape=value.shape)
                assign_op = x.assign(assign_placeholder)
                x._assign_placeholder = assign_placeholder
                x._assign_op = assign_op
            assign_ops.append(assign_op)
            feed_dict[assign_placeholder] = value
        get_session().run(assign_ops, feed_dict=feed_dict)


def get_variable_shape(x):
    """Returns shape of a variable.

    # Arguments
        A variable.

    # Returns
        A tuple of integers.
    """
    return int_shape(x)


def print_tensor(x, message=''):
    """Print the message and the tensor when evaluated and return the same
    tensor.
    """
    return tf.Print(x, [x], message)


# GRAPH MANIPULATION

class Function(object):

    def __init__(self, inputs, outputs, updates=[]):
        if not isinstance(inputs, (list, tuple)):
            raise TypeError('`inputs` to a TensorFlow backend function '
                            'should be a list or tuple.')
        if not isinstance(outputs, (list, tuple)):
            raise TypeError('`outputs` of a TensorFlow backend function '
                            'should be a list or tuple.')
        if not isinstance(updates, (list, tuple)):
            raise TypeError('`updates` in a TensorFlow backend function '
                            'should be a list or tuple.')
        self.inputs = list(inputs)
        self.outputs = list(outputs)
        with tf.control_dependencies(self.outputs):
            updates_ops = []
            for update in updates:
                if isinstance(update, tuple):
                    p, new_p = update
                    updates_ops.append(tf.assign(p, new_p))
                else:
                    # assumed already an op
                    updates_ops.append(update)
            self.updates_op = tf.group(*updates_ops)

    def __call__(self, inputs):
        if not isinstance(inputs, (list, tuple)):
            raise TypeError('`inputs` should be a list or tuple.')
        feed_dict = {}
        for tensor, value in zip(self.inputs, inputs):
            if is_sparse(tensor):
                sparse_coo = value.tocoo()
                indices = np.concatenate((np.expand_dims(sparse_coo.row, 1),
                                          np.expand_dims(sparse_coo.col, 1)), 1)
                value = (indices, sparse_coo.data, sparse_coo.shape)
            feed_dict[tensor] = value
        session = get_session()
        updated = session.run(self.outputs + [self.updates_op],
                              feed_dict=feed_dict)
        return updated[:len(self.outputs)]


def function(inputs, outputs, updates=[], **kwargs):
    """Instantiates a Keras function.

    # Arguments
        inputs: list of placeholder/variable tensors.
        outputs: list of output tensors.
        updates: list of update tuples (old_tensor, new_tensor).
    """
    if len(kwargs) > 0:
        msg = [
            'Expected no kwargs, you passed %s' % len(kwargs),
            'kwargs passed to function are ignored with Tensorflow backend'
        ]
        warnings.warn('\n'.join(msg))
    return Function(inputs, outputs, updates=updates)


def gradients(loss, variables):
    """Returns the gradients of `variables` (list of tensor variables)
    with regard to `loss`.
    """
    return tf.gradients(loss, variables, colocate_gradients_with_ops=True)


def stop_gradient(variables):
    """Returns `variables` but with zero gradient with respect to every other
    variables.
    """
    return tf.stop_gradient(variables)


# CONTROL FLOW

def rnn(step_function, inputs, initial_states,
        go_backwards=False, mask=None, constants=None,
        unroll=False, input_length=None):
    """Iterates over the time dimension of a tensor.

    # Arguments
        inputs: tensor of temporal data of shape `(samples, time, ...)`
            (at least 3D).
        step_function:
            Parameters:
                input: tensor with shape `(samples, ...)` (no time dimension),
                    representing input for the batch of samples at a certain
                    time step.
                states: list of tensors.
            Returns:
                output: tensor with shape `(samples, output_dim)`
                    (no time dimension).
                new_states: list of tensors, same length and shapes
                    as 'states'. The first state in the list must be the
                    output tensor at the previous timestep.
        initial_states: tensor with shape (samples, output_dim)
            (no time dimension),
            containing the initial values for the states used in
            the step function.
        go_backwards: boolean. If True, do the iteration over
            the time dimension in reverse order.
        mask: binary tensor with shape `(samples, time, 1)`,
            with a zero for every element that is masked.
        constants: a list of constant values passed at each step.
        unroll: whether to unroll the RNN or to use a symbolic loop (`while_loop` or `scan` depending on backend).
        input_length: not relevant in the TensorFlow implementation.
            Must be specified if using unrolling with Theano.

    # Returns
        A tuple, `(last_output, outputs, new_states)`.

            last_output: the latest output of the rnn, of shape `(samples, ...)`
            outputs: tensor with shape `(samples, time, ...)` where each
                entry `outputs[s, t]` is the output of the step function
                at time `t` for sample `s`.
            new_states: list of tensors, latest states returned by
                the step function, of shape `(samples, ...)`.

    # Raises
        ValueError: if input dimension is less than 3.
        ValueError: if `unroll` is `True` but input timestep is not a fixed number.
        ValueError: if `mask` is provided (not `None`) but states is not provided
            (`len(states)` == 0).
    """
    ndim = len(inputs.get_shape())
    if ndim < 3:
        raise ValueError('Input should be at least 3D.')
    axes = [1, 0] + list(range(2, ndim))
    inputs = tf.transpose(inputs, (axes))

    if mask is not None:
        if mask.dtype != tf.bool:
            mask = tf.cast(mask, tf.bool)
        if len(mask.get_shape()) == ndim - 1:
            mask = expand_dims(mask)
        mask = tf.transpose(mask, axes)

    if constants is None:
        constants = []

    # TODO: remove later.
    if hasattr(tf, 'select'):
        tf.where = tf.select
    if hasattr(tf, 'stack'):
        stack = tf.stack
        unstack = tf.unstack
    else:
        stack = tf.pack
        unstack = tf.unpack

    if unroll:
        if not inputs.get_shape()[0]:
            raise ValueError('Unrolling requires a '
                             'fixed number of timesteps.')
        states = initial_states
        successive_states = []
        successive_outputs = []

        input_list = unstack(inputs)
        if go_backwards:
            input_list.reverse()

        if mask is not None:
            mask_list = unstack(mask)
            if go_backwards:
                mask_list.reverse()

            for input, mask_t in zip(input_list, mask_list):
                output, new_states = step_function(input, states + constants)

                # tf.where needs its condition tensor
                # to be the same shape as its two
                # result tensors, but in our case
                # the condition (mask) tensor is
                # (nsamples, 1), and A and B are (nsamples, ndimensions).
                # So we need to
                # broadcast the mask to match the shape of A and B.
                # That's what the tile call does,
                # it just repeats the mask along its second dimension
                # n times.
                tiled_mask_t = tf.tile(mask_t,
                                       stack([1, tf.shape(output)[1]]))

                if len(successive_outputs) == 0:
                    prev_output = zeros_like(output)
                else:
                    prev_output = successive_outputs[-1]

                output = tf.where(tiled_mask_t, output, prev_output)

                return_states = []
                for state, new_state in zip(states, new_states):
                    # (see earlier comment for tile explanation)
                    tiled_mask_t = tf.tile(mask_t,
                                           stack([1, tf.shape(new_state)[1]]))
                    return_states.append(tf.where(tiled_mask_t,
                                                  new_state,
                                                  state))
                states = return_states
                successive_outputs.append(output)
                successive_states.append(states)
                last_output = successive_outputs[-1]
                new_states = successive_states[-1]
                outputs = stack(successive_outputs)
        else:
            for input in input_list:
                output, states = step_function(input, states + constants)
                successive_outputs.append(output)
                successive_states.append(states)
            last_output = successive_outputs[-1]
            new_states = successive_states[-1]
            outputs = stack(successive_outputs)

    else:
        if go_backwards:
            inputs = reverse(inputs, 0)

        states = tuple(initial_states)

        time_steps = tf.shape(inputs)[0]
        output_ta = tensor_array_ops.TensorArray(
            dtype=inputs.dtype,
            size=time_steps,
            tensor_array_name='output_ta')
        input_ta = tensor_array_ops.TensorArray(
            dtype=inputs.dtype,
            size=time_steps,
            tensor_array_name='input_ta')
        if hasattr(input_ta, 'unstack'):
            input_ta = input_ta.unstack(inputs)
        else:
            input_ta = input_ta.unpack(inputs)
        time = tf.constant(0, dtype='int32', name='time')

        if mask is not None:
            if len(states) == 0:
                raise ValueError('No initial states provided! '
                                 'When using masking in an RNN, you should '
                                 'provide initial states '
                                 '(and your step function should return '
                                 'as its first state at time `t` '
                                 'the output at time `t-1`).')
            if go_backwards:
                mask = reverse(mask, 0)

            mask_ta = tensor_array_ops.TensorArray(
                dtype=tf.bool,
                size=time_steps,
                tensor_array_name='mask_ta')
            if hasattr(mask_ta, 'unstack'):
                mask_ta = mask_ta.unstack(mask)
            else:
                mask_ta = mask_ta.unpack(mask)

            def _step(time, output_ta_t, *states):
                current_input = input_ta.read(time)
                mask_t = mask_ta.read(time)
                output, new_states = step_function(current_input,
                                                   tuple(states) +
                                                   tuple(constants))
                for state, new_state in zip(states, new_states):
                    new_state.set_shape(state.get_shape())
                tiled_mask_t = tf.tile(mask_t,
                                       stack([1, tf.shape(output)[1]]))
                output = tf.where(tiled_mask_t, output, states[0])
                new_states = [tf.where(tiled_mask_t, new_states[i], states[i]) for i in range(len(states))]
                output_ta_t = output_ta_t.write(time, output)
                return (time + 1, output_ta_t) + tuple(new_states)
        else:
            def _step(time, output_ta_t, *states):
                current_input = input_ta.read(time)
                output, new_states = step_function(current_input,
                                                   tuple(states) +
                                                   tuple(constants))
                for state, new_state in zip(states, new_states):
                    new_state.set_shape(state.get_shape())
                output_ta_t = output_ta_t.write(time, output)
                return (time + 1, output_ta_t) + tuple(new_states)

        final_outputs = control_flow_ops.while_loop(
            cond=lambda time, *_: time < time_steps,
            body=_step,
            loop_vars=(time, output_ta) + states,
            parallel_iterations=32,
            swap_memory=True)
        last_time = final_outputs[0]
        output_ta = final_outputs[1]
        new_states = final_outputs[2:]

        if hasattr(output_ta, 'stack'):
            outputs = output_ta.stack()
        else:
            outputs = output_ta.pack()
        last_output = output_ta.read(last_time - 1)

    axes = [1, 0] + list(range(2, len(outputs.get_shape())))
    outputs = tf.transpose(outputs, axes)
    return last_output, outputs, new_states


def _cond(condition, then_lambda, else_lambda):
    """Backwards compatible interface to tf.cond prior to public introduction.
    """
    try:
        cond_fn = tf.cond
    except AttributeError:
        from tensorflow.python.ops import control_flow_ops
        cond_fn = control_flow_ops.cond
    return cond_fn(condition, then_lambda, else_lambda)


def switch(condition, then_expression, else_expression):
    """Switches between two operations
    depending on a scalar value (`int` or `bool`).
    Note that both `then_expression` and `else_expression`
    should be symbolic tensors of the *same shape*.

    # Arguments
        condition: scalar tensor.
        then_expression: either a tensor, or a callable that returns a tensor.
        else_expression: either a tensor, or a callable that returns a tensor.

    # Returns
        The selected tensor.
    """
    if condition.dtype != tf.bool:
        condition = tf.cast(condition, 'bool')
    if not callable(then_expression):
        def then_expression_fn():
            return then_expression
    else:
        then_expression_fn = then_expression
    if not callable(else_expression):
        def else_expression_fn():
            return else_expression
    else:
        else_expression_fn = else_expression
    x = _cond(condition,
              then_expression_fn,
              else_expression_fn)
    return x


def in_train_phase(x, alt):
    """Selects `x` in train phase, and `alt` otherwise.
    Note that `alt` should have the *same shape* as `x`.

    # Returns
        Either `x` or `alt` based on `K.learning_phase`.
    """
    if learning_phase() is 1:
        return x
    elif learning_phase() is 0:
        return alt
    # else: assume learning phase is a placeholder tensor.
    x = switch(learning_phase(), x, alt)
    x._uses_learning_phase = True
    return x


def in_test_phase(x, alt):
    """Selects `x` in test phase, and `alt` otherwise.
    Note that `alt` should have the *same shape* as `x`.

    # Returns
        Either `x` or `alt` based on `K.learning_phase`.
    """
    if learning_phase() is 1:
        return alt
    elif learning_phase() is 0:
        return x
    # else: assume learning phase is a placeholder tensor.
    x = switch(learning_phase(), alt, x)
    x._uses_learning_phase = True
    return x


# NN OPERATIONS

def relu(x, alpha=0., max_value=None):
    """Rectified linear unit.
    With default values, it returns element-wise `max(x, 0)`.

    # Arguments
        x: A tensor or variable.
        alpha: A scalar, slope of negative section (default=`0.`).
        max_value: Saturation threshold.

    # Returns
        A tensor.
    """
    if alpha != 0.:
        negative_part = tf.nn.relu(-x)
    x = tf.nn.relu(x)
    if max_value is not None:
        max_value = _to_tensor(max_value, x.dtype.base_dtype)
        zero = _to_tensor(0., x.dtype.base_dtype)
        x = tf.clip_by_value(x, zero, max_value)
    if alpha != 0.:
        alpha = _to_tensor(alpha, x.dtype.base_dtype)
        x -= alpha * negative_part
    return x


def elu(x, alpha=1.):
    """Exponential linear unit.

    # Arguments
        x: A tenor or variable to compute the activation function for.
        alpha: A scalar, slope of positive section.

    # Returns
        A tensor.
    """
    res = tf.nn.elu(x)
    if alpha == 1:
        return res
    else:
        return tf.where(x > 0, res, alpha * res)


def softmax(x):
    """Softmax of a tensor.

    # Arguments
        x: A tensor or variable.

    # Returns
        A tensor.
    """
    return tf.nn.softmax(x)


def softplus(x):
    """Softplus of a tensor.

    # Arguments
        x: A tensor or variable.

    # Returns
        A tensor.
    """
    return tf.nn.softplus(x)


def softsign(x):
    """Softsign of a tensor.

    # Arguments
        x: A tensor or variable.

    # Returns
        A tensor.
    """
    return tf.nn.softsign(x)


def categorical_crossentropy(output, target, from_logits=False):
    """Categorical crossentropy between an output tensor
    and a target tensor, where the target is a tensor of the same
    shape as the output.
    """
    # Note: tf.nn.softmax_cross_entropy_with_logits
    # expects logits, Keras expects probabilities.
    if not from_logits:
        # scale preds so that the class probas of each sample sum to 1
        output /= tf.reduce_sum(output,
                                reduction_indices=len(output.get_shape()) - 1,
                                keep_dims=True)
        # manual computation of crossentropy
        epsilon = _to_tensor(_EPSILON, output.dtype.base_dtype)
        output = tf.clip_by_value(output, epsilon, 1. - epsilon)
        return - tf.reduce_sum(target * tf.log(output),
                               reduction_indices=len(output.get_shape()) - 1)
    else:
        try:
            return tf.nn.softmax_cross_entropy_with_logits(labels=target,
                                                           logits=output)
        except TypeError:
            return tf.nn.softmax_cross_entropy_with_logits(output, target)


def sparse_categorical_crossentropy(output, target, from_logits=False):
    """Categorical crossentropy between an output tensor
    and a target tensor, where the target is an integer tensor.
    """
    # Note: tf.nn.softmax_cross_entropy_with_logits
    # expects logits, Keras expects probabilities.
    if not from_logits:
        epsilon = _to_tensor(_EPSILON, output.dtype.base_dtype)
        output = tf.clip_by_value(output, epsilon, 1 - epsilon)
        output = tf.log(output)

    output_shape = output.get_shape()
    targets = cast(flatten(target), 'int64')
    logits = tf.reshape(output, [-1, int(output_shape[-1])])
    try:
        res = tf.nn.sparse_softmax_cross_entropy_with_logits(
            labels=targets,
            logits=logits)
    except TypeError:
        res = tf.nn.sparse_softmax_cross_entropy_with_logits(
            logits, targets)
    if len(output_shape) == 3:
        # if our output includes timesteps we need to reshape
        return tf.reshape(res, tf.shape(output)[:-1])
    else:
        return res


def binary_crossentropy(output, target, from_logits=False):
    """Binary crossentropy between an output tensor and a target tensor.

    # Arguments
        output: A tensor.
        target: A tensor with the same shape as `output`.
        from_logits: Whether `output` is expected to be a logits tensor.
            By default, we consider that `output`
            encodes a probability distribution.

    # Returns
        A tensor.
    """
    # Note: tf.nn.softmax_cross_entropy_with_logits
    # expects logits, Keras expects probabilities.
    if not from_logits:
        # transform back to logits
        epsilon = _to_tensor(_EPSILON, output.dtype.base_dtype)
        output = tf.clip_by_value(output, epsilon, 1 - epsilon)
        output = tf.log(output / (1 - output))
    try:
        return tf.nn.sigmoid_cross_entropy_with_logits(labels=target,
                                                       logits=output)
    except TypeError:
        return tf.nn.sigmoid_cross_entropy_with_logits(output, target)


def sigmoid(x):
    """Element-wise sigmoid.

    # Arguments
        x: A tensor or variable.

    # Returns
        A tensor.
    """
    return tf.nn.sigmoid(x)


def hard_sigmoid(x):
    """Segment-wise linear approximation of sigmoid.
    Faster than sigmoid.
    Returns `0.` if `x < -2.5`, `1.` if `x > 2.5`.
    In `-2.5 <= x <= 2.5`, returns `0.2 * x + 0.5`.

    # Arguments
        x: A tensor or variable.

    # Returns
        A tensor.
    """
    x = (0.2 * x) + 0.5
    zero = _to_tensor(0., x.dtype.base_dtype)
    one = _to_tensor(1., x.dtype.base_dtype)
    x = tf.clip_by_value(x, zero, one)
    return x


def tanh(x):
    """Element-wise tanh.

    # Arguments
        x: A tensor or variable.

    # Returns
        A tensor.
    """
    return tf.nn.tanh(x)


def dropout(x, level, noise_shape=None, seed=None):
    """Sets entries in `x` to zero at random, while scaling the entire tensor.

    # Arguments
        x: tensor
        level: fraction of the entries in the tensor
            that will be set to 0.
        noise_shape: shape for randomly generated keep/drop flags,
            must be broadcastable to the shape of `x`
        seed: random seed to ensure determinism.

    # Returns
        A tensor.
    """
    retain_prob = 1. - level
    if seed is None:
        seed = np.random.randint(10e6)
    # the dummy 1. works around a TF bug
    # (float32_ref vs. float32 incomptability)
    return tf.nn.dropout(x * 1., retain_prob, noise_shape, seed=seed)


def l2_normalize(x, axis):
    """Normalizes a tensor wrt the L2 norm alongside the specified axis.

    # Arguments
        x: input tensor.
        axis: axis along which to perform normalization.

    # Returns
        A tensor.
    """
    if axis < 0:
        axis = axis % len(x.get_shape())
    return tf.nn.l2_normalize(x, dim=axis)


def in_top_k(predictions, targets, k):
    """Returns whether the `targets` are in the top `k` `predictions`

    # Arguments
        predictions: A tensor of shape `batch_size` x classes and type `float32`.
        targets: A tensor of shape batch_size and type `int32` or `int64`.
        k: An `int`, number of top elements to consider.

    # Returns
        A tensor of shape `batch_size` and type `bool`. `output_i` is `True` if
        `targets_i` is within top-k values of `predictions_i`
    """
    return tf.nn.in_top_k(predictions, targets, k)


# CONVOLUTIONS

def _preprocess_deconv_output_shape(x, shape, dim_ordering):
    if dim_ordering == 'th':
        shape = (shape[0], shape[2], shape[3], shape[1])

    if shape[0] is None:
        shape = (tf.shape(x)[0], ) + tuple(shape[1:])
        shape = tf.stack(list(shape))
    return shape


def _preprocess_conv2d_input(x, dim_ordering):
    if dtype(x) == 'float64':
        x = tf.cast(x, 'float32')
    if dim_ordering == 'th':
        # TF uses the last dimension as channel dimension,
        # instead of the 2nd one.
        # TH input shape: (samples, input_depth, rows, cols)
        # TF input shape: (samples, rows, cols, input_depth)
        x = tf.transpose(x, (0, 2, 3, 1))
    return x


def _preprocess_conv3d_input(x, dim_ordering):
    if dtype(x) == 'float64':
        x = tf.cast(x, 'float32')
    if dim_ordering == 'th':
        # TF uses the last dimension as channel dimension,
        # instead of the 2nd one.
        # TH input shape: (samples, input_depth, conv_dim1, conv_dim2, conv_dim3)
        # TF input shape: (samples, conv_dim1, conv_dim2, conv_dim3, input_depth)
        x = tf.transpose(x, (0, 2, 3, 4, 1))
    return x


def _preprocess_conv2d_kernel(kernel, dim_ordering):
    if dtype(kernel) == 'float64':
        kernel = tf.cast(kernel, 'float32')
    if dim_ordering == 'th':
        # TF uses the last dimension as channel dimension,
        # instead of the 2nd one.
        # TH kernel shape: (depth, input_depth, rows, cols)
        # TF kernel shape: (rows, cols, input_depth, depth)
        kernel = tf.transpose(kernel, (2, 3, 1, 0))
    return kernel


def _preprocess_conv3d_kernel(kernel, dim_ordering):
    if dtype(kernel) == 'float64':
        kernel = tf.cast(kernel, 'float32')
    if dim_ordering == 'th':
        # TF uses the last dimension as channel dimension,
        # instead of the 2nd one.
        # TH kernel shape: (out_depth, input_depth, kernel_dim1, kernel_dim2, kernel_dim3)
        # TF kernel shape: (kernel_dim1, kernel_dim2, kernel_dim3, input_depth, out_depth)
        kernel = tf.transpose(kernel, (2, 3, 4, 1, 0))
    return kernel


def _preprocess_border_mode(border_mode):
    if border_mode == 'same':
        padding = 'SAME'
    elif border_mode == 'valid':
        padding = 'VALID'
    else:
        raise ValueError('Invalid border mode:', border_mode)
    return padding


def _postprocess_conv2d_output(x, dim_ordering):
    if dim_ordering == 'th':
        x = tf.transpose(x, (0, 3, 1, 2))

    if floatx() == 'float64':
        x = tf.cast(x, 'float64')
    return x


def _postprocess_conv3d_output(x, dim_ordering):
    if dim_ordering == 'th':
        x = tf.transpose(x, (0, 4, 1, 2, 3))

    if floatx() == 'float64':
        x = tf.cast(x, 'float64')
    return x


def conv1d(x, kernel, stride=1, border_mode='valid',
           image_shape=None, filter_shape=None):
    """1D convolution.

    # Arguments
        kernel: kernel tensor.
        strides: stride integer.
        border_mode: string, `"same"` or `"valid"`.

    # Returns
        A tensor, result of 1D convolution.
    """
    # pre-process dtype
    x_dtype = dtype(x)
    if x_dtype == 'float64':
        x = tf.cast(x, 'float32')
        kernel = tf.cast(kernel, 'float32')
    padding = _preprocess_border_mode(border_mode)
    x = tf.nn.conv1d(x, kernel, stride, padding=padding)
    # post-process dtype
    if x_dtype == 'float64':
        x = tf.cast(x, 'float64')
    return x


def conv2d(x, kernel, strides=(1, 1), border_mode='valid',
           dim_ordering='default',
           image_shape=None, filter_shape=None, filter_dilation=(1, 1)):
    """2D convolution.

    # Arguments
        kernel: kernel tensor.
        strides: strides tuple.
        border_mode: string, `"same"` or `"valid"`.
        dim_ordering: `"tf"` or `"th"`.
            Whether to use Theano or TensorFlow dimension ordering
            for inputs/kernels/ouputs.

    # Returns
        A tensor, result of 2D convolution.

    # Raises
        ValueError: if `dim_ordering` is neither `tf` or `th`.
    """
    if dim_ordering == 'default':
        dim_ordering = image_dim_ordering()
    if dim_ordering not in {'th', 'tf'}:
        raise ValueError('Unknown dim_ordering ' + str(dim_ordering))

    x = _preprocess_conv2d_input(x, dim_ordering)
    kernel = _preprocess_conv2d_kernel(kernel, dim_ordering)
    padding = _preprocess_border_mode(border_mode)
    if filter_dilation == (1, 1):
        strides = (1,) + strides + (1,)
        x = tf.nn.conv2d(x, kernel, strides, padding=padding)
    else:
        assert filter_dilation[0] == filter_dilation[1]
        assert strides == (1, 1), 'Invalid strides for dilated convolution'
        x = tf.nn.atrous_conv2d(x, kernel, filter_dilation[0], padding=padding)
    return _postprocess_conv2d_output(x, dim_ordering)


def deconv2d(x, kernel, output_shape, strides=(1, 1),
             border_mode='valid',
             dim_ordering='default',
             image_shape=None, filter_shape=None):
    """2D deconvolution (i.e. transposed convolution).

    # Arguments
        x: input tensor.
        kernel: kernel tensor.
        output_shape: 1D int tensor for the output shape.
        strides: strides tuple.
        border_mode: string, `"same"` or `"valid"`.
        dim_ordering: `"tf"` or `"th"`.
            Whether to use Theano or TensorFlow dimension ordering
            for inputs/kernels/ouputs.

    # Returns
        A tensor, result of transposed 2D convolution.

    # Raises
        ValueError: if `dim_ordering` is neither `tf` or `th`.
    """
    if dim_ordering == 'default':
        dim_ordering = image_dim_ordering()
    if dim_ordering not in {'th', 'tf'}:
        raise ValueError('Unknown dim_ordering ' + str(dim_ordering))

    x = _preprocess_conv2d_input(x, dim_ordering)
    output_shape = _preprocess_deconv_output_shape(x, output_shape, dim_ordering)
    kernel = _preprocess_conv2d_kernel(kernel, dim_ordering)
    kernel = tf.transpose(kernel, (0, 1, 3, 2))
    padding = _preprocess_border_mode(border_mode)
    strides = (1,) + strides + (1,)

    x = tf.nn.conv2d_transpose(x, kernel, output_shape, strides,
                               padding=padding)
    return _postprocess_conv2d_output(x, dim_ordering)


def atrous_conv2d(x, kernel, rate=1,
                  border_mode='valid',
                  dim_ordering='default',
                  image_shape=None, filter_shape=None):
    """Atrous 2D convolution. Also as known as dilated convolution.

    # Arguments
        x: input tensor.
        kernel: kernel tensor.
        rate: integer > 0, the sample stride.
        output_shape: 1D int tensor for the output shape.
        strides: strides tuple.
        border_mode: string, `"same"` or `"valid"`.
        dim_ordering: `"tf"` or `"th"`.
            Whether to use Theano or TensorFlow dimension ordering
            for inputs/kernels/ouputs.

    # Returns
        A tensor, result of atrous transposed 2D convolution.

    # Raises
        ValueError: if `dim_ordering` is neither `tf` or `th`.
    """
    if dim_ordering == 'default':
        dim_ordering = image_dim_ordering()
    if dim_ordering not in {'th', 'tf'}:
        raise ValueError('Unknown dim_ordering ' + str(dim_ordering))
    if rate == 1:
        return conv2d(x, kernel, strides=(1, 1), border_mode=border_mode,
                      dim_ordering=dim_ordering)

    x = _preprocess_conv2d_input(x, dim_ordering)
    kernel = _preprocess_conv2d_kernel(kernel, dim_ordering)
    padding = _preprocess_border_mode(border_mode)

    x = tf.nn.atrous_conv2d(x, kernel, rate, padding)
    return _postprocess_conv2d_output(x, dim_ordering)


def separable_conv2d(x, depthwise_kernel, pointwise_kernel, strides=(1, 1),
                     border_mode='valid', dim_ordering='default'):
    """2-D convolution with separable filters.

    # Raises
        ValueError: if `dim_ordering` is neither `tf` or `th`.
    """
    if dim_ordering == 'default':
        dim_ordering = image_dim_ordering()
    if dim_ordering not in {'th', 'tf'}:
        raise ValueError('Unknown dim_ordering ' + str(dim_ordering))

    x = _preprocess_conv2d_input(x, dim_ordering)
    depthwise_kernel = _preprocess_conv2d_kernel(depthwise_kernel,
                                                 dim_ordering)
    pointwise_kernel = _preprocess_conv2d_kernel(pointwise_kernel,
                                                 dim_ordering)
    padding = _preprocess_border_mode(border_mode)
    strides = (1,) + strides + (1,)

    x = tf.nn.separable_conv2d(x, depthwise_kernel, pointwise_kernel,
                               strides, padding)
    return _postprocess_conv2d_output(x, dim_ordering)


def conv3d(x, kernel, strides=(1, 1, 1),
           border_mode='valid', dim_ordering='default',
           volume_shape=None, filter_shape=None):
    """3D convolution.

    # Arguments
        kernel: kernel tensor.
        strides: strides tuple.
        border_mode: string, `"same"` or `"valid"`.
        dim_ordering: `"tf"` or `"th"`.
            Whether to use Theano or TensorFlow dimension ordering
            for inputs/kernels/ouputs.

    # Returns
        A tensor, result of 3D convolution.

    # Raises
        ValueError: if `dim_ordering` is neither `tf` or `th`.
    """
    if dim_ordering == 'default':
        dim_ordering = image_dim_ordering()
    if dim_ordering not in {'th', 'tf'}:
        raise ValueError('Unknown dim_ordering ' + str(dim_ordering))

    x = _preprocess_conv3d_input(x, dim_ordering)
    kernel = _preprocess_conv3d_kernel(kernel, dim_ordering)
    padding = _preprocess_border_mode(border_mode)
    strides = (1,) + strides + (1,)

    x = tf.nn.conv3d(x, kernel, strides, padding)
    return _postprocess_conv3d_output(x, dim_ordering)


def pool2d(x, pool_size, strides=(1, 1),
           border_mode='valid', dim_ordering='default',
           pool_mode='max'):
    """2D Pooling.

    # Arguments
        pool_size: tuple of 2 integers.
        strides: tuple of 2 integers.
        border_mode: one of `"valid"`, `"same"`.
        dim_ordering: one of `"th"`, `"tf"`.
        pool_mode: one of `"max"`, `"avg"`.

    # Returns
        A tensor, result of 2D pooling.

    # Raises
        ValueError: if `dim_ordering` is neither `tf` or `th`.
        ValueError: if `pool_mode` is neither `max` or `avg`.
    """
    if dim_ordering == 'default':
        dim_ordering = image_dim_ordering()
    if dim_ordering not in {'th', 'tf'}:
        raise ValueError('Unknown dim_ordering ' + str(dim_ordering))

    padding = _preprocess_border_mode(border_mode)
    strides = (1,) + strides + (1,)
    pool_size = (1,) + pool_size + (1,)

    x = _preprocess_conv2d_input(x, dim_ordering)

    if pool_mode == 'max':
        x = tf.nn.max_pool(x, pool_size, strides, padding=padding)
    elif pool_mode == 'avg':
        x = tf.nn.avg_pool(x, pool_size, strides, padding=padding)
    else:
        raise ValueError('Invalid pooling mode:', pool_mode)

    return _postprocess_conv2d_output(x, dim_ordering)


def pool3d(x, pool_size, strides=(1, 1, 1), border_mode='valid',
           dim_ordering='default', pool_mode='max'):
    """3D Pooling.

    # Arguments
        pool_size: tuple of 3 integers.
        strides: tuple of 3 integers.
        border_mode: one of `"valid"`, `"same"`.
        dim_ordering: one of `"th"`, `"tf"`.
        pool_mode: one of `"max"`, `"avg"`.

    # Returns
        A tensor, result of 3D pooling.

    # Raises
        ValueError: if `dim_ordering` is neither `tf` or `th`.
        ValueError: if `pool_mode` is neither `max` or `avg`.
    """
    if dim_ordering == 'default':
        dim_ordering = image_dim_ordering()
    if dim_ordering not in {'th', 'tf'}:
        raise ValueError('Unknown dim_ordering ' + str(dim_ordering))

    padding = _preprocess_border_mode(border_mode)
    strides = (1,) + strides + (1,)
    pool_size = (1,) + pool_size + (1,)

    x = _preprocess_conv3d_input(x, dim_ordering)

    if pool_mode == 'max':
        x = tf.nn.max_pool3d(x, pool_size, strides, padding=padding)
    elif pool_mode == 'avg':
        x = tf.nn.avg_pool3d(x, pool_size, strides, padding=padding)
    else:
        raise ValueError('Invalid pooling mode:', pool_mode)

    return _postprocess_conv3d_output(x, dim_ordering)


# RANDOMNESS

def random_normal(shape, mean=0.0, std=1.0, dtype=None, seed=None):
    """Returns a tensor with normal distribution

    # Arguments
        shape: A tuple of integers, the shape of tensor to create.
        mean: A float, mean of the normal distribution to draw samples.
        std: A float, standard deviation of the normal distribution
            to draw samples.
        dtype: String, dtype of returned tensor.
        seed: Integer, random seed.

    # Returns
        A tensor.
    """
    if dtype is None:
        dtype = floatx()
    if seed is None:
        seed = np.random.randint(10e6)
    return tf.random_normal(shape, mean=mean, stddev=std,
                            dtype=dtype, seed=seed)


def random_uniform(shape, low=0.0, high=1.0, dtype=None, seed=None):
    """Returns a tensor with uniform distribution

    # Arguments
        shape: A tuple of integers, the shape of tensor to create.
        low: A float, lower boundary of the uniform distribution
            to draw samples.
        high: A float, upper boundary of the uniform distribution
            to draw samples.
        dtype: String, dtype of returned tensor.
        seed: Integer, random seed.

    # Returns
        A tensor.
    """
    if dtype is None:
        dtype = floatx()
    if seed is None:
        seed = np.random.randint(10e6)
    return tf.random_uniform(shape, minval=low, maxval=high,
                             dtype=dtype, seed=seed)


def random_binomial(shape, p=0.0, dtype=None, seed=None):
    """Returns a tensor with binomlai distribution

    # Arguments
        shape: A tuple of integers, the shape of tensor to create.
        p: A float, `0. <= p <= 1`, probability of binomlai distribution.
        dtype: String, dtype of returned tensor.
        seed: Integer, random seed.

    # Returns
        A tensor.
    """
    if dtype is None:
        dtype = floatx()
    if seed is None:
        seed = np.random.randint(10e6)
    return tf.where(tf.random_uniform(shape, dtype=dtype, seed=seed) <= p,
                    tf.ones(shape, dtype=dtype),
                    tf.zeros(shape, dtype=dtype))


# CTC
# tensorflow has a native implemenation, but it uses sparse tensors
# and therefore requires a wrapper for Keras. The functions below convert
# dense to sparse tensors and also wraps up the beam search code that is
# in tensorflow's CTC implementation


def ctc_label_dense_to_sparse(labels, label_lengths):
    # undocumented feature soon to be made public
    from tensorflow.python.ops import functional_ops
    label_shape = tf.shape(labels)
    num_batches_tns = stack([label_shape[0]])
    max_num_labels_tns = stack([label_shape[1]])

    def range_less_than(previous_state, current_input):
        return tf.expand_dims(tf.range(label_shape[1]), 0) < tf.fill(max_num_labels_tns, current_input)

    init = tf.cast(tf.fill([1, label_shape[1]], 0), tf.bool)
    dense_mask = functional_ops.scan(range_less_than, label_lengths,
                                     initializer=init, parallel_iterations=1)
    dense_mask = dense_mask[:, 0, :]

    label_array = tf.reshape(tf.tile(tf.range(0, label_shape[1]), num_batches_tns),
                             label_shape)
    label_ind = tf.boolean_mask(label_array, dense_mask)

    batch_array = tf.transpose(tf.reshape(tf.tile(tf.range(0, label_shape[0]),
                                                  max_num_labels_tns), reverse(label_shape, 0)))
    batch_ind = tf.boolean_mask(batch_array, dense_mask)
    indices = tf.transpose(tf.reshape(concatenate([batch_ind, label_ind], axis=0), [2, -1]))

    vals_sparse = tf.gather_nd(labels, indices)

    return tf.SparseTensor(tf.to_int64(indices), vals_sparse, tf.to_int64(label_shape))


def ctc_batch_cost(y_true, y_pred, input_length, label_length):
    """Runs CTC loss algorithm on each batch element.

    # Arguments
        y_true: tensor `(samples, max_string_length)` containing the truth labels.
        y_pred: tensor `(samples, time_steps, num_categories)` containing the prediction,
                or output of the softmax.
        input_length: tensor `(samples, 1)` containing the sequence length for
                each batch item in `y_pred`.
        label_length: tensor `(samples, 1)` containing the sequence length for
                each batch item in `y_true`.

    # Returns
        Tensor with shape (samples,1) containing the
            CTC loss of each element
    """
    label_length = tf.to_int32(tf.squeeze(label_length))
    input_length = tf.to_int32(tf.squeeze(input_length))
    sparse_labels = tf.to_int32(ctc_label_dense_to_sparse(y_true, label_length))

    y_pred = tf.log(tf.transpose(y_pred, perm=[1, 0, 2]) + 1e-8)

    return tf.expand_dims(ctc.ctc_loss(inputs=y_pred,
                                       labels=sparse_labels,
                                       sequence_length=input_length), 1)


def ctc_decode(y_pred, input_length, greedy=True, beam_width=100,
               top_paths=1):
    """Decodes the output of a softmax using either
       greedy (also known as best path) or a constrained dictionary
       search.

    # Arguments
        y_pred: tensor `(samples, time_steps, num_categories)` containing the prediction,
                or output of the softmax.
        input_length: tensor `(samples, )` containing the sequence length for
                each batch item in `y_pred`.
        greedy: perform much faster best-path search if `true`. This does
                not use a dictionary
        beam_width: if `greedy` is `false`: a beam search decoder will be used
                with a beam of this width
        top_paths: if `greedy` is `false`: how many of the most probable paths will be returned

    # Returns
        Tuple:
            List: if `greedy` is `true`, returns a list of one element that contains
                the decoded sequence. If `false`, returns the `top_paths` most probable
                decoded sequences. Important: blank labels are returned as `-1`.
            Tensor `(top_paths, )` that contains the log probability of each decoded sequence
    """
    y_pred = tf.log(tf.transpose(y_pred, perm=[1, 0, 2]) + 1e-8)
    input_length = tf.to_int32(input_length)

    if greedy:
        (decoded, log_prob) = ctc.ctc_greedy_decoder(
            inputs=y_pred,
            sequence_length=input_length)
    else:
        (decoded, log_prob) = ctc.ctc_beam_search_decoder(
            inputs=y_pred,
            sequence_length=input_length, beam_width=beam_width,
            top_paths=top_paths)

    decoded_dense = [tf.sparse_to_dense(st.indices, st.shape, st.values, default_value=-1)
                     for st in decoded]

    return (decoded_dense, log_prob)


# HIGH ORDER FUNCTIONS

def map_fn(fn, elems, name=None):
    """Map the function fn over the elements elems and return the outputs.

    # Arguments
        fn: Callable that will be called upon each element in elems
        elems: tensor
        name: A string name for the map node in the graph

    # Returns
        Tensor with first dimension equal to the elems and second depending on
        fn
    """
    return tf.map_fn(fn, elems, name=name)


def foldl(fn, elems, initializer=None, name=None):
    """Reduce elems using fn to combine them from left to right.

    # Arguments
        fn: Callable that will be called upon each element in elems and an
            accumulator, for instance `lambda acc, x: acc + x`
        elems: tensor
        initializer: The first value used (`elems[0]` in case of None)
        name: A string name for the foldl node in the graph

    # Returns
        Same type and shape as initializer
    """
    return tf.foldl(fn, elems, initializer=initializer, name=name)


def foldr(fn, elems, initializer=None, name=None):
    """Reduce elems using fn to combine them from right to left.

    # Arguments
        fn: Callable that will be called upon each element in elems and an
            accumulator, for instance `lambda acc, x: acc + x`
        elems: tensor
        initializer: The first value used (`elems[-1]` in case of None)
        name: A string name for the foldr node in the graph

    # Returns
        Same type and shape as initializer
    """
    return tf.foldr(fn, elems, initializer=initializer, name=name)<|MERGE_RESOLUTION|>--- conflicted
+++ resolved
@@ -1442,11 +1442,7 @@
     return tf.reshape(x, shape)
 
 
-<<<<<<< HEAD
-def extract_image_patches(X, ksizes, ssizes, border_mode = "same", dim_ordering = "tf"):
-=======
 def extract_image_patches(X, ksizes, ssizes, border_mode="same", dim_ordering="tf"):
->>>>>>> f1ed61b1
     '''
     Extract the patches from an image
     Parameters
@@ -1468,11 +1464,7 @@
     padding = _preprocess_border_mode(border_mode)
     if dim_ordering == "th":
         X = permute_dimensions(X, [0, 2, 3, 1])
-<<<<<<< HEAD
-    bs_i,w_i,h_i,ch_i = int_shape(X)
-=======
     bs_i, w_i, h_i, ch_i = int_shape(X)
->>>>>>> f1ed61b1
     patches = tf.extract_image_patches(X, kernel, strides, [1, 1, 1, 1], padding)
     # Reshaping to fit Theano
     bs, w, h, ch = int_shape(patches)

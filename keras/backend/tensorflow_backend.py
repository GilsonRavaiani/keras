import tensorflow as tf

from tensorflow.python.training import moving_averages
from tensorflow.python.ops import tensor_array_ops
from tensorflow.python.ops import control_flow_ops
try:
    from tensorflow.python.ops import ctc_ops as ctc
except ImportError:
    import tensorflow.contrib.ctc as ctc

import numpy as np
import os
import copy
import warnings
from .common import floatx, _EPSILON, image_dim_ordering, reset_uids
py_all = all

# INTERNAL UTILS

# This is the default internal TF session used by Keras.
# It can be set manually via `set_session(sess)`.
_SESSION = None
# This dictionary holds a mapping {graph: learning_phase}.
# A learning phase is a bool tensor used to run Keras models in
# either train mode (learning_phase == 1) or test mode (learning_phase == 0).
_GRAPH_LEARNING_PHASES = {}
# This boolean flag can be set to True to leave variable initialization
# up to the user.
# Change its value via `manual_variable_initialization(value)`.
_MANUAL_VAR_INIT = False


def clear_session():
    '''Destroys the current TF graph and creates a new one.

    Useful to avoid clutter from old models / layers.
    '''
    global _SESSION
    global _GRAPH_LEARNING_PHASES
    tf.reset_default_graph()
    reset_uids()
    _SESSION = None
    phase = tf.placeholder(dtype='bool', name='keras_learning_phase')
    _GRAPH_LEARNING_PHASES[tf.get_default_graph()] = phase


def manual_variable_initialization(value):
    '''Sets the manual variable initialization flag.

    This boolean flag determines whether
    variables should be initialized
    as they are instantiated (default), or if
    the user should handle the initialization
    (e.g. via `tf.initialize_all_variables()`).

    # Arguments
        value: Python boolean.
    '''
    global _MANUAL_VAR_INIT
    _MANUAL_VAR_INIT = value


def learning_phase():
    '''Returns the learning phase flag.

    The learning phase flag is a bool tensor (0 = test, 1 = train)
    to be passed as input to any Keras function
    that uses a different behavior at train time and test time.
    '''
    graph = tf.get_default_graph()
    if graph not in _GRAPH_LEARNING_PHASES:
        phase = tf.placeholder(dtype='bool',
                               name='keras_learning_phase')
        _GRAPH_LEARNING_PHASES[graph] = phase
    return _GRAPH_LEARNING_PHASES[graph]


def set_learning_phase(value):
    '''Sets the learning phase to a fixed value,
    either 0 or 1 (integers).
    '''
    global _GRAPH_LEARNING_PHASES
    if value not in {0, 1}:
        raise ValueError('Expected learning phase to be '
                         '0 or 1.')
    _GRAPH_LEARNING_PHASES[tf.get_default_graph()] = value


def get_session():
    '''Returns the TF session to be used by the backend.

    If a default TensorFlow session is available, we will return it.

    Else, we will return the global Keras session.

    If no global Keras session exists at this point:
    we will create a new global session.

    Note that you can manually set the global session
    via `K.set_session(sess)`.

    # Returns
        A TensorFlow session.
    '''
    global _SESSION
    if tf.get_default_session() is not None:
        session = tf.get_default_session()
    else:
        if _SESSION is None:
            if not os.environ.get('OMP_NUM_THREADS'):
                config = tf.ConfigProto(allow_soft_placement=True)
            else:
                nb_thread = int(os.environ.get('OMP_NUM_THREADS'))
                config = tf.ConfigProto(intra_op_parallelism_threads=nb_thread,
                                        allow_soft_placement=True)
            _SESSION = tf.Session(config=config)
        session = _SESSION
    if not _MANUAL_VAR_INIT:
        _initialize_variables()
    return session


def set_session(session):
    '''Sets the global TF session.
    '''
    global _SESSION
    _SESSION = session


# VARIABLE MANIPULATION

def _convert_string_dtype(dtype):
    if dtype == 'float16':
        return tf.float16
    if dtype == 'float32':
        return tf.float32
    elif dtype == 'float64':
        return tf.float64
    elif dtype == 'int16':
        return tf.int16
    elif dtype == 'int32':
        return tf.int32
    elif dtype == 'int64':
        return tf.int64
    elif dtype == 'uint8':
        return tf.int8
    elif dtype == 'uint16':
        return tf.uint16
    else:
        raise ValueError('Unsupported dtype:', dtype)


def _to_tensor(x, dtype):
    x = tf.convert_to_tensor(x)
    if x.dtype != dtype:
        x = tf.cast(x, dtype)
    return x


def is_sparse(tensor):
    '''Returns whether a tensor is a sparse tensor.

    # Arguments
        tensor: A tensor instance.

    # Returns
        A boolean.

    # Example
    ```python
        >>> from keras import backend as K
        >>> a = K.placeholder((2, 2), sparse=False)
        >>> print(K.is_sparse(a))
        False
        >>> b = K.placeholder((2, 2), sparse=True)
        >>> print(K.is_sparse(b))
        True
    ```
    '''
    return isinstance(tensor, tf.SparseTensor)


def to_dense(tensor):
    '''Converts a sparse tensor into a dense tensor
    and returns it.

    # Arguments
        tensor: A tensor instance (potentially sparse).

    # Returns
        A dense tensor.

    # Examples
    ```python
        >>> from keras import backend as K
        >>> b = K.placeholder((2, 2), sparse=True)
        >>> print(K.is_sparse(b))
        True
        >>> c = K.to_dense(b)
        >>> print(K.is_sparse(c))
        False
    ```
    '''
    if is_sparse(tensor):
        return tf.sparse_tensor_to_dense(tensor)
    else:
        return tensor


def variable(value, dtype=None, name=None):
    '''Instantiates a variable and returns it.

    # Arguments
        value: Numpy array, initial value of the tensor.
        dtype: Tensor type.
        name: Optional name string for the tensor.

    # Returns
        A variable instance (with Keras metadata included).

    # Examples
    ```python
        >>> from keras import backend as K
        >>> val = np.array([[1, 2], [3, 4]])
        >>> kvar = K.variable(value=val, dtype='float64', name='example_var')
        >>> K.dtype(kvar)
        'float64'
        >>> print(kvar)
        example_var
        >>> kvar.eval()
        array([[ 1.,  2.],
               [ 3.,  4.]])
    ```
    '''
    if dtype is None:
        dtype = floatx()
    if hasattr(value, 'tocoo'):
        sparse_coo = value.tocoo()
        indices = np.concatenate((np.expand_dims(sparse_coo.row, 1),
                                  np.expand_dims(sparse_coo.col, 1)), 1)
        v = tf.SparseTensor(indices=indices,
                            values=sparse_coo.data,
                            shape=sparse_coo.shape)
        v._dims = len(sparse_coo.shape)
        v._keras_shape = sparse_coo.shape
        v._uses_learning_phase = False
        return v
    v = tf.Variable(value, dtype=_convert_string_dtype(dtype), name=name)
    if isinstance(value, np.ndarray):
        v._keras_shape = value.shape
    elif hasattr(value, 'get_shape'):
        v._keras_shape = tuple(map(int, value.get_shape()))
    v._uses_learning_phase = False
    return v


def _initialize_variables():
    if hasattr(tf, 'global_variables'):
        variables = tf.global_variables()
    else:
        variables = tf.all_variables()

    uninitialized_variables = []
    for v in variables:
        if not hasattr(v, '_keras_initialized') or not v._keras_initialized:
            uninitialized_variables.append(v)
            v._keras_initialized = True
    if uninitialized_variables:
        sess = get_session()
        if hasattr(tf, 'variables_initializer'):
            sess.run(tf.variables_initializer(uninitialized_variables))
        else:
            sess.run(tf.initialize_variables(uninitialized_variables))


def placeholder(shape=None, ndim=None, dtype=None, sparse=False, name=None):
    '''Instantiates a placeholder tensor and returns it.

    # Arguments
        shape: Shape of the placeholder
            (integer tuple, may include `None` entries).
        ndim: Number of axes of the tensor.
            At least one of {`shape`, `ndim`} must be specified.
            If both are specified, `shape` is used.
        dtype: Placeholder type.
        name: Optional name string for the placeholder.

    # Returns
        Tensor instance (with Keras metadata included).

    # Examples
    ```python
        >>> from keras import backend as K
        >>> input_ph = K.placeholder(shape=(2, 4, 5))
        >>> input_ph._keras_shape
        (2, 4, 5)
        >>> input_ph
        <tf.Tensor 'Placeholder_4:0' shape=(2, 4, 5) dtype=float32>
    ```
    '''
    if dtype is None:
        dtype = floatx()
    if not shape:
        if ndim:
            shape = tuple([None for _ in range(ndim)])
    if sparse:
        x = tf.sparse_placeholder(dtype, name=name)
        x._dims = len(shape)
    else:
        x = tf.placeholder(dtype, shape=shape, name=name)
    x._keras_shape = shape
    x._uses_learning_phase = False
    return x


def shape(x):
    '''Returns the symbolic shape of a tensor or variable.

    # Arguments
        x: A tensor or variable.

    # Returns
        A symbolic shape (which is itself a tensor).

    # Examples
    ```
        # TensorFlow example
        >>> from keras import backend as K
        >>> tf_session = K.get_session()
        >>> val = np.array([[1, 2], [3, 4]])
        >>> kvar = K.variable(value=val)
        >>> input = keras.backend.placeholder(shape=(2, 4, 5))
        >>> K.shape(kvar)
        <tf.Tensor 'Shape_8:0' shape=(2,) dtype=int32>
        >>> K.shape(input)
        <tf.Tensor 'Shape_9:0' shape=(3,) dtype=int32>
        # To get integer shape (Instead, you can use K.int_shape(x))
        >>> K.shape(kvar).eval(session=tf_session)
        array([2, 2], dtype=int32)
        >>> K.shape(input).eval(session=tf_session)
        array([2, 4, 5], dtype=int32)
    ```
    '''
    return tf.shape(x)


def int_shape(x):
    '''Returns the shape of a Keras tensor or a Keras variable as a tuple of
    integers or None entries.

    # Arguments
        x: Tensor or variable.

    # Returns
        A tuple of integers (or None entries).

    # Examples
    ```python
        >>> from keras import backend as K
        >>> input = K.placeholder(shape=(2, 4, 5))
        >>> K.int_shape(input)
        (2, 4, 5)
        >>> val = np.array([[1, 2], [3, 4]])
        >>> kvar = K.variable(value=val)
        >>> K.int_shape(kvar)
        (2, 2)
    ```
    '''
    shape = x.get_shape()
    return tuple([i.__int__() for i in shape])


def ndim(x):
    '''Returns the number of axes in a tensor, as an integer.

    # Arguments
        x: Tensor or variable.

    # Returns
        Integer (scalar), number of axes.

    # Examples
    ```python
        >>> from keras import backend as K
        >>> input = K.placeholder(shape=(2, 4, 5))
        >>> val = np.array([[1, 2], [3, 4]])
        >>> kvar = K.variable(value=val)
        >>> K.ndim(input)
        3
        >>> K.ndim(kvar)
        2
    ```
    '''
    if is_sparse(x):
        return x._dims

    dims = x.get_shape()._dims
    if dims is not None:
        return len(dims)
    return None


def dtype(x):
    '''Returns the dtype of a Keras tensor or variable, as a string.

    # Arguments
        x: Tensor or variable.

    # Returns
        String, dtype of `x`.

    # Examples
    ```python
        >>> from keras import backend as K
        >>> K.dtype(K.placeholder(shape=(2,4,5)))
        'float32'
        >>> K.dtype(K.placeholder(shape=(2,4,5), dtype='float32'))
        'float32'
        >>> K.dtype(K.placeholder(shape=(2,4,5), dtype='float64'))
        'float64'
        # Keras variable
        >>> kvar = K.variable(np.array([[1, 2], [3, 4]]))
        >>> K.dtype(kvar)
        'float32_ref'
        >>> kvar = K.variable(np.array([[1, 2], [3, 4]]), dtype='float32')
        >>> K.dtype(kvar)
        'float32_ref'
    ```
    '''
    return x.dtype.name


def eval(x):
    '''Evaluates the value of a variable.
    Returns a Numpy array.

    # Arguments
        x: A variable.

    # Returns
        A Numpy array.

    # Examples
    ```python
        >>> from keras import backend as K
        >>> kvar = K.variable(np.array([[1, 2], [3, 4]]), dtype='float32')
        >>> K.eval(kvar)
        array([[ 1.,  2.],
               [ 3.,  4.]], dtype=float32)
    ```
    '''
    return to_dense(x).eval(session=get_session())


def zeros(shape, dtype=None, name=None):
    '''Instantiates an all-zeros variable and returns it.

    # Arguments
        shape: Tuple of integers, shape of returned Keras variable
        dtype: String, data type of returned Keras variable
        name: String, name of returned Keras variable

    # Returns
        A variable (including Keras metadata), filled with `0.0`.

    # Example
    ```python
        >>> from keras import backend as K
        >>> kvar = K.zeros((3,4))
        >>> K.eval(kvar)
        array([[ 0.,  0.,  0.,  0.],
               [ 0.,  0.,  0.,  0.],
               [ 0.,  0.,  0.,  0.]], dtype=float32)
    ```
    '''
    if dtype is None:
        dtype = floatx()
    shape = tuple(map(int, shape))
    tf_dtype = _convert_string_dtype(dtype)
    return variable(tf.constant_initializer(0., dtype=tf_dtype)(shape),
                    dtype, name)


def ones(shape, dtype=None, name=None):
    '''Instantiates an all-ones tensor variable and returns it.

    # Arguments
        shape: Tuple of integers, shape of returned Keras variable.
        dtype: String, data type of returned Keras variable.
        name: String, name of returned Keras variable.

    # Returns
        A Keras variable, filled with `1.0`.

    # Example
    ```python
        >>> from keras import backend as K
        >>> kvar = K.ones((3,4))
        >>> K.eval(kvar)
        array([[ 1.,  1.,  1.,  1.],
               [ 1.,  1.,  1.,  1.],
               [ 1.,  1.,  1.,  1.]], dtype=float32)
    ```
    '''
    if dtype is None:
        dtype = floatx()
    shape = tuple(map(int, shape))
    tf_dtype = _convert_string_dtype(dtype)
    return variable(tf.constant_initializer(1., dtype=tf_dtype)(shape),
                    dtype, name)


def eye(size, dtype=None, name=None):
    '''Instantiate an identity matrix and returns it.

    # Arguments
        size: Integer, number of rows/columns.
        dtype: String, data type of returned Keras variable.
        name: String, name of returned Keras variable.

    # Returns
        A Keras variable, an identity matrix.

    # Example
    ```python
        >>> from keras import backend as K
        >>> kvar = K.eye(3)
        >>> K.eval(kvar)
        array([[ 1.,  0.,  0.],
               [ 0.,  1.,  0.],
               [ 0.,  0.,  1.]], dtype=float32)
    ```

    '''
    return variable(np.eye(size), dtype, name)


def zeros_like(x, name=None):
    '''Instantiates an all-zeros Keras variable
    of the same shape as another Keras variable or tensor and returns it.

    # Arguments
        x: Keras variable or Keras tensor.

    # Returns
        A Keras variable, filled with `0.0`.

    # Example
    ```python
        >>> from keras import backend as K
        >>> kvar = K.variable(np.random.random((2,3)))
        >>> kvar_zeros = K.zeros_like(kvar)
        >>> K.eval(kvar_zeros)
        array([[ 0.,  0.,  0.],
               [ 0.,  0.,  0.]], dtype=float32)
    ```
    '''
    return tf.zeros_like(x, name=name)


def ones_like(x, name=None):
    '''Instantiates an all-ones Keras variable
    of the same shape as another Keras variable or tensor and returns it.

    # Arguments
        x: Keras variable or tensor.

    # Returns
        A Keras variable, filled with `1.0`.

    # Example
    ```python
        >>> from keras import backend as K
        >>> kvar = K.variable(np.random.random((2,3)))
        >>> kvar_ones = K.ones_like(kvar)
        >>> K.eval(kvar_ones)
        array([[ 1.,  1.,  1.],
               [ 1.,  1.,  1.]], dtype=float32)
    ```
    '''
    return tf.ones_like(x, name=name)


def random_uniform_variable(shape, low, high, dtype=None,
                            name=None, seed=None):
    '''Instantiates an Keras variable filled with
    samples drawn from a uniform distribution and returns it.

    # Arguments
        shape: Tuple of integers, shape of returned Keras variable.
        low: Float, lower boundary of the output inteval.
        high: Float, upper boundary of the output interval.
        dtype: String, dtype of returned Keras variable.
        name: String, name of returned Keras variable.
        seed: Integer, random seed.

    # Returns
        A Keras variable, filled with drawn samples.

    # Example
    ```python
        # TensorFlow example
        >>> kvar = K.random_uniform_variable((2,3), 0, 1)
        >>> kvar
        <tensorflow.python.ops.variables.Variable object at 0x10ab40b10>
        >>> K.eval(kvar)
        array([[ 0.10940075,  0.10047495,  0.476143  ],
               [ 0.66137183,  0.00869417,  0.89220798]], dtype=float32)
    ```
    '''
    if dtype is None:
        dtype = floatx()
    shape = tuple(map(int, shape))
    tf_dtype = _convert_string_dtype(dtype)
    if seed is None:
        # ensure that randomness is conditioned by the Numpy RNG
        seed = np.random.randint(10e8)
    value = tf.random_uniform_initializer(
        low, high, dtype=tf_dtype, seed=seed)(shape)
    return variable(value, dtype=dtype, name=name)


def random_normal_variable(shape, mean, scale, dtype=None,
                           name=None, seed=None):
    '''Instantiates an Keras variable filled with
    samples drawn from a normal distribution and returns it.

    # Arguments
        shape: Tuple of integers, shape of returned Keras variable.
        mean: Float, mean of the normal distribution.
        scale: Float, standard deviation of the normal distribution.
        dtype: String, dtype of returned Keras variable.
        name: String, name of returned Keras variable.
        seed: Integer, random seed.

    # Returns
        A Keras variable, filled with drawn samples.

    # Example
    ```python
        # TensorFlow example
        >>> kvar = K.random_normal_variable((2,3), 0, 1)
        >>> kvar
        <tensorflow.python.ops.variables.Variable object at 0x10ab12dd0>
        >>> K.eval(kvar)
        array([[ 1.19591331,  0.68685907, -0.63814116],
               [ 0.92629528,  0.28055015,  1.70484698]], dtype=float32)
    ```
    '''
    if dtype is None:
        dtype = floatx()
    shape = tuple(map(int, shape))
    tf_dtype = _convert_string_dtype(dtype)
    if seed is None:
        # ensure that randomness is conditioned by the Numpy RNG
        seed = np.random.randint(10e8)
    value = tf.random_normal_initializer(
        mean, scale, dtype=tf_dtype, seed=seed)(shape)
    return variable(value, dtype=dtype, name=name)


def count_params(x):
    '''Returns the number of scalars in a Keras variable.

    # Arguments
        x: Keras variable.

    # Returns
        Integer, the number of scalars in `x`.

    # Example
    ```python
        >>> kvar = K.zeros((2,3))
        >>> K.count_params(kvar)
        6
        >>> K.eval(kvar)
        array([[ 0.,  0.,  0.],
               [ 0.,  0.,  0.]], dtype=float32)
    ```
    '''
    shape = x.get_shape()
    return np.prod([shape[i]._value for i in range(len(shape))])


def cast(x, dtype):
    '''Casts a tensor to a different dtype and returns it.

    You can cast a Keras variable but it still returns a Keras tensor.

    # Arguments
        x: Keras tensor (or variable).
        dtype: String, either (`'float16'`, `'float32'`, or `'float64'`).

    # Returns
        Keras tensor with dtype `dtype`.

    # Example
    ```python
        >>> from keras import backend as K
        >>> input = K.placeholder((2, 3), dtype='float32')
        >>> input
        <tf.Tensor 'Placeholder_2:0' shape=(2, 3) dtype=float32>
        # It doesn't work in-place as below.
        >>> K.cast(input, dtype='float16')
        <tf.Tensor 'Cast_1:0' shape=(2, 3) dtype=float16>
        >>> input
        <tf.Tensor 'Placeholder_2:0' shape=(2, 3) dtype=float32>
        # you need to assign it.
        >>> input = K.cast(input, dtype='float16')
        >>> input
        <tf.Tensor 'Cast_2:0' shape=(2, 3) dtype=float16>    ```
    '''
    return tf.cast(x, dtype)


# UPDATES OPS


def update(x, new_x):
    return tf.assign(x, new_x)


def update_add(x, increment):
    return tf.assign_add(x, increment)


def update_sub(x, decrement):
    return tf.assign_sub(x, decrement)


def moving_average_update(variable, value, momentum):
    try:
        return moving_averages.assign_moving_average(
            variable, value, momentum, zero_debias=False)
    except TypeError:
        return moving_averages.assign_moving_average(
            variable, value, momentum)


# LINEAR ALGEBRA

def dot(x, y):
    '''Multiplies 2 tensors (and/or variables) and returns a *tensor*.
    When attempting to multiply a ND tensor
    with a ND tensor, it reproduces the Theano behavior.
    (e.g. (2, 3).(4, 3, 5) = (2, 4, 5))

    # Arguments
        x: Tensor or variable.
        y: Tensor or variable.

    # Returns
        A tensor, dot product of `x` and `y`.

    # Examples
    ```python
        # dot product between tensors
        >>> x = K.placeholder(shape=(2, 3))
        >>> y = K.placeholder(shape=(3, 4))
        >>> xy = K.dot(x, y)
        >>> xy
        <tf.Tensor 'MatMul_9:0' shape=(2, 4) dtype=float32>
    ```

    ```python
        # dot product between tensors
        >>> x = K.placeholder(shape=(32, 28, 3))
        >>> y = K.placeholder(shape=(3, 4))
        >>> xy = K.dot(x, y)
        >>> xy
        <tf.Tensor 'MatMul_9:0' shape=(32, 28, 4) dtype=float32>
    ```

    ```python
        # Theano-like behavior example
        >>> x = K.random_uniform_variable(shape=(2, 3), low=0, high=1)
        >>> y = K.ones((4, 3, 5))
        >>> xy = K.dot(x, y)
        >>> K.int_shape(xy)
        (2, 4, 5)
    ```
    '''
    if ndim(x) is not None and (ndim(x) > 2 or ndim(y) > 2):
        x_shape = []
        for i, s in zip(int_shape(x), tf.unpack(tf.shape(x))):
            if s is None:
                x_shape.append(i)
            else:
                x_shape.append(s)
        x_shape = tuple(x_shape)
        y_shape = []
        for i, s in zip(int_shape(y), tf.unpack(tf.shape(y))):
            if s is None:
                y_shape.append(i)
            else:
                y_shape.append(s)
        y_shape = tuple(y_shape)
        y_permute_dim = list(range(ndim(y)))
        y_permute_dim = [y_permute_dim.pop(-2)] + y_permute_dim
        xt = tf.reshape(x, [-1, x_shape[-1]])
        yt = tf.reshape(tf.transpose(y, perm=y_permute_dim), [y_shape[-2], -1])
        return tf.reshape(tf.matmul(xt, yt),
                          x_shape[:-1] + y_shape[:-2] + y_shape[-1:])
    if is_sparse(x):
        out = tf.sparse_tensor_dense_matmul(x, y)
    else:
        out = tf.matmul(x, y)
    return out


def batch_dot(x, y, axes=None):
    '''Batchwise dot product.

    `batch_dot` is used to compute dot product of `x` and `y` when
    `x` and `y` are data in batch, i.e. in a shape of
    `(batch_size, :)`.
    `batch_dot` results in a tensor or variable with less dimensions
    than the input. If the number of dimensions is reduced to 1,
    we use `expand_dims` to make sure that ndim is at least 2.

    # Arguments
        x, y: Keras tensors or variables with `ndim >= 2`
            (With TensorFlow backend, `batch_dot()` only supports `ndim >= 3`)
        axes: list of (or single) int with target dimensions.
            The lengths of `axes[0]` and `axes[1]` should be the same.

    # Returns
        A tensor with shape equal to the concatenation of `x`'s shape
        (less the dimension that was summed over) and `y`'s shape
        (less the batch dimension and the dimension that was summed over).
        If the final rank is 1, we reshape it to `(batch_size, 1)`.

    # Examples
        Assume `x = [[1, 2], [3, 4]]` and `y = [[5, 6], [7, 8]]`
        `batch_dot(x, y, axes=1) = [[17, 53]]` which is the main diagonal
        of `x.dot(y.T)`, although we never have to calculate the off-diagonal
        elements.

        Shape inference:
        Let `x`'s shape be `(100, 20)` and `y`'s shape be `(100, 30, 20)`.
        If `axes` is (1, 2), to find the output shape of resultant tensor,
            loop through each dimension in x's shape and y's shape:

        * `x.shape[0]` : 100 : append to output shape
        * `x.shape[1]` : 20 : do not append to output shape,
            dimension 1 of x has been summed over. (`dot_axes[0]` = 1)
        * `y.shape[0]` : 100 : do not append to output shape,
            always ignore first dimension of y
        * `y.shape[1]` : 30 : append to output shape
        * `y.shape[2]` : 20 : do not append to output shape,
            dimension 2 of y has been summed over. (`dot_axes[1]` = 2)
        output_shape = `(100, 30)`

    ```python
        >>> x_batch = K.ones(shape=(32, 20, 1))
        >>> y_batch = K.ones(shape=(32, 30, 20))
        >>> xy_batch_dot = K.batch_dot(x_batch, y_batch, axes=[1, 2])
        >>> K.int_shape(xy_batch_dot)
        (32, 1, 30)
    ```
    '''
    if isinstance(axes, int):
        axes = (axes, axes)
    if axes is not None:
        adj_x = None if axes[0] == ndim(x) - 1 else True
        adj_y = True if axes[1] == ndim(y) - 1 else None
    else:
        adj_x = None
        adj_y = None
    try:
        out = tf.batch_matmul(x, y, adj_a=adj_x, adj_b=adj_y)
    except TypeError:
        out = tf.batch_matmul(x, y, adj_x=adj_x, adj_y=adj_y)
    if ndim(out) == 1:
        out = expand_dims(out, 1)
    return out


def transpose(x):
    '''Transposes a tensor and returns it.

    # Arguments
        x: Tensor or variable.

    # Returns
        A tensor.

    # Examples
    ```python
        >>> var = K.variable([[1, 2, 3], [4, 5, 6]])
        >>> K.eval(var)
        array([[ 1.,  2.,  3.],
               [ 4.,  5.,  6.]], dtype=float32)
        >>> var_transposed = K.transpose(var)
        >>> K.eval(var_transposed)
        array([[ 1.,  4.],
               [ 2.,  5.],
               [ 3.,  6.]], dtype=float32)
    ```

    ```python
        >>> input = K.placeholder((2, 3))
        >>> input
        <tf.Tensor 'Placeholder_11:0' shape=(2, 3) dtype=float32>
        >>> input_transposed = K.transpose(input)
        >>> input_transposed
        <tf.Tensor 'transpose_4:0' shape=(3, 2) dtype=float32>

    ```
    '''
    return tf.transpose(x)


def gather(reference, indices):
    '''Retrieves the elements of indices `indices`
    in the tensor `reference`.

    # Arguments
        reference: A tensor.
        indices: An integer tensor of indices.

    # Returns
        A tensor of same type as `reference`.
    '''
    return tf.gather(reference, indices)


# ELEMENT-WISE OPERATIONS

def _normalize_axis(axis, ndim):
    if isinstance(axis, tuple):
        axis = list(axis)
    if isinstance(axis, list):
        for i, a in enumerate(axis):
            if a is not None and a < 0:
                axis[i] = a % ndim
    else:
        if axis is not None and axis < 0:
            axis = axis % ndim
    return axis


def max(x, axis=None, keepdims=False):
    '''Maximum value in a tensor.
    '''
    axis = _normalize_axis(axis, ndim(x))
    return tf.reduce_max(x, reduction_indices=axis, keep_dims=keepdims)


def min(x, axis=None, keepdims=False):
    '''Minimum value in a tensor.
    '''
    axis = _normalize_axis(axis, ndim(x))
    return tf.reduce_min(x, reduction_indices=axis, keep_dims=keepdims)


def sum(x, axis=None, keepdims=False):
    '''Sum of the values in a tensor, alongside the specified axis.
    '''
    axis = _normalize_axis(axis, ndim(x))
    return tf.reduce_sum(x, reduction_indices=axis, keep_dims=keepdims)


def prod(x, axis=None, keepdims=False):
    '''Multiplies the values in a tensor, alongside the specified axis.
    '''
    axis = _normalize_axis(axis, ndim(x))
    return tf.reduce_prod(x, reduction_indices=axis, keep_dims=keepdims)


def std(x, axis=None, keepdims=False):
    '''Standard deviation of a tensor, alongside the specificied axis.
    '''
    axis = _normalize_axis(axis, ndim(x))
    if x.dtype.base_dtype == tf.bool:
        x = tf.cast(x, floatx())
    m = tf.reduce_mean(x, reduction_indices=axis, keep_dims=True)
    devs_squared = tf.square(x - m)
    return tf.sqrt(tf.reduce_mean(devs_squared,
                                  reduction_indices=axis,
                                  keep_dims=keepdims))


def mean(x, axis=None, keepdims=False):
    '''Mean of a tensor, alongside the specificied axis.
    '''
    axis = _normalize_axis(axis, ndim(x))
    if x.dtype.base_dtype == tf.bool:
        x = tf.cast(x, floatx())
    return tf.reduce_mean(x, reduction_indices=axis, keep_dims=keepdims)


def any(x, axis=None, keepdims=False):
    '''Bitwise reduction (logical OR).

    Returns an uint8 tensor (0s and 1s).
    '''
    axis = _normalize_axis(axis, ndim(x))
    x = tf.cast(x, tf.bool)
    x = tf.reduce_any(x, reduction_indices=axis, keep_dims=keepdims)
    return tf.cast(x, tf.uint8)


def all(x, axis=None, keepdims=False):
    '''Bitwise reduction (logical AND).

    Returns an uint8 tensor
    '''
    axis = _normalize_axis(axis, ndim(x))
    x = tf.cast(x, tf.bool)
    x = tf.reduce_all(x, reduction_indices=axis, keep_dims=keepdims)
    return tf.cast(x, tf.uint8)


def argmax(x, axis=-1):
    '''Returns the index of the maximum value
    along a tensor axis.
    '''
    if axis < 0:
        axis = axis % len(x.get_shape())
    return tf.argmax(x, axis)


def argmin(x, axis=-1):
    '''Returns the index of the minimum value
    along a tensor axis.
    '''
    if axis < 0:
        axis = axis % len(x.get_shape())
    return tf.argmin(x, axis)


def square(x):
    '''Element-wise square.
    '''
    return tf.square(x)


def abs(x):
    '''Element-wise absolute value.
    '''
    return tf.abs(x)


def sqrt(x):
    '''Element-wise square root.
    '''
    zero = _to_tensor(0., x.dtype.base_dtype)
    inf = _to_tensor(np.inf, x.dtype.base_dtype)
    x = tf.clip_by_value(x, zero, inf)
    return tf.sqrt(x)


def exp(x):
    '''Element-wise exponential.
    '''
    return tf.exp(x)


def log(x):
    '''Element-wise log.
    '''
    return tf.log(x)


def round(x):
    '''Element-wise rounding to the closest integer.
    '''
    return tf.round(x)


def sign(x):
    '''Element-wise sign.
    '''
    return tf.sign(x)


def pow(x, a):
    '''Element-wise exponentiation.
    '''
    return tf.pow(x, a)


def clip(x, min_value, max_value):
    '''Element-wise value clipping.
    '''
    if max_value < min_value:
        max_value = min_value
    min_value = _to_tensor(min_value, x.dtype.base_dtype)
    max_value = _to_tensor(max_value, x.dtype.base_dtype)
    return tf.clip_by_value(x, min_value, max_value)


def equal(x, y):
    '''Element-wise equality between two tensors.
    Returns a bool tensor.
    '''
    return tf.equal(x, y)


def not_equal(x, y):
    '''Element-wise inequality between two tensors.
    Returns a bool tensor.
    '''
    return tf.not_equal(x, y)


def greater(x, y):
    '''Element-wise truth value of (x > y).
    Returns a bool tensor.
    '''
    return tf.greater(x, y)


def greater_equal(x, y):
    '''Element-wise truth value of (x >= y).
    Returns a bool tensor.
    '''
    return tf.greater_equal(x, y)


def lesser(x, y):
    '''Element-wise truth value of (x < y).
    Returns a bool tensor.
    '''
    return tf.less(x, y)


def lesser_equal(x, y):
    '''Element-wise truth value of (x <= y).
    Returns a bool tensor.
    '''
    return tf.less_equal(x, y)


def maximum(x, y):
    '''Element-wise maximum of two tensors.
    '''
    return tf.maximum(x, y)


def minimum(x, y):
    '''Element-wise minimum of two tensors.
    '''
    return tf.minimum(x, y)


def sin(x):
    '''Computes sin of x element-wise.
    '''
    return tf.sin(x)


def cos(x):
    '''Computes cos of x element-wise.
    '''
    return tf.cos(x)


def normalize_batch_in_training(x, gamma, beta,
                                reduction_axes, epsilon=1e-3):
    '''Computes mean and std for batch then apply batch_normalization on batch.
    '''
    mean, var = tf.nn.moments(x, reduction_axes,
                              shift=None, name=None, keep_dims=False)
    if sorted(reduction_axes) == range(ndim(x))[:-1]:
        normed = tf.nn.batch_normalization(x, mean, var,
                                           beta, gamma,
                                           epsilon)
    else:
        # need broadcasting
        target_shape = []
        for axis in range(ndim(x)):
            if axis in reduction_axes:
                target_shape.append(1)
            else:
                target_shape.append(tf.shape(x)[axis])
        target_shape = stack(target_shape)

        broadcast_mean = tf.reshape(mean, target_shape)
        broadcast_var = tf.reshape(var, target_shape)
        broadcast_gamma = tf.reshape(gamma, target_shape)
        broadcast_beta = tf.reshape(beta, target_shape)
        normed = tf.nn.batch_normalization(x, broadcast_mean, broadcast_var,
                                           broadcast_beta, broadcast_gamma,
                                           epsilon)
    return normed, mean, var


def batch_normalization(x, mean, var, beta, gamma, epsilon=1e-3):
    '''Applies batch normalization on x given mean, var, beta and gamma:

    output = (x - mean) / (sqrt(var) + epsilon) * gamma + beta
    '''
    return tf.nn.batch_normalization(x, mean, var, beta, gamma, epsilon)


# SHAPE OPERATIONS

def concatenate(tensors, axis=-1):
    '''Concatenates a list of tensors alongside the specified axis.
    '''
    if axis < 0:
        dims = ndim(tensors[0])
        if dims:
            axis = axis % dims
        else:
            axis = 0

    if py_all([is_sparse(x) for x in tensors]):
        return tf.sparse_concat(axis, tensors)
    else:
        try:
            return tf.concat_v2([to_dense(x) for x in tensors], axis)
        except AttributeError:
            return tf.concat(axis, [to_dense(x) for x in tensors])


def reshape(x, shape):
    '''Reshapes a tensor to the specified shape.
    '''
    return tf.reshape(x, shape)


def permute_dimensions(x, pattern):
    '''Permutes axes in a tensor.

    # Arguments
        pattern: should be a tuple of
            dimension indices, e.g. (0, 2, 1).
    '''
    return tf.transpose(x, perm=pattern)


def resize_images(X, height_factor, width_factor, dim_ordering):
    '''Resizes the images contained in a 4D tensor of shape
    - [batch, channels, height, width] (for 'th' dim_ordering)
    - [batch, height, width, channels] (for 'tf' dim_ordering)
    by a factor of (height_factor, width_factor). Both factors should be
    positive integers.
    '''
    if dim_ordering == 'th':
        new_shape = tf.shape(X)[2:]
        new_shape *= tf.constant(np.array([height_factor, width_factor]).astype('int32'))
        X = permute_dimensions(X, [0, 2, 3, 1])
        X = tf.image.resize_nearest_neighbor(X, new_shape)
<<<<<<< HEAD
        return permute_dimensions(X, [0, 3, 1, 2])
=======
        X = permute_dimensions(X, [0, 3, 1, 2])
        X.set_shape((None, None, original_shape[2] * height_factor if original_shape[2] is not None else None,
                    original_shape[3] * width_factor if original_shape[3] is not None else None))
        return X
>>>>>>> fdb20dbc
    elif dim_ordering == 'tf':
        new_shape = tf.shape(X)[1:3]
        new_shape *= tf.constant(np.array([height_factor, width_factor]).astype('int32'))
<<<<<<< HEAD
        return tf.image.resize_nearest_neighbor(X, new_shape)
=======
        X = tf.image.resize_nearest_neighbor(X, new_shape)
        X.set_shape((None, original_shape[1] * height_factor if original_shape[1] is not None else None,
                    original_shape[2] * width_factor if original_shape[2] is not None else None, None))
        return X
>>>>>>> fdb20dbc
    else:
        raise ValueError('Invalid dim_ordering:', dim_ordering)


def resize_volumes(X, depth_factor, height_factor, width_factor, dim_ordering):
    '''Resizes the volume contained in a 5D tensor of shape
    - [batch, channels, depth, height, width] (for 'th' dim_ordering)
    - [batch, depth, height, width, channels] (for 'tf' dim_ordering)
    by a factor of (depth_factor, height_factor, width_factor).
    All three factors should be positive integers.
    '''
    if dim_ordering == 'th':
        output = repeat_elements(X, depth_factor, axis=2)
        output = repeat_elements(output, height_factor, axis=3)
        output = repeat_elements(output, width_factor, axis=4)
        return output
    elif dim_ordering == 'tf':
        output = repeat_elements(X, depth_factor, axis=1)
        output = repeat_elements(output, height_factor, axis=2)
        output = repeat_elements(output, width_factor, axis=3)
        return output
    else:
        raise ValueError('Invalid dim_ordering:', dim_ordering)


def repeat_elements(x, rep, axis):
    '''Repeats the elements of a tensor along an axis, like np.repeat

    If x has shape (s1, s2, s3) and axis=1, the output
    will have shape (s1, s2 * rep, s3)
    '''
    x_shape = x.get_shape().as_list()
    # slices along the repeat axis
    try:
        splits = tf.split(value=x, num_or_size_splits=x_shape[axis], axis=axis)
    except TypeError:
        splits = tf.split(value=x, num_split=x_shape[axis], split_dim=axis)
    # repeat each slice the given number of reps
    x_rep = [s for s in splits for i in range(rep)]
    return concatenate(x_rep, axis)


def repeat(x, n):
    '''Repeats a 2D tensor:

    if x has shape (samples, dim) and n=2,
    the output will have shape (samples, 2, dim)
    '''
    assert ndim(x) == 2
    x = tf.expand_dims(x, 1)
    pattern = stack([1, n, 1])
    return tf.tile(x, pattern)


def arange(start, stop=None, step=1, dtype='int32'):
    '''Creates a 1-D tensor containing a sequence of integers.

    The function arguments use the same convention as
    Theano's arange: if only one argument is provided,
    it is in fact the "stop" argument.

    The default type of the returned tensor is 'int32' to
    match TensorFlow's default.
    '''
    # Match the behavior of numpy and Theano by returning an empty seqence.
    if stop is None and start < 0:
        start = 0
    result = tf.range(start, limit=stop, delta=step, name='arange')
    if dtype != 'int32':
        result = cast(result, dtype)
    return result


def tile(x, n):
    if isinstance(n, int):
        n = [n]
    return tf.tile(x, n)


def flatten(x):
    return tf.reshape(x, [-1])


def batch_flatten(x):
    '''Turn a n-D tensor into a 2D tensor where
    the first dimension is conserved.
    '''
    x = tf.reshape(x, stack([-1, prod(shape(x)[1:])]))
    return x


def expand_dims(x, dim=-1):
    '''Adds a 1-sized dimension at index "dim".
    '''
    return tf.expand_dims(x, dim)


def squeeze(x, axis):
    '''Removes a 1-dimension from the tensor at index "axis".
    '''
    return tf.squeeze(x, [axis])


def temporal_padding(x, padding=1):
    '''Pads the middle dimension of a 3D tensor
    with "padding" zeros left and right.
    '''
    pattern = [[0, 0], [padding, padding], [0, 0]]
    return tf.pad(x, pattern)


def asymmetric_temporal_padding(x, left_pad=1, right_pad=1):
    '''Pad the middle dimension of a 3D tensor
    with "left_pad" zeros left and "right_pad" right.
    '''
    pattern = [[0, 0], [left_pad, right_pad], [0, 0]]
    return tf.pad(x, pattern)


def spatial_2d_padding(x, padding=(1, 1), dim_ordering='default'):
    '''Pads the 2nd and 3rd dimensions of a 4D tensor
    with "padding[0]" and "padding[1]" (resp.) zeros left and right.
    '''
    if dim_ordering == 'default':
        dim_ordering = image_dim_ordering()
    if dim_ordering not in {'th', 'tf'}:
        raise ValueError('Unknown dim_ordering ' + str(dim_ordering))

    if dim_ordering == 'th':
        pattern = [[0, 0], [0, 0],
                   [padding[0], padding[0]], [padding[1], padding[1]]]
    else:
        pattern = [[0, 0],
                   [padding[0], padding[0]], [padding[1], padding[1]],
                   [0, 0]]
    return tf.pad(x, pattern)


def asymmetric_spatial_2d_padding(x, top_pad=1, bottom_pad=1,
                                  left_pad=1, right_pad=1,
                                  dim_ordering='default'):
    '''Pad the rows and columns of a 4D tensor
    with "top_pad", "bottom_pad", "left_pad", "right_pad" (resp.) zeros
    rows on top, bottom; cols on left, right.
    '''
    if dim_ordering == 'default':
        dim_ordering = image_dim_ordering()
    if dim_ordering not in {'th', 'tf'}:
        raise ValueError('Unknown dim_ordering ' + str(dim_ordering))

    if dim_ordering == 'th':
        pattern = [[0, 0],
                   [0, 0],
                   [top_pad, bottom_pad],
                   [left_pad, right_pad]]
    else:
        pattern = [[0, 0],
                   [top_pad, bottom_pad],
                   [left_pad, right_pad],
                   [0, 0]]
    return tf.pad(x, pattern)


def spatial_3d_padding(x, padding=(1, 1, 1), dim_ordering='default'):
    '''Pads 5D tensor with zeros for the depth, height, width dimension with
    "padding[0]", "padding[1]" and "padding[2]" (resp.) zeros left and right

    For 'tf' dim_ordering, the 2nd, 3rd and 4th dimension will be padded.
    For 'th' dim_ordering, the 3rd, 4th and 5th dimension will be padded.
    '''
    if dim_ordering == 'default':
        dim_ordering = image_dim_ordering()
    if dim_ordering not in {'th', 'tf'}:
        raise ValueError('Unknown dim_ordering ' + str(dim_ordering))

    if dim_ordering == 'th':
        pattern = [
            [0, 0],
            [0, 0],
            [padding[0], padding[0]],
            [padding[1], padding[1]],
            [padding[2], padding[2]]
        ]
    else:
        pattern = [
            [0, 0],
            [padding[0], padding[0]],
            [padding[1], padding[1]],
            [padding[2], padding[2]],
            [0, 0]
        ]
    return tf.pad(x, pattern)


def stack(x):
    try:
        return tf.stack(x)
    except AttributeError:
        return tf.pack(x)


def one_hot(indices, nb_classes):
    '''Input: nD integer tensor of shape (batch_size, dim1, dim2, ... dim(n-1))
    Output: (n + 1)D one hot representation of the input
    with shape (batch_size, dim1, dim2, ... dim(n-1), nb_classes)
    '''
    return tf.one_hot(indices, depth=nb_classes, axis=-1)


def reverse(x, axes):
    '''Reverse a tensor along the the specified axes
    '''
    if isinstance(axes, int):
        axes = [axes]
    try:
        return tf.reverse_v2(x, axes)
    except AttributeError:
        # Older TF versions.
        dims = [True if i in axes else False for i in range(len(x.get_shape()._dims))]
        return tf.reverse(x, dims)


# VALUE MANIPULATION


def get_value(x):
    '''Returns the value of a tensor variable,
    as a Numpy array.
    '''
    return x.eval(session=get_session())


def batch_get_value(xs):
    '''Returns the value of more than one tensor variable,
    as a list of Numpy arrays.
    '''
    if xs:
        return get_session().run(xs)
    else:
        return []


def set_value(x, value):
    '''Sets the value of a tensor variable,
    from a Numpy array.
    '''
    value = np.asarray(value)
    tf_dtype = _convert_string_dtype(x.dtype.name.split('_')[0])
    if hasattr(x, '_assign_placeholder'):
        assign_placeholder = x._assign_placeholder
        assign_op = x._assign_op
    else:
        assign_placeholder = tf.placeholder(tf_dtype, shape=value.shape)
        assign_op = x.assign(assign_placeholder)
        x._assign_placeholder = assign_placeholder
        x._assign_op = assign_op
    get_session().run(assign_op, feed_dict={assign_placeholder: value})


def batch_set_value(tuples):
    '''Sets the values of many tensor variables at once.

    # Arguments
        tuples: a list of tuples `(tensor, value)`.
            `value` should be a Numpy array.
    '''
    if tuples:
        assign_ops = []
        feed_dict = {}
        for x, value in tuples:
            value = np.asarray(value)
            tf_dtype = _convert_string_dtype(x.dtype.name.split('_')[0])
            if hasattr(x, '_assign_placeholder'):
                assign_placeholder = x._assign_placeholder
                assign_op = x._assign_op
            else:
                assign_placeholder = tf.placeholder(tf_dtype,
                                                    shape=value.shape)
                assign_op = x.assign(assign_placeholder)
                x._assign_placeholder = assign_placeholder
                x._assign_op = assign_op
            assign_ops.append(assign_op)
            feed_dict[assign_placeholder] = value
        get_session().run(assign_ops, feed_dict=feed_dict)


def get_variable_shape(x):
    return int_shape(x)


def print_tensor(x, message=''):
    '''Print the message and the tensor when evaluated and return the same
    tensor.
    '''
    return tf.Print(x, [x], message)


# GRAPH MANIPULATION

class Function(object):

    def __init__(self, inputs, outputs, updates=[]):
        if not isinstance(inputs, (list, tuple)):
            raise TypeError('`inputs` to a TensorFlow backend function '
                            'should be a list or tuple.')
        if not isinstance(outputs, (list, tuple)):
            raise TypeError('`outputs` of a TensorFlow backend function '
                            'should be a list or tuple.')
        if not isinstance(updates, (list, tuple)):
            raise TypeError('`updates` in a TensorFlow backend function '
                            'should be a list or tuple.')
        self.inputs = list(inputs)
        self.outputs = list(outputs)
        with tf.control_dependencies(self.outputs):
            updates_ops = []
            for update in updates:
                if isinstance(update, tuple):
                    p, new_p = update
                    updates_ops.append(tf.assign(p, new_p))
                else:
                    # assumed already an op
                    updates_ops.append(update)
            self.updates_op = tf.group(*updates_ops)

    def __call__(self, inputs):
        if not isinstance(inputs, (list, tuple)):
            raise TypeError('`inputs` should be a list or tuple.')
        feed_dict = {}
        for tensor, value in zip(self.inputs, inputs):
            if is_sparse(tensor):
                sparse_coo = value.tocoo()
                indices = np.concatenate((np.expand_dims(sparse_coo.row, 1),
                                          np.expand_dims(sparse_coo.col, 1)), 1)
                value = (indices, sparse_coo.data, sparse_coo.shape)
            feed_dict[tensor] = value
        session = get_session()
        updated = session.run(self.outputs + [self.updates_op],
                              feed_dict=feed_dict)
        return updated[:len(self.outputs)]


def function(inputs, outputs, updates=[], **kwargs):
    '''Instantiates a Keras function.

    # Arguments
        inputs: list of placeholder/variable tensors.
        outputs: list of output tensors.
        updates: list of update tuples (old_tensor, new_tensor).
    '''
    if len(kwargs) > 0:
        msg = [
            'Expected no kwargs, you passed %s' % len(kwargs),
            'kwargs passed to function are ignored with Tensorflow backend'
        ]
        warnings.warn('\n'.join(msg))
    return Function(inputs, outputs, updates=updates)


def gradients(loss, variables):
    '''Returns the gradients of `variables` (list of tensor variables)
    with regard to `loss`.
    '''
    return tf.gradients(loss, variables, colocate_gradients_with_ops=True)


def stop_gradient(variables):
    '''Returns `variables` but with zero gradient with respect to every other
    variables.
    '''
    return tf.stop_gradient(variables)


# CONTROL FLOW

def rnn(step_function, inputs, initial_states,
        go_backwards=False, mask=None, constants=None,
        unroll=False, input_length=None):
    '''Iterates over the time dimension of a tensor.

    # Arguments
        inputs: tensor of temporal data of shape (samples, time, ...)
            (at least 3D).
        step_function:
            Parameters:
                input: tensor with shape (samples, ...) (no time dimension),
                    representing input for the batch of samples at a certain
                    time step.
                states: list of tensors.
            Returns:
                output: tensor with shape (samples, output_dim)
                    (no time dimension).
                new_states: list of tensors, same length and shapes
                    as 'states'. The first state in the list must be the
                    output tensor at the previous timestep.
        initial_states: tensor with shape (samples, output_dim)
            (no time dimension),
            containing the initial values for the states used in
            the step function.
        go_backwards: boolean. If True, do the iteration over
            the time dimension in reverse order.
        mask: binary tensor with shape (samples, time, 1),
            with a zero for every element that is masked.
        constants: a list of constant values passed at each step.
        unroll: with TensorFlow the RNN is always unrolled, but with Theano you
            can use this boolean flag to unroll the RNN.
        input_length: not relevant in the TensorFlow implementation.
            Must be specified if using unrolling with Theano.

    # Returns
        A tuple (last_output, outputs, new_states).

        last_output: the latest output of the rnn, of shape (samples, ...)
        outputs: tensor with shape (samples, time, ...) where each
            entry outputs[s, t] is the output of the step function
            at time t for sample s.
        new_states: list of tensors, latest states returned by
            the step function, of shape (samples, ...).
    '''
    ndim = len(inputs.get_shape())
    if ndim < 3:
        raise ValueError('Input should be at least 3D.')
    axes = [1, 0] + list(range(2, ndim))
    inputs = tf.transpose(inputs, (axes))

    if mask is not None:
        if mask.dtype != tf.bool:
            mask = tf.cast(mask, tf.bool)
        if len(mask.get_shape()) == ndim - 1:
            mask = expand_dims(mask)
        mask = tf.transpose(mask, axes)

    if constants is None:
        constants = []

    if unroll:
        if not inputs.get_shape()[0]:
            raise ValueError('Unrolling requires a '
                             'fixed number of timesteps.')
        states = initial_states
        successive_states = []
        successive_outputs = []

        input_list = tf.unpack(inputs)
        if go_backwards:
            input_list.reverse()

        if mask is not None:
            mask_list = tf.unpack(mask)
            if go_backwards:
                mask_list.reverse()

            for input, mask_t in zip(input_list, mask_list):
                output, new_states = step_function(input, states + constants)

                # tf.select needs its condition tensor
                # to be the same shape as its two
                # result tensors, but in our case
                # the condition (mask) tensor is
                # (nsamples, 1), and A and B are (nsamples, ndimensions).
                # So we need to
                # broadcast the mask to match the shape of A and B.
                # That's what the tile call does,
                # it just repeats the mask along its second dimension
                # n times.
                tiled_mask_t = tf.tile(mask_t,
                                       stack([1, tf.shape(output)[1]]))

                if len(successive_outputs) == 0:
                    prev_output = zeros_like(output)
                else:
                    prev_output = successive_outputs[-1]

                output = tf.select(tiled_mask_t, output, prev_output)

                return_states = []
                for state, new_state in zip(states, new_states):
                    # (see earlier comment for tile explanation)
                    tiled_mask_t = tf.tile(mask_t,
                                           stack([1, tf.shape(new_state)[1]]))
                    return_states.append(tf.select(tiled_mask_t,
                                                   new_state,
                                                   state))
                states = return_states
                successive_outputs.append(output)
                successive_states.append(states)
                last_output = successive_outputs[-1]
                new_states = successive_states[-1]
                outputs = stack(successive_outputs)
        else:
            for input in input_list:
                output, states = step_function(input, states + constants)
                successive_outputs.append(output)
                successive_states.append(states)
            last_output = successive_outputs[-1]
            new_states = successive_states[-1]
            outputs = stack(successive_outputs)

    else:
        if go_backwards:
            inputs = reverse(inputs, 0)

        states = tuple(initial_states)

        time_steps = tf.shape(inputs)[0]
        output_ta = tensor_array_ops.TensorArray(
            dtype=inputs.dtype,
            size=time_steps,
            tensor_array_name='output_ta')
        input_ta = tensor_array_ops.TensorArray(
            dtype=inputs.dtype,
            size=time_steps,
            tensor_array_name='input_ta')
        input_ta = input_ta.unpack(inputs)
        time = tf.constant(0, dtype='int32', name='time')

        if mask is not None:
            if len(states) == 0:
                raise ValueError('No initial states provided! '
                                 'When using masking in an RNN, you should '
                                 'provide initial states '
                                 '(and your step function should return '
                                 'as its first state at time `t` '
                                 'the output at time `t-1`).')
            if go_backwards:
                mask = reverse(mask, 0)

            mask_ta = tensor_array_ops.TensorArray(
                dtype=tf.bool,
                size=time_steps,
                tensor_array_name='mask_ta')
            mask_ta = mask_ta.unpack(mask)

            def _step(time, output_ta_t, *states):
                current_input = input_ta.read(time)
                mask_t = mask_ta.read(time)
                output, new_states = step_function(current_input,
                                                   tuple(states) +
                                                   tuple(constants))
                for state, new_state in zip(states, new_states):
                    new_state.set_shape(state.get_shape())
                tiled_mask_t = tf.tile(mask_t,
                                       stack([1, tf.shape(output)[1]]))
                output = tf.select(tiled_mask_t, output, states[0])
                new_states = [tf.select(tiled_mask_t, new_states[i], states[i]) for i in range(len(states))]
                output_ta_t = output_ta_t.write(time, output)
                return (time + 1, output_ta_t) + tuple(new_states)
        else:
            def _step(time, output_ta_t, *states):
                current_input = input_ta.read(time)
                output, new_states = step_function(current_input,
                                                   tuple(states) +
                                                   tuple(constants))
                for state, new_state in zip(states, new_states):
                    new_state.set_shape(state.get_shape())
                output_ta_t = output_ta_t.write(time, output)
                return (time + 1, output_ta_t) + tuple(new_states)

        final_outputs = control_flow_ops.while_loop(
            cond=lambda time, *_: time < time_steps,
            body=_step,
            loop_vars=(time, output_ta) + states,
            parallel_iterations=32,
            swap_memory=True)
        last_time = final_outputs[0]
        output_ta = final_outputs[1]
        new_states = final_outputs[2:]

        outputs = output_ta.pack()
        last_output = output_ta.read(last_time - 1)

    axes = [1, 0] + list(range(2, len(outputs.get_shape())))
    outputs = tf.transpose(outputs, axes)
    return last_output, outputs, new_states


def _cond(condition, then_lambda, else_lambda):
    '''Backwards compatible interface to tf.cond prior to public introduction.
    '''
    try:
        cond_fn = tf.cond
    except AttributeError:
        from tensorflow.python.ops import control_flow_ops
        cond_fn = control_flow_ops.cond
    return cond_fn(condition, then_lambda, else_lambda)


def switch(condition, then_expression, else_expression):
    '''Switches between two operations
    depending on a scalar value (int or bool).
    Note that both `then_expression` and `else_expression`
    should be symbolic tensors of the *same shape*.

    # Arguments
        condition: scalar tensor.
        then_expression: TensorFlow operation.
        else_expression: TensorFlow operation.
    '''
    x_shape = copy.copy(then_expression.get_shape())
    if condition.dtype != tf.bool:
        condition = tf.cast(condition, 'bool')
    x = _cond(condition,
              lambda: then_expression,
              lambda: else_expression)
    x.set_shape(x_shape)
    return x


def in_train_phase(x, alt):
    '''Selects `x` in train phase, and `alt` otherwise.
    Note that `alt` should have the *same shape* as `x`.
    '''
    if learning_phase() is 1:
        return x
    elif learning_phase() is 0:
        return alt
    # else: assume learning phase is a placeholder tensor.
    x = switch(learning_phase(), x, alt)
    x._uses_learning_phase = True
    return x


def in_test_phase(x, alt):
    '''Selects `x` in test phase, and `alt` otherwise.
    Note that `alt` should have the *same shape* as `x`.
    '''
    if learning_phase() is 1:
        return alt
    elif learning_phase() is 0:
        return x
    # else: assume learning phase is a placeholder tensor.
    x = switch(learning_phase(), alt, x)
    x._uses_learning_phase = True
    return x


# NN OPERATIONS

def relu(x, alpha=0., max_value=None):
    '''Rectified linear unit

    # Arguments
        alpha: slope of negative section.
        max_value: saturation threshold.
    '''
    if alpha != 0.:
        negative_part = tf.nn.relu(-x)
    x = tf.nn.relu(x)
    if max_value is not None:
        max_value = _to_tensor(max_value, x.dtype.base_dtype)
        zero = _to_tensor(0., x.dtype.base_dtype)
        x = tf.clip_by_value(x, zero, max_value)
    if alpha != 0.:
        alpha = _to_tensor(alpha, x.dtype.base_dtype)
        x -= alpha * negative_part
    return x


def elu(x, alpha=1.):
    '''Exponential linear unit.

    # Arguments
        x: Tensor to compute the activation function for.
        alpha: scalar
    '''
    res = tf.nn.elu(x)
    if alpha == 1:
        return res
    else:
        return tf.select(x > 0, res, alpha * res)


def softmax(x):
    '''Softmax of a tensor.
    '''
    return tf.nn.softmax(x)

def softmax_3d(x):
    '''Softmax on the last axis of a 2d or 3d tensor.
    '''
    nd = ndim(x)
    if nd == 2:
        return softmax(x)
    elif nd == 3:
        e = exp(x - max(x, axis=-1, keepdims=True))
        s = sum(e, axis=-1, keepdims=True)
        return e / s
    else:
        raise Exception('Cannot apply softmax to a tensor that is not 2D or 3D. ' +
                        'Here, ndim=' + str(nd))

def softplus(x):
    '''Softplus of a tensor.
    '''
    return tf.nn.softplus(x)


<<<<<<< HEAD
=======
def softsign(x):
    '''Softsign of a tensor.
    '''
    return tf.nn.softsign(x)


>>>>>>> fdb20dbc
def categorical_crossentropy(output, target, from_logits=False):
    '''Categorical crossentropy between an output tensor
    and a target tensor, where the target is a tensor of the same
    shape as the output.
    '''
    # Note: tf.nn.softmax_cross_entropy_with_logits
    # expects logits, Keras expects probabilities.
    if not from_logits:
        # scale preds so that the class probas of each sample sum to 1
        output /= tf.reduce_sum(output,
                                reduction_indices=len(output.get_shape()) - 1,
                                keep_dims=True)
        # manual computation of crossentropy
        epsilon = _to_tensor(_EPSILON, output.dtype.base_dtype)
        output = tf.clip_by_value(output, epsilon, 1. - epsilon)
        return - tf.reduce_sum(target * tf.log(output),
                               reduction_indices=len(output.get_shape()) - 1)
    else:
        return tf.nn.softmax_cross_entropy_with_logits(output, target)


def sparse_categorical_crossentropy(output, target, from_logits=False):
    '''Categorical crossentropy between an output tensor
    and a target tensor, where the target is an integer tensor.
    '''
    # Note: tf.nn.softmax_cross_entropy_with_logits
    # expects logits, Keras expects probabilities.
    if not from_logits:
        epsilon = _to_tensor(_EPSILON, output.dtype.base_dtype)
        output = tf.clip_by_value(output, epsilon, 1 - epsilon)
        output = tf.log(output)

    output_shape = output.get_shape()
    res = tf.nn.sparse_softmax_cross_entropy_with_logits(
        tf.reshape(output, [-1, int(output_shape[-1])]),
        cast(flatten(target), 'int64'))
    if len(output_shape) == 3:
        # if our output includes timesteps we need to reshape
        return tf.reshape(res, [-1, int(output_shape[-2])])
    else:
        return res


def binary_crossentropy(output, target, from_logits=False):
    '''Binary crossentropy between an output tensor and a target tensor.
    '''
    # Note: tf.nn.softmax_cross_entropy_with_logits
    # expects logits, Keras expects probabilities.
    if not from_logits:
        # transform back to logits
        epsilon = _to_tensor(_EPSILON, output.dtype.base_dtype)
        output = tf.clip_by_value(output, epsilon, 1 - epsilon)
        output = tf.log(output / (1 - output))
    return tf.nn.sigmoid_cross_entropy_with_logits(output, target)


def sigmoid(x):
    '''Element-wise sigmoid.
    '''
    return tf.nn.sigmoid(x)


def hard_sigmoid(x):
    '''Segment-wise linear approximation of sigmoid.
    Faster than sigmoid.
    '''
    x = (0.2 * x) + 0.5
    zero = _to_tensor(0., x.dtype.base_dtype)
    one = _to_tensor(1., x.dtype.base_dtype)
    x = tf.clip_by_value(x, zero, one)
    return x


def tanh(x):
    '''Element-wise tanh.
    '''
    return tf.nn.tanh(x)


def dropout(x, level, noise_shape=None, seed=None):
    '''Sets entries in `x` to zero at random,
    while scaling the entire tensor.

    # Arguments
        x: tensor
        level: fraction of the entries in the tensor
            that will be set to 0.
        noise_shape: shape for randomly generated keep/drop flags,
            must be broadcastable to the shape of `x`
        seed: random seed to ensure determinism.
    '''
    retain_prob = 1. - level
    if seed is None:
        seed = np.random.randint(10e6)
    # the dummy 1. works around a TF bug
    # (float32_ref vs. float32 incomptability)
    return tf.nn.dropout(x * 1., retain_prob, noise_shape, seed=seed)


def l2_normalize(x, axis):
    '''Normalizes a tensor wrt the L2 norm alonside the specified axis.
    '''
    if axis < 0:
        axis = axis % len(x.get_shape())
    return tf.nn.l2_normalize(x, dim=axis)


def in_top_k(predictions, targets, k):
    '''Returns whether the `targets` are in the top `k` `predictions`

    # Arguments
        predictions: A tensor of shape batch_size x classess and type float32.
        targets: A tensor of shape batch_size and type int32 or int64.
        k: An int, number of top elements to consider.

    # Returns
        A tensor of shape batch_size and type bool. output_i is True if
        targets_i is within top-k values of predictions_i
    '''
    return tf.nn.in_top_k(predictions, targets, k)


# CONVOLUTIONS

def _preprocess_deconv_output_shape(shape, dim_ordering):
    if dim_ordering == 'th':
        shape = (shape[0], shape[2], shape[3], shape[1])
    return shape


def _preprocess_conv2d_input(x, dim_ordering):
    if dtype(x) == 'float64':
        x = tf.cast(x, 'float32')
    if dim_ordering == 'th':
        # TF uses the last dimension as channel dimension,
        # instead of the 2nd one.
        # TH input shape: (samples, input_depth, rows, cols)
        # TF input shape: (samples, rows, cols, input_depth)
        x = tf.transpose(x, (0, 2, 3, 1))
    return x


def _preprocess_conv3d_input(x, dim_ordering):
    if dtype(x) == 'float64':
        x = tf.cast(x, 'float32')
    if dim_ordering == 'th':
        # TF uses the last dimension as channel dimension,
        # instead of the 2nd one.
        # TH input shape: (samples, input_depth, conv_dim1, conv_dim2, conv_dim3)
        # TF input shape: (samples, conv_dim1, conv_dim2, conv_dim3, input_depth)
        x = tf.transpose(x, (0, 2, 3, 4, 1))
    return x


def _preprocess_conv2d_kernel(kernel, dim_ordering):
    if dtype(kernel) == 'float64':
        kernel = tf.cast(kernel, 'float32')
    if dim_ordering == 'th':
        # TF uses the last dimension as channel dimension,
        # instead of the 2nd one.
        # TH kernel shape: (depth, input_depth, rows, cols)
        # TF kernel shape: (rows, cols, input_depth, depth)
        kernel = tf.transpose(kernel, (2, 3, 1, 0))
    return kernel


def _preprocess_conv3d_kernel(kernel, dim_ordering):
    if dtype(kernel) == 'float64':
        kernel = tf.cast(kernel, 'float32')
    if dim_ordering == 'th':
        # TF uses the last dimension as channel dimension,
        # instead of the 2nd one.
        # TH kernel shape: (out_depth, input_depth, kernel_dim1, kernel_dim2, kernel_dim3)
        # TF kernel shape: (kernel_dim1, kernel_dim2, kernel_dim3, input_depth, out_depth)
        kernel = tf.transpose(kernel, (2, 3, 4, 1, 0))
    return kernel


def _preprocess_border_mode(border_mode):
    if border_mode == 'same':
        padding = 'SAME'
    elif border_mode == 'valid':
        padding = 'VALID'
    else:
        raise ValueError('Invalid border mode:', border_mode)
    return padding


def _postprocess_conv2d_output(x, dim_ordering):
    if dim_ordering == 'th':
        x = tf.transpose(x, (0, 3, 1, 2))

    if floatx() == 'float64':
        x = tf.cast(x, 'float64')
    return x


def _postprocess_conv3d_output(x, dim_ordering):
    if dim_ordering == 'th':
        x = tf.transpose(x, (0, 4, 1, 2, 3))

    if floatx() == 'float64':
        x = tf.cast(x, 'float64')
    return x


def conv1d(x, kernel, stride=1, border_mode='valid',
           image_shape=None, filter_shape=None):
    '''1D convolution.

    # Arguments
        kernel: kernel tensor.
        strides: stride integer.
        border_mode: string, "same" or "valid".
    '''
    # pre-process dtype
    x_dtype = dtype(x)
    if x_dtype == 'float64':
        x = tf.cast(x, 'float32')
        kernel = tf.cast(kernel, 'float32')
    padding = _preprocess_border_mode(border_mode)
    x = tf.nn.conv1d(x, kernel, stride, padding=padding)
    # post-process dtype
    if x_dtype == 'float64':
        x = tf.cast(x, 'float64')
    return x


def conv2d(x, kernel, strides=(1, 1), border_mode='valid',
           dim_ordering='default',
           image_shape=None, filter_shape=None, filter_dilation=(1, 1)):
    '''2D convolution.

    # Arguments
        kernel: kernel tensor.
        strides: strides tuple.
        border_mode: string, "same" or "valid".
        dim_ordering: "tf" or "th".
            Whether to use Theano or TensorFlow dimension ordering
            for inputs/kernels/ouputs.
    '''
    if dim_ordering == 'default':
        dim_ordering = image_dim_ordering()
    if dim_ordering not in {'th', 'tf'}:
        raise ValueError('Unknown dim_ordering ' + str(dim_ordering))

    x = _preprocess_conv2d_input(x, dim_ordering)
    kernel = _preprocess_conv2d_kernel(kernel, dim_ordering)
    padding = _preprocess_border_mode(border_mode)
    if filter_dilation == (1, 1):
        strides = (1,) + strides + (1,)
        x = tf.nn.conv2d(x, kernel, strides, padding=padding)
    else:
        assert filter_dilation[0] == filter_dilation[1]
        assert strides == (1, 1), 'Invalid strides for dilated convolution'
        x = tf.nn.atrous_conv2d(x, kernel, filter_dilation[0], padding=padding)
    return _postprocess_conv2d_output(x, dim_ordering)


def deconv2d(x, kernel, output_shape, strides=(1, 1),
             border_mode='valid',
             dim_ordering='default',
             image_shape=None, filter_shape=None):
    '''2D deconvolution (i.e. transposed convolution).

    # Arguments
        x: input tensor.
        kernel: kernel tensor.
        output_shape: 1D int tensor for the output shape.
        strides: strides tuple.
        border_mode: string, "same" or "valid".
        dim_ordering: "tf" or "th".
            Whether to use Theano or TensorFlow dimension ordering
            for inputs/kernels/ouputs.
    '''
    if dim_ordering == 'default':
        dim_ordering = image_dim_ordering()
    if dim_ordering not in {'th', 'tf'}:
        raise ValueError('Unknown dim_ordering ' + str(dim_ordering))

    x = _preprocess_conv2d_input(x, dim_ordering)
    output_shape = _preprocess_deconv_output_shape(output_shape, dim_ordering)
    kernel = _preprocess_conv2d_kernel(kernel, dim_ordering)
    kernel = tf.transpose(kernel, (0, 1, 3, 2))
    padding = _preprocess_border_mode(border_mode)
    strides = (1,) + strides + (1,)

    x = tf.nn.conv2d_transpose(x, kernel, output_shape, strides,
                               padding=padding)
    return _postprocess_conv2d_output(x, dim_ordering)


def atrous_conv2d(x, kernel, rate=1,
                  border_mode='valid',
                  dim_ordering='default',
                  image_shape=None, filter_shape=None):
    if dim_ordering == 'default':
        dim_ordering = image_dim_ordering()
    if dim_ordering not in {'th', 'tf'}:
        raise ValueError('Unknown dim_ordering ' + str(dim_ordering))
    if rate == 1:
        return conv2d(x, kernel, strides=(1, 1), border_mode=border_mode,
                      dim_ordering=dim_ordering)

    x = _preprocess_conv2d_input(x, dim_ordering)
    kernel = _preprocess_conv2d_kernel(kernel, dim_ordering)
    padding = _preprocess_border_mode(border_mode)

    x = tf.nn.atrous_conv2d(x, kernel, rate, padding)
    return _postprocess_conv2d_output(x, dim_ordering)


def separable_conv2d(x, depthwise_kernel, pointwise_kernel, strides=(1, 1),
                     border_mode='valid', dim_ordering='default'):
    if dim_ordering == 'default':
        dim_ordering = image_dim_ordering()
    if dim_ordering not in {'th', 'tf'}:
        raise ValueError('Unknown dim_ordering ' + str(dim_ordering))

    x = _preprocess_conv2d_input(x, dim_ordering)
    depthwise_kernel = _preprocess_conv2d_kernel(depthwise_kernel,
                                                 dim_ordering)
    pointwise_kernel = _preprocess_conv2d_kernel(pointwise_kernel,
                                                 dim_ordering)
    padding = _preprocess_border_mode(border_mode)
    strides = (1,) + strides + (1,)

    x = tf.nn.separable_conv2d(x, depthwise_kernel, pointwise_kernel,
                               strides, padding)
    return _postprocess_conv2d_output(x, dim_ordering)


def conv3d(x, kernel, strides=(1, 1, 1),
           border_mode='valid', dim_ordering='default',
           volume_shape=None, filter_shape=None):
    '''3D convolution.

    # Arguments
        kernel: kernel tensor.
        strides: strides tuple.
        border_mode: string, "same" or "valid".
        dim_ordering: "tf" or "th".
            Whether to use Theano or TensorFlow dimension ordering
            for inputs/kernels/ouputs.
    '''
    if dim_ordering == 'default':
        dim_ordering = image_dim_ordering()
    if dim_ordering not in {'th', 'tf'}:
        raise ValueError('Unknown dim_ordering ' + str(dim_ordering))

    x = _preprocess_conv3d_input(x, dim_ordering)
    kernel = _preprocess_conv3d_kernel(kernel, dim_ordering)
    padding = _preprocess_border_mode(border_mode)
    strides = (1,) + strides + (1,)

    x = tf.nn.conv3d(x, kernel, strides, padding)
    return _postprocess_conv3d_output(x, dim_ordering)


def pool2d(x, pool_size, strides=(1, 1),
           border_mode='valid', dim_ordering='default',
           pool_mode='max'):
    '''2D Pooling.

    # Arguments
        pool_size: tuple of 2 integers.
        strides: tuple of 2 integers.
        border_mode: one of "valid", "same".
        dim_ordering: one of "th", "tf".
        pool_mode: one of "max", "avg".
    '''
    if dim_ordering == 'default':
        dim_ordering = image_dim_ordering()
    if dim_ordering not in {'th', 'tf'}:
        raise ValueError('Unknown dim_ordering ' + str(dim_ordering))

    padding = _preprocess_border_mode(border_mode)
    strides = (1,) + strides + (1,)
    pool_size = (1,) + pool_size + (1,)

    x = _preprocess_conv2d_input(x, dim_ordering)

    if pool_mode == 'max':
        x = tf.nn.max_pool(x, pool_size, strides, padding=padding)
    elif pool_mode == 'avg':
        x = tf.nn.avg_pool(x, pool_size, strides, padding=padding)
    else:
        raise ValueError('Invalid pooling mode:', pool_mode)

    return _postprocess_conv2d_output(x, dim_ordering)


def pool3d(x, pool_size, strides=(1, 1, 1), border_mode='valid',
           dim_ordering='default', pool_mode='max'):
    '''3D Pooling.

    # Arguments
        pool_size: tuple of 3 integers.
        strides: tuple of 3 integers.
        border_mode: one of "valid", "same".
        dim_ordering: one of "th", "tf".
        pool_mode: one of "max", "avg".
    '''
    if dim_ordering == 'default':
        dim_ordering = image_dim_ordering()
    if dim_ordering not in {'th', 'tf'}:
        raise ValueError('Unknown dim_ordering ' + str(dim_ordering))

    padding = _preprocess_border_mode(border_mode)
    strides = (1,) + strides + (1,)
    pool_size = (1,) + pool_size + (1,)

    x = _preprocess_conv3d_input(x, dim_ordering)

    if pool_mode == 'max':
        x = tf.nn.max_pool3d(x, pool_size, strides, padding=padding)
    elif pool_mode == 'avg':
        x = tf.nn.avg_pool3d(x, pool_size, strides, padding=padding)
    else:
        raise ValueError('Invalid pooling mode:', pool_mode)

    return _postprocess_conv3d_output(x, dim_ordering)


# RANDOMNESS

def random_normal(shape, mean=0.0, std=1.0, dtype=None, seed=None):
    if dtype is None:
        dtype = floatx()
    if seed is None:
        seed = np.random.randint(10e6)
    return tf.random_normal(shape, mean=mean, stddev=std,
                            dtype=dtype, seed=seed)


def random_uniform(shape, low=0.0, high=1.0, dtype=None, seed=None):
    if dtype is None:
        dtype = floatx()
    if seed is None:
        seed = np.random.randint(10e6)
    return tf.random_uniform(shape, minval=low, maxval=high,
                             dtype=dtype, seed=seed)


def random_binomial(shape, p=0.0, dtype=None, seed=None):
    if dtype is None:
        dtype = floatx()
    if seed is None:
        seed = np.random.randint(10e6)
    return tf.select(tf.random_uniform(shape, dtype=dtype, seed=seed) <= p,
                     tf.ones(shape, dtype=dtype),
                     tf.zeros(shape, dtype=dtype))


# CTC
# tensorflow has a native implemenation, but it uses sparse tensors
# and therefore requires a wrapper for Keras. The functions below convert
# dense to sparse tensors and also wraps up the beam search code that is
# in tensorflow's CTC implementation


def ctc_label_dense_to_sparse(labels, label_lengths):
    # undocumented feature soon to be made public
    from tensorflow.python.ops import functional_ops
    label_shape = tf.shape(labels)
    num_batches_tns = stack([label_shape[0]])
    max_num_labels_tns = stack([label_shape[1]])

    def range_less_than(previous_state, current_input):
        return tf.expand_dims(tf.range(label_shape[1]), 0) < tf.fill(max_num_labels_tns, current_input)

    init = tf.cast(tf.fill([1, label_shape[1]], 0), tf.bool)
    dense_mask = functional_ops.scan(range_less_than, label_lengths,
                                     initializer=init, parallel_iterations=1)
    dense_mask = dense_mask[:, 0, :]

    label_array = tf.reshape(tf.tile(tf.range(0, label_shape[1]), num_batches_tns),
                             label_shape)
    label_ind = tf.boolean_mask(label_array, dense_mask)

    batch_array = tf.transpose(tf.reshape(tf.tile(tf.range(0, label_shape[0]),
                                                  max_num_labels_tns), reverse(label_shape, 0)))
    batch_ind = tf.boolean_mask(batch_array, dense_mask)
    indices = tf.transpose(tf.reshape(concatenate([batch_ind, label_ind], axis=0), [2, -1]))

    vals_sparse = tf.gather_nd(labels, indices)

    return tf.SparseTensor(tf.to_int64(indices), vals_sparse, tf.to_int64(label_shape))


def ctc_batch_cost(y_true, y_pred, input_length, label_length):

    '''Runs CTC loss algorithm on each batch element.

    # Arguments
        y_true: tensor (samples, max_string_length) containing the truth labels
        y_pred: tensor (samples, time_steps, num_categories) containing the prediction,
                or output of the softmax
        input_length: tensor (samples,1) containing the sequence length for
                each batch item in y_pred
        label_length: tensor (samples,1) containing the sequence length for
                each batch item in y_true

    # Returns
        Tensor with shape (samples,1) containing the
            CTC loss of each element
    '''
    label_length = tf.to_int32(tf.squeeze(label_length))
    input_length = tf.to_int32(tf.squeeze(input_length))
    sparse_labels = tf.to_int32(ctc_label_dense_to_sparse(y_true, label_length))

    y_pred = tf.log(tf.transpose(y_pred, perm=[1, 0, 2]) + 1e-8)

    return tf.expand_dims(ctc.ctc_loss(inputs=y_pred,
                                       labels=sparse_labels,
                                       sequence_length=input_length), 1)


def ctc_decode(y_pred, input_length, greedy=True, beam_width=100,
               top_paths=1):
    '''Decodes the output of a softmax using either
       greedy (also known as best path) or a constrained dictionary
       search.

    # Arguments
        y_pred: tensor (samples, time_steps, num_categories) containing the prediction,
                or output of the softmax
        input_length: tensor (samples,) containing the sequence length for
                each batch item in y_pred
        greedy: perform much faster best-path search if true.  This does
                not use a dictionary
        beam_width: if greedy is false: a beam search decoder will be used
                with a beam of this width
        top_paths: if greedy is false: how many of the most probable paths will be returned

    # Returns
        Tuple:
            List: if greedy is true, returns a list of one element that contains
                the decoded sequence. If false, returns the `top_paths` most probable
                decoded sequences. Important: blank labels are returned as -1
            Tensor (top_paths,) that contains the log probability of each decoded sequence
    '''
    y_pred = tf.log(tf.transpose(y_pred, perm=[1, 0, 2]) + 1e-8)
    input_length = tf.to_int32(input_length)

    if greedy:
        (decoded, log_prob) = ctc.ctc_greedy_decoder(
            inputs=y_pred,
            sequence_length=input_length)
    else:
        (decoded, log_prob) = ctc.ctc_beam_search_decoder(
            inputs=y_pred,
            sequence_length=input_length, beam_width=beam_width,
            top_paths=top_paths)

    decoded_dense = [tf.sparse_to_dense(st.indices, st.shape, st.values, default_value=-1)
                     for st in decoded]

    return (decoded_dense, log_prob)


# HIGH ORDER FUNCTIONS

def map_fn(fn, elems, name=None):
    '''Map the function fn over the elements elems and return the outputs.

    # Arguments
        fn: Callable that will be called upon each element in elems
        elems: tensor
        name: A string name for the map node in the graph

    # Returns
        Tensor with first dimension equal to the elems and second depending on
        fn
    '''
    return tf.map_fn(fn, elems, name=name)


def foldl(fn, elems, initializer=None, name=None):
    '''Reduce elems using fn to combine them from left to right.

    # Arguments
        fn: Callable that will be called upon each element in elems and an
            accumulator, for instance lambda acc, x: acc + x
        elems: tensor
        initializer: The first value used (elems[0] in case of None)
        name: A string name for the foldl node in the graph

    # Returns
        Same type and shape as initializer
    '''
    return tf.foldl(fn, elems, initializer=initializer, name=name)


def foldr(fn, elems, initializer=None, name=None):
    '''Reduce elems using fn to combine them from right to left.

    # Arguments
        fn: Callable that will be called upon each element in elems and an
            accumulator, for instance lambda acc, x: acc + x
        elems: tensor
        initializer: The first value used (elems[-1] in case of None)
        name: A string name for the foldr node in the graph

    # Returns
        Same type and shape as initializer
    '''
    return tf.foldr(fn, elems, initializer=initializer, name=name)<|MERGE_RESOLUTION|>--- conflicted
+++ resolved
@@ -1240,29 +1240,23 @@
     positive integers.
     '''
     if dim_ordering == 'th':
+        original_shape = int_shape(X)
         new_shape = tf.shape(X)[2:]
         new_shape *= tf.constant(np.array([height_factor, width_factor]).astype('int32'))
         X = permute_dimensions(X, [0, 2, 3, 1])
         X = tf.image.resize_nearest_neighbor(X, new_shape)
-<<<<<<< HEAD
-        return permute_dimensions(X, [0, 3, 1, 2])
-=======
         X = permute_dimensions(X, [0, 3, 1, 2])
         X.set_shape((None, None, original_shape[2] * height_factor if original_shape[2] is not None else None,
                     original_shape[3] * width_factor if original_shape[3] is not None else None))
         return X
->>>>>>> fdb20dbc
     elif dim_ordering == 'tf':
+        original_shape = int_shape(X)
         new_shape = tf.shape(X)[1:3]
         new_shape *= tf.constant(np.array([height_factor, width_factor]).astype('int32'))
-<<<<<<< HEAD
-        return tf.image.resize_nearest_neighbor(X, new_shape)
-=======
         X = tf.image.resize_nearest_neighbor(X, new_shape)
         X.set_shape((None, original_shape[1] * height_factor if original_shape[1] is not None else None,
                     original_shape[2] * width_factor if original_shape[2] is not None else None, None))
         return X
->>>>>>> fdb20dbc
     else:
         raise ValueError('Invalid dim_ordering:', dim_ordering)
 
@@ -1959,15 +1953,12 @@
     return tf.nn.softplus(x)
 
 
-<<<<<<< HEAD
-=======
 def softsign(x):
     '''Softsign of a tensor.
     '''
     return tf.nn.softsign(x)
 
 
->>>>>>> fdb20dbc
 def categorical_crossentropy(output, target, from_logits=False):
     '''Categorical crossentropy between an output tensor
     and a target tensor, where the target is a tensor of the same

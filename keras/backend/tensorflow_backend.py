import tensorflow as tf
from tensorflow.python.ops import control_flow_ops
from tensorflow.python.ops import tensor_array_ops
from tensorflow.python.training import moving_averages

try:
    from tensorflow.python.ops import ctc_ops as ctc
except ImportError:
    import tensorflow.contrib.ctc as ctc

import numpy as np
import os
import warnings
from .common import floatx, _EPSILON, image_dim_ordering, reset_uids

py_all = all

# INTERNAL UTILS

# This is the default internal TF session used by Keras.
# It can be set manually via `set_session(sess)`.
_SESSION = None
# This dictionary holds a mapping {graph: learning_phase}.
# A learning phase is a bool tensor used to run Keras models in
# either train mode (learning_phase == 1) or test mode (learning_phase == 0).
_GRAPH_LEARNING_PHASES = {}
# This boolean flag can be set to True to leave variable initialization
# up to the user.
# Change its value via `manual_variable_initialization(value)`.
_MANUAL_VAR_INIT = False


def clear_session():
    """Destroys the current TF graph and creates a new one.

    Useful to avoid clutter from old models / layers.
    """
    global _SESSION
    global _GRAPH_LEARNING_PHASES
    tf.reset_default_graph()
    reset_uids()
    _SESSION = None
    phase = tf.placeholder(dtype='bool', name='keras_learning_phase')
    _GRAPH_LEARNING_PHASES[tf.get_default_graph()] = phase


def manual_variable_initialization(value):
    """Sets the manual variable initialization flag.

    This boolean flag determines whether
    variables should be initialized
    as they are instantiated (default), or if
    the user should handle the initialization
    (e.g. via `tf.initialize_all_variables()`).

    # Arguments
        value: Python boolean.
    """
    global _MANUAL_VAR_INIT
    _MANUAL_VAR_INIT = value


def learning_phase():
    """Returns the learning phase flag.

    The learning phase flag is a bool tensor (0 = test, 1 = train)
    to be passed as input to any Keras function
    that uses a different behavior at train time and test time.
    """
    graph = tf.get_default_graph()
    if graph not in _GRAPH_LEARNING_PHASES:
        phase = tf.placeholder(dtype='bool',
                               name='keras_learning_phase')
        _GRAPH_LEARNING_PHASES[graph] = phase
    return _GRAPH_LEARNING_PHASES[graph]


def set_learning_phase(value):
    """Sets the learning phase to a fixed value,
    either 0 or 1 (integers).

    # Raises
        ValueError: if `value` is neither `0` nor `1`.
    """
    global _GRAPH_LEARNING_PHASES
    if value not in {0, 1}:
        raise ValueError('Expected learning phase to be '
                         '0 or 1.')
    _GRAPH_LEARNING_PHASES[tf.get_default_graph()] = value


def get_session():
    """Returns the TF session to be used by the backend.

    If a default TensorFlow session is available, we will return it.

    Else, we will return the global Keras session.

    If no global Keras session exists at this point:
    we will create a new global session.

    Note that you can manually set the global session
    via `K.set_session(sess)`.

    # Returns
        A TensorFlow session.
    """
    global _SESSION
    if tf.get_default_session() is not None:
        session = tf.get_default_session()
    else:
        if _SESSION is None:
            if not os.environ.get('OMP_NUM_THREADS'):
                config = tf.ConfigProto(allow_soft_placement=True)
            else:
                nb_thread = int(os.environ.get('OMP_NUM_THREADS'))
                config = tf.ConfigProto(intra_op_parallelism_threads=nb_thread,
                                        allow_soft_placement=True)
            _SESSION = tf.Session(config=config)
        session = _SESSION
    if not _MANUAL_VAR_INIT:
        _initialize_variables()
    return session


def set_session(session):
    """Sets the global TF session.
    """
    global _SESSION
    _SESSION = session


# VARIABLE MANIPULATION

def _convert_string_dtype(dtype):
    if dtype == 'float16':
        return tf.float16
    if dtype == 'float32':
        return tf.float32
    elif dtype == 'float64':
        return tf.float64
    elif dtype == 'int16':
        return tf.int16
    elif dtype == 'int32':
        return tf.int32
    elif dtype == 'int64':
        return tf.int64
    elif dtype == 'uint8':
        return tf.int8
    elif dtype == 'uint16':
        return tf.uint16
    else:
        raise ValueError('Unsupported dtype:', dtype)


def _to_tensor(x, dtype):
    x = tf.convert_to_tensor(x)
    if x.dtype != dtype:
        x = tf.cast(x, dtype)
    return x


def is_sparse(tensor):
    """Returns whether a tensor is a sparse tensor.

    # Arguments
        tensor: A tensor instance.

    # Returns
        A boolean.

    # Example
    ```python
        >>> from keras import backend as K
        >>> a = K.placeholder((2, 2), sparse=False)
        >>> print(K.is_sparse(a))
        False
        >>> b = K.placeholder((2, 2), sparse=True)
        >>> print(K.is_sparse(b))
        True
    ```
    """
    return isinstance(tensor, tf.SparseTensor)


def to_dense(tensor):
    """Converts a sparse tensor into a dense tensor
    and returns it.

    # Arguments
        tensor: A tensor instance (potentially sparse).

    # Returns
        A dense tensor.

    # Examples
    ```python
        >>> from keras import backend as K
        >>> b = K.placeholder((2, 2), sparse=True)
        >>> print(K.is_sparse(b))
        True
        >>> c = K.to_dense(b)
        >>> print(K.is_sparse(c))
        False
    ```
    """
    if is_sparse(tensor):
        return tf.sparse_tensor_to_dense(tensor)
    else:
        return tensor


def variable(value, dtype=None, name=None):
    """Instantiates a variable and returns it.

    # Arguments
        value: Numpy array, initial value of the tensor.
        dtype: Tensor type.
        name: Optional name string for the tensor.

    # Returns
        A variable instance (with Keras metadata included).

    # Examples
    ```python
        >>> from keras import backend as K
        >>> val = np.array([[1, 2], [3, 4]])
        >>> kvar = K.variable(value=val, dtype='float64', name='example_var')
        >>> K.dtype(kvar)
        'float64'
        >>> print(kvar)
        example_var
        >>> kvar.eval()
        array([[ 1.,  2.],
               [ 3.,  4.]])
    ```
    """
    if dtype is None:
        dtype = floatx()
    if hasattr(value, 'tocoo'):
        sparse_coo = value.tocoo()
        indices = np.concatenate((np.expand_dims(sparse_coo.row, 1),
                                  np.expand_dims(sparse_coo.col, 1)), 1)
        v = tf.SparseTensor(indices=indices,
                            values=sparse_coo.data,
                            shape=sparse_coo.shape)
        v._dims = len(sparse_coo.shape)
        v._keras_shape = sparse_coo.shape
        v._uses_learning_phase = False
        return v
    v = tf.Variable(value, dtype=_convert_string_dtype(dtype), name=name)
    if isinstance(value, np.ndarray):
        v._keras_shape = value.shape
    elif hasattr(value, 'get_shape'):
        v._keras_shape = tuple(map(int, value.get_shape()))
    v._uses_learning_phase = False
    return v


def _initialize_variables():
    if hasattr(tf, 'global_variables'):
        variables = tf.global_variables()
    else:
        variables = tf.all_variables()

    uninitialized_variables = []
    for v in variables:
        if not hasattr(v, '_keras_initialized') or not v._keras_initialized:
            uninitialized_variables.append(v)
            v._keras_initialized = True
    if uninitialized_variables:
        sess = get_session()
        if hasattr(tf, 'variables_initializer'):
            sess.run(tf.variables_initializer(uninitialized_variables))
        else:
            sess.run(tf.initialize_variables(uninitialized_variables))


def placeholder(shape=None, ndim=None, dtype=None, sparse=False, name=None):
    """Instantiates a placeholder tensor and returns it.

    # Arguments
        shape: Shape of the placeholder
            (integer tuple, may include `None` entries).
        ndim: Number of axes of the tensor.
            At least one of {`shape`, `ndim`} must be specified.
            If both are specified, `shape` is used.
        dtype: Placeholder type.
        name: Optional name string for the placeholder.

    # Returns
        Tensor instance (with Keras metadata included).

    # Examples
    ```python
        >>> from keras import backend as K
        >>> input_ph = K.placeholder(shape=(2, 4, 5))
        >>> input_ph._keras_shape
        (2, 4, 5)
        >>> input_ph
        <tf.Tensor 'Placeholder_4:0' shape=(2, 4, 5) dtype=float32>
    ```
    """
    if dtype is None:
        dtype = floatx()
    if not shape:
        if ndim:
            shape = tuple([None for _ in range(ndim)])
    if sparse:
        x = tf.sparse_placeholder(dtype, name=name)
        x._dims = len(shape)
    else:
        x = tf.placeholder(dtype, shape=shape, name=name)
    x._keras_shape = shape
    x._uses_learning_phase = False
    return x


def shape(x):
    """Returns the symbolic shape of a tensor or variable.

    # Arguments
        x: A tensor or variable.

    # Returns
        A symbolic shape (which is itself a tensor).

    # Examples
    ```
        # TensorFlow example
        >>> from keras import backend as K
        >>> tf_session = K.get_session()
        >>> val = np.array([[1, 2], [3, 4]])
        >>> kvar = K.variable(value=val)
        >>> input = keras.backend.placeholder(shape=(2, 4, 5))
        >>> K.shape(kvar)
        <tf.Tensor 'Shape_8:0' shape=(2,) dtype=int32>
        >>> K.shape(input)
        <tf.Tensor 'Shape_9:0' shape=(3,) dtype=int32>
        # To get integer shape (Instead, you can use K.int_shape(x))
        >>> K.shape(kvar).eval(session=tf_session)
        array([2, 2], dtype=int32)
        >>> K.shape(input).eval(session=tf_session)
        array([2, 4, 5], dtype=int32)
    ```
    """
    return tf.shape(x)


def int_shape(x):
    """Returns the shape of a Keras tensor or a Keras variable as a tuple of
    integers or None entries.

    # Arguments
        x: Tensor or variable.

    # Returns
        A tuple of integers (or None entries).

    # Examples
    ```python
        >>> from keras import backend as K
        >>> input = K.placeholder(shape=(2, 4, 5))
        >>> K.int_shape(input)
        (2, 4, 5)
        >>> val = np.array([[1, 2], [3, 4]])
        >>> kvar = K.variable(value=val)
        >>> K.int_shape(kvar)
        (2, 2)
    ```
    """
    shape = x.get_shape()
    return tuple([i.__int__() for i in shape])


def ndim(x):
    """Returns the number of axes in a tensor, as an integer.

    # Arguments
        x: Tensor or variable.

    # Returns
        Integer (scalar), number of axes.

    # Examples
    ```python
        >>> from keras import backend as K
        >>> input = K.placeholder(shape=(2, 4, 5))
        >>> val = np.array([[1, 2], [3, 4]])
        >>> kvar = K.variable(value=val)
        >>> K.ndim(input)
        3
        >>> K.ndim(kvar)
        2
    ```
    """
    if is_sparse(x):
        return x._dims

    dims = x.get_shape()._dims
    if dims is not None:
        return len(dims)
    return None


def dtype(x):
    """Returns the dtype of a Keras tensor or variable, as a string.

    # Arguments
        x: Tensor or variable.

    # Returns
        String, dtype of `x`.

    # Examples
    ```python
        >>> from keras import backend as K
        >>> K.dtype(K.placeholder(shape=(2,4,5)))
        'float32'
        >>> K.dtype(K.placeholder(shape=(2,4,5), dtype='float32'))
        'float32'
        >>> K.dtype(K.placeholder(shape=(2,4,5), dtype='float64'))
        'float64'
        # Keras variable
        >>> kvar = K.variable(np.array([[1, 2], [3, 4]]))
        >>> K.dtype(kvar)
        'float32_ref'
        >>> kvar = K.variable(np.array([[1, 2], [3, 4]]), dtype='float32')
        >>> K.dtype(kvar)
        'float32_ref'
    ```
    """
    return x.dtype.name


def eval(x):
    """Evaluates the value of a variable.
    Returns a Numpy array.

    # Arguments
        x: A variable.

    # Returns
        A Numpy array.

    # Examples
    ```python
        >>> from keras import backend as K
        >>> kvar = K.variable(np.array([[1, 2], [3, 4]]), dtype='float32')
        >>> K.eval(kvar)
        array([[ 1.,  2.],
               [ 3.,  4.]], dtype=float32)
    ```
    """
    return to_dense(x).eval(session=get_session())


def zeros(shape, dtype=None, name=None):
    """Instantiates an all-zeros variable and returns it.

    # Arguments
        shape: Tuple of integers, shape of returned Keras variable
        dtype: String, data type of returned Keras variable
        name: String, name of returned Keras variable

    # Returns
        A variable (including Keras metadata), filled with `0.0`.

    # Example
    ```python
        >>> from keras import backend as K
        >>> kvar = K.zeros((3,4))
        >>> K.eval(kvar)
        array([[ 0.,  0.,  0.,  0.],
               [ 0.,  0.,  0.,  0.],
               [ 0.,  0.,  0.,  0.]], dtype=float32)
    ```
    """
    if dtype is None:
        dtype = floatx()
    shape = tuple(map(int, shape))
    tf_dtype = _convert_string_dtype(dtype)
    return variable(tf.constant_initializer(0., dtype=tf_dtype)(shape),
                    dtype, name)


def ones(shape, dtype=None, name=None):
    """Instantiates an all-ones tensor variable and returns it.

    # Arguments
        shape: Tuple of integers, shape of returned Keras variable.
        dtype: String, data type of returned Keras variable.
        name: String, name of returned Keras variable.

    # Returns
        A Keras variable, filled with `1.0`.

    # Example
    ```python
        >>> from keras import backend as K
        >>> kvar = K.ones((3,4))
        >>> K.eval(kvar)
        array([[ 1.,  1.,  1.,  1.],
               [ 1.,  1.,  1.,  1.],
               [ 1.,  1.,  1.,  1.]], dtype=float32)
    ```
    """
    if dtype is None:
        dtype = floatx()
    shape = tuple(map(int, shape))
    tf_dtype = _convert_string_dtype(dtype)
    return variable(tf.constant_initializer(1., dtype=tf_dtype)(shape),
                    dtype, name)


def eye(size, dtype=None, name=None):
    """Instantiate an identity matrix and returns it.

    # Arguments
        size: Integer, number of rows/columns.
        dtype: String, data type of returned Keras variable.
        name: String, name of returned Keras variable.

    # Returns
        A Keras variable, an identity matrix.

    # Example
    ```python
        >>> from keras import backend as K
        >>> kvar = K.eye(3)
        >>> K.eval(kvar)
        array([[ 1.,  0.,  0.],
               [ 0.,  1.,  0.],
               [ 0.,  0.,  1.]], dtype=float32)
    ```

    """
    return variable(np.eye(size), dtype, name)


def zeros_like(x, dtype=None, name=None):
    """Instantiates an all-zeros Keras variable
    of the same shape as another Keras variable or tensor and returns it.

    # Arguments
        x: Keras variable or Keras tensor.
        dtype: String, dtype of returned Keras variable.
             None uses the dtype of x.

    # Returns
        A Keras variable with the shape of x filled with zeros.

    # Example
    ```python
        >>> from keras import backend as K
        >>> kvar = K.variable(np.random.random((2,3)))
        >>> kvar_zeros = K.zeros_like(kvar)
        >>> K.eval(kvar_zeros)
        array([[ 0.,  0.,  0.],
               [ 0.,  0.,  0.]], dtype=float32)
    ```
    """
    return tf.zeros_like(x, dtype=dtype, name=name)


def ones_like(x, dtype=None, name=None):
    """Instantiates an all-ones Keras variable
    of the same shape as another Keras variable or tensor and returns it.

    # Arguments
        x: Keras variable or tensor.
        dtype: String, dtype of returned Keras variable.
             None uses the dtype of x.

    # Returns
        A Keras variable with the shape of x filled with ones.

    # Example
    ```python
        >>> from keras import backend as K
        >>> kvar = K.variable(np.random.random((2,3)))
        >>> kvar_ones = K.ones_like(kvar)
        >>> K.eval(kvar_ones)
        array([[ 1.,  1.,  1.],
               [ 1.,  1.,  1.]], dtype=float32)
    ```
    """
    return tf.ones_like(x, dtype=dtype, name=name)


def random_uniform_variable(shape, low, high, dtype=None,
                            name=None, seed=None):
    """Instantiates an Keras variable filled with
    samples drawn from a uniform distribution and returns it.

    # Arguments
        shape: Tuple of integers, shape of returned Keras variable.
        low: Float, lower boundary of the output inteval.
        high: Float, upper boundary of the output interval.
        dtype: String, dtype of returned Keras variable.
        name: String, name of returned Keras variable.
        seed: Integer, random seed.

    # Returns
        A Keras variable, filled with drawn samples.

    # Example
    ```python
        # TensorFlow example
        >>> kvar = K.random_uniform_variable((2,3), 0, 1)
        >>> kvar
        <tensorflow.python.ops.variables.Variable object at 0x10ab40b10>
        >>> K.eval(kvar)
        array([[ 0.10940075,  0.10047495,  0.476143  ],
               [ 0.66137183,  0.00869417,  0.89220798]], dtype=float32)
    ```
    """
    if dtype is None:
        dtype = floatx()
    shape = tuple(map(int, shape))
    tf_dtype = _convert_string_dtype(dtype)
    if seed is None:
        # ensure that randomness is conditioned by the Numpy RNG
        seed = np.random.randint(10e8)
    value = tf.random_uniform_initializer(
        low, high, dtype=tf_dtype, seed=seed)(shape)
    return variable(value, dtype=dtype, name=name)


def random_normal_variable(shape, mean, scale, dtype=None,
                           name=None, seed=None):
    """Instantiates an Keras variable filled with
    samples drawn from a normal distribution and returns it.

    # Arguments
        shape: Tuple of integers, shape of returned Keras variable.
        mean: Float, mean of the normal distribution.
        scale: Float, standard deviation of the normal distribution.
        dtype: String, dtype of returned Keras variable.
        name: String, name of returned Keras variable.
        seed: Integer, random seed.

    # Returns
        A Keras variable, filled with drawn samples.

    # Example
    ```python
        # TensorFlow example
        >>> kvar = K.random_normal_variable((2,3), 0, 1)
        >>> kvar
        <tensorflow.python.ops.variables.Variable object at 0x10ab12dd0>
        >>> K.eval(kvar)
        array([[ 1.19591331,  0.68685907, -0.63814116],
               [ 0.92629528,  0.28055015,  1.70484698]], dtype=float32)
    ```
    """
    if dtype is None:
        dtype = floatx()
    shape = tuple(map(int, shape))
    tf_dtype = _convert_string_dtype(dtype)
    if seed is None:
        # ensure that randomness is conditioned by the Numpy RNG
        seed = np.random.randint(10e8)
    value = tf.random_normal_initializer(
        mean, scale, dtype=tf_dtype, seed=seed)(shape)
    return variable(value, dtype=dtype, name=name)


def count_params(x):
    """Returns the number of scalars in a Keras variable.

    # Arguments
        x: Keras variable.

    # Returns
        Integer, the number of scalars in `x`.

    # Example
    ```python
        >>> kvar = K.zeros((2,3))
        >>> K.count_params(kvar)
        6
        >>> K.eval(kvar)
        array([[ 0.,  0.,  0.],
               [ 0.,  0.,  0.]], dtype=float32)
    ```
    """
    shape = x.get_shape()
    return np.prod([shape[i]._value for i in range(len(shape))])


def cast(x, dtype):
    """Casts a tensor to a different dtype and returns it.

    You can cast a Keras variable but it still returns a Keras tensor.

    # Arguments
        x: Keras tensor (or variable).
        dtype: String, either (`'float16'`, `'float32'`, or `'float64'`).

    # Returns
        Keras tensor with dtype `dtype`.

    # Example
    ```python
        >>> from keras import backend as K
        >>> input = K.placeholder((2, 3), dtype='float32')
        >>> input
        <tf.Tensor 'Placeholder_2:0' shape=(2, 3) dtype=float32>
        # It doesn't work in-place as below.
        >>> K.cast(input, dtype='float16')
        <tf.Tensor 'Cast_1:0' shape=(2, 3) dtype=float16>
        >>> input
        <tf.Tensor 'Placeholder_2:0' shape=(2, 3) dtype=float32>
        # you need to assign it.
        >>> input = K.cast(input, dtype='float16')
        >>> input
        <tf.Tensor 'Cast_2:0' shape=(2, 3) dtype=float16>
    ```
    """
    return tf.cast(x, dtype)


# UPDATES OPS


def update(x, new_x):
    return tf.assign(x, new_x)


def update_add(x, increment):
    return tf.assign_add(x, increment)


def update_sub(x, decrement):
    return tf.assign_sub(x, decrement)


def moving_average_update(variable, value, momentum):
    try:
        return moving_averages.assign_moving_average(
            variable, value, momentum, zero_debias=False)
    except TypeError:
        return moving_averages.assign_moving_average(
            variable, value, momentum)


# LINEAR ALGEBRA

def dot(x, y):
    """Multiplies 2 tensors (and/or variables) and returns a *tensor*.
    When attempting to multiply a ND tensor
    with a ND tensor, it reproduces the Theano behavior.
    (e.g. (2, 3).(4, 3, 5) = (2, 4, 5))

    # Arguments
        x: Tensor or variable.
        y: Tensor or variable.

    # Returns
        A tensor, dot product of `x` and `y`.

    # Examples
    ```python
        # dot product between tensors
        >>> x = K.placeholder(shape=(2, 3))
        >>> y = K.placeholder(shape=(3, 4))
        >>> xy = K.dot(x, y)
        >>> xy
        <tf.Tensor 'MatMul_9:0' shape=(2, 4) dtype=float32>
    ```

    ```python
        # dot product between tensors
        >>> x = K.placeholder(shape=(32, 28, 3))
        >>> y = K.placeholder(shape=(3, 4))
        >>> xy = K.dot(x, y)
        >>> xy
        <tf.Tensor 'MatMul_9:0' shape=(32, 28, 4) dtype=float32>
    ```

    ```python
        # Theano-like behavior example
        >>> x = K.random_uniform_variable(shape=(2, 3), low=0, high=1)
        >>> y = K.ones((4, 3, 5))
        >>> xy = K.dot(x, y)
        >>> K.int_shape(xy)
        (2, 4, 5)
    ```
    """
    if hasattr(tf, 'unstack'):
        unstack = tf.unstack
    else:
        unstack = tf.unpack
    if ndim(x) is not None and (ndim(x) > 2 or ndim(y) > 2):
        x_shape = []
        for i, s in zip(int_shape(x), unstack(tf.shape(x))):
            if i is not None:
                x_shape.append(i)
            else:
                x_shape.append(s)
        x_shape = tuple(x_shape)
        y_shape = []
        for i, s in zip(int_shape(y), unstack(tf.shape(y))):
            if i is not None:
                y_shape.append(i)
            else:
                y_shape.append(s)
        y_shape = tuple(y_shape)
        y_permute_dim = list(range(ndim(y)))
        y_permute_dim = [y_permute_dim.pop(-2)] + y_permute_dim
        xt = tf.reshape(x, [-1, x_shape[-1]])
        yt = tf.reshape(tf.transpose(y, perm=y_permute_dim), [y_shape[-2], -1])
        return tf.reshape(tf.matmul(xt, yt),
                          x_shape[:-1] + y_shape[:-2] + y_shape[-1:])
    if is_sparse(x):
        out = tf.sparse_tensor_dense_matmul(x, y)
    else:
        out = tf.matmul(x, y)
    return out


def batch_dot(x, y, axes=None):
    """Batchwise dot product.

    `batch_dot` is used to compute dot product of `x` and `y` when
    `x` and `y` are data in batch, i.e. in a shape of
    `(batch_size, :)`.
    `batch_dot` results in a tensor or variable with less dimensions
    than the input. If the number of dimensions is reduced to 1,
    we use `expand_dims` to make sure that ndim is at least 2.

    # Arguments
        x, y: Keras tensors or variables with `ndim >= 2`
            (With TensorFlow backend, `batch_dot()` only supports `ndim >= 3`)
        axes: list of (or single) int with target dimensions.
            The lengths of `axes[0]` and `axes[1]` should be the same.

    # Returns
        A tensor with shape equal to the concatenation of `x`'s shape
        (less the dimension that was summed over) and `y`'s shape
        (less the batch dimension and the dimension that was summed over).
        If the final rank is 1, we reshape it to `(batch_size, 1)`.

    # Examples
        Assume `x = [[1, 2], [3, 4]]` and `y = [[5, 6], [7, 8]]`
        `batch_dot(x, y, axes=1) = [[17, 53]]` which is the main diagonal
        of `x.dot(y.T)`, although we never have to calculate the off-diagonal
        elements.

        Shape inference:
        Let `x`'s shape be `(100, 20)` and `y`'s shape be `(100, 30, 20)`.
        If `axes` is (1, 2), to find the output shape of resultant tensor,
            loop through each dimension in `x`'s shape and `y`'s shape:

        * `x.shape[0]` : 100 : append to output shape
        * `x.shape[1]` : 20 : do not append to output shape,
            dimension 1 of `x` has been summed over. (`dot_axes[0]` = 1)
        * `y.shape[0]` : 100 : do not append to output shape,
            always ignore first dimension of `y`
        * `y.shape[1]` : 30 : append to output shape
        * `y.shape[2]` : 20 : do not append to output shape,
            dimension 2 of `y` has been summed over. (`dot_axes[1]` = 2)
        `output_shape` = `(100, 30)`

    ```python
        >>> x_batch = K.ones(shape=(32, 20, 1))
        >>> y_batch = K.ones(shape=(32, 30, 20))
        >>> xy_batch_dot = K.batch_dot(x_batch, y_batch, axes=[1, 2])
        >>> K.int_shape(xy_batch_dot)
        (32, 1, 30)
    ```
    """
    if ndim(x) < 3 or ndim(y) < 3:
        raise ValueError('Invalid dimensions for batch_dot: ', ndim(x), ndim(y))
    if isinstance(axes, int):
        axes = (axes, axes)
    if axes is not None:
        adj_x = None if axes[0] == ndim(x) - 1 else True
        adj_y = True if axes[1] == ndim(y) - 1 else None
    else:
        adj_x = None
        adj_y = None
    # TODO: remove later.
    if hasattr(tf, 'batch_matmul'):
        try:
            out = tf.batch_matmul(x, y, adj_a=adj_x, adj_b=adj_y)
        except TypeError:
            out = tf.batch_matmul(x, y, adj_x=adj_x, adj_y=adj_y)
    else:
        out = tf.matmul(x, y, adjoint_a=adj_x, adjoint_b=adj_y)
    if ndim(out) == 1:
        out = expand_dims(out, 1)
    return out


def transpose(x):
    """Transposes a tensor and returns it.

    # Arguments
        x: Tensor or variable.

    # Returns
        A tensor.

    # Examples
    ```python
        >>> var = K.variable([[1, 2, 3], [4, 5, 6]])
        >>> K.eval(var)
        array([[ 1.,  2.,  3.],
               [ 4.,  5.,  6.]], dtype=float32)
        >>> var_transposed = K.transpose(var)
        >>> K.eval(var_transposed)
        array([[ 1.,  4.],
               [ 2.,  5.],
               [ 3.,  6.]], dtype=float32)
    ```

    ```python
        >>> input = K.placeholder((2, 3))
        >>> input
        <tf.Tensor 'Placeholder_11:0' shape=(2, 3) dtype=float32>
        >>> input_transposed = K.transpose(input)
        >>> input_transposed
        <tf.Tensor 'transpose_4:0' shape=(3, 2) dtype=float32>

    ```
    """
    return tf.transpose(x)


def gather(reference, indices):
    """Retrieves the elements of indices `indices`
    in the tensor `reference`.

    # Arguments
        reference: A tensor.
        indices: An integer tensor of indices.

    # Returns
        A tensor of same type as `reference`.
    """
    return tf.gather(reference, indices)


# ELEMENT-WISE OPERATIONS

def _normalize_axis(axis, ndim):
    if isinstance(axis, tuple):
        axis = list(axis)
    if isinstance(axis, list):
        for i, a in enumerate(axis):
            if a is not None and a < 0:
                axis[i] = a % ndim
    else:
        if axis is not None and axis < 0:
            axis = axis % ndim
    return axis


def max(x, axis=None, keepdims=False):
    """Maximum value in a tensor.

    # Arguments
        x: A tensor or variable.
        axis: An integer, the axis to find maximum values.
        keepdims: A boolean, whether to keep the dimensions or not.
            If `keepdims` is `False`, the rank of the tensor is reduced
            by 1. If `keepdims` is `True`,
            the reduced dimension is retained with length 1.

    # Returns
        A tensor with maximum values of `x`.
    """
    axis = _normalize_axis(axis, ndim(x))
    return tf.reduce_max(x, reduction_indices=axis, keep_dims=keepdims)


def min(x, axis=None, keepdims=False):
    """Minimum value in a tensor.

    # Arguments
        x: A tensor or variable.
        axis: An integer, the axis to find minimum values.
        keepdims: A boolean, whether to keep the dimensions or not.
            If `keepdims` is `False`, the rank of the tensor is reduced
            by 1. If `keepdims` is `True`,
            the reduced dimension is retained with length 1.

    # Returns
        A tensor with miminum values of `x`.
    """
    axis = _normalize_axis(axis, ndim(x))
    return tf.reduce_min(x, reduction_indices=axis, keep_dims=keepdims)


def sum(x, axis=None, keepdims=False):
    """Sum of the values in a tensor, alongside the specified axis.

    # Arguments
        x: A tensor or variable.
        axis: An integer, the axis to sum over.
        keepdims: A boolean, whether to keep the dimensions or not.
            If `keepdims` is `False`, the rank of the tensor is reduced
            by 1. If `keepdims` is `True`,
            the reduced dimension is retained with length 1.

    # Returns
        A tensor with sum of `x`.
    """
    axis = _normalize_axis(axis, ndim(x))
    return tf.reduce_sum(x, reduction_indices=axis, keep_dims=keepdims)


def prod(x, axis=None, keepdims=False):
    """Multiplies the values in a tensor, alongside the specified axis.

    # Arguments
        x: A tensor or variable.
        axis: An integer, the axis to compute the product.
        keepdims: A boolean, whether to keep the dimensions or not.
            If `keepdims` is `False`, the rank of the tensor is reduced
            by 1. If `keepdims` is `True`,
            the reduced dimension is retained with length 1.

    # Returns
        A tensor with the product of elements of `x`.
    """
    axis = _normalize_axis(axis, ndim(x))
    return tf.reduce_prod(x, reduction_indices=axis, keep_dims=keepdims)


def var(x, axis=None, keepdims=False):
    """Variance of a tensor, alongside the specified axis.

    # Arguments
        x: A tensor or variable.
        axis: An integer, the axis to compute the variance.
        keepdims: A boolean, whether to keep the dimensions or not.
            If `keepdims` is `False`, the rank of the tensor is reduced
            by 1. If `keepdims` is `True`,
            the reduced dimension is retained with length 1.

    # Returns
        A tensor with the variance of elements of `x`.
    """
    axis = _normalize_axis(axis, ndim(x))
    if x.dtype.base_dtype == tf.bool:
        x = tf.cast(x, floatx())
    m = tf.reduce_mean(x, reduction_indices=axis, keep_dims=True)
    devs_squared = tf.square(x - m)
    return tf.reduce_mean(devs_squared,
                          reduction_indices=axis,
                          keep_dims=keepdims)


def std(x, axis=None, keepdims=False):
    """Standard deviation of a tensor, alongside the specified axis.

    # Arguments
        x: A tensor or variable.
        axis: An integer, the axis to compute the standard deviation.
        keepdims: A boolean, whether to keep the dimensions or not.
            If `keepdims` is `False`, the rank of the tensor is reduced
            by 1. If `keepdims` is `True`,
            the reduced dimension is retained with length 1.

    # Returns
        A tensor with the standard deviation of elements of `x`.
    """
    return tf.sqrt(var(x, axis=axis, keepdims=keepdims))


def mean(x, axis=None, keepdims=False):
    """Mean of a tensor, alongside the specified axis.

    # Arguments
        x: A tensor or variable.
        axis: A list of integer. Axes to compute the mean.
        keepdims: A boolean, whether to keep the dimensions or not.
            If `keepdims` is `False`, the rank of the tensor is reduced
            by 1 for each entry in `axis`. If `keep_dims` is `True`,
            the reduced dimensions are retained with length 1.

    # Returns
        A tensor with the mean of elements of `x`.
    """
    axis = _normalize_axis(axis, ndim(x))
    if x.dtype.base_dtype == tf.bool:
        x = tf.cast(x, floatx())
    return tf.reduce_mean(x, reduction_indices=axis, keep_dims=keepdims)


def any(x, axis=None, keepdims=False):
    """Bitwise reduction (logical OR).

    # Arguments
        x: input tensor.
        axis: axis along which to perform the reduction.
        keepdims: whether the drop or broadcast the reduction axes.

    # Returns
        A uint8 tensor (0s and 1s).
    """
    axis = _normalize_axis(axis, ndim(x))
    x = tf.cast(x, tf.bool)
    x = tf.reduce_any(x, reduction_indices=axis, keep_dims=keepdims)
    return tf.cast(x, tf.uint8)


def all(x, axis=None, keepdims=False):
    """Bitwise reduction (logical AND).

    # Arguments
        x: input tensor.
        axis: axis along which to perform the reduction.
        keepdims: whether the drop or broadcast the reduction axes.

    # Returns
        A uint8 tensor (0s and 1s).
    """
    axis = _normalize_axis(axis, ndim(x))
    x = tf.cast(x, tf.bool)
    x = tf.reduce_all(x, reduction_indices=axis, keep_dims=keepdims)
    return tf.cast(x, tf.uint8)


def argmax(x, axis=-1):
    """Returns the index of the maximum value along an axis.

    # Arguments
        x: input tensor.
        axis: axis along which to perform the reduction.
        keepdims: whether the drop or broadcast the reduction axes.

    # Returns
        A tensor.
    """
    if axis < 0:
        axis = axis % len(x.get_shape())
    return tf.argmax(x, axis)


def argmin(x, axis=-1):
    """Returns the index of the minimum value along an axis.

    # Arguments
        x: input tensor.
        axis: axis along which to perform the reduction.
        keepdims: whether the drop or broadcast the reduction axes.

    # Returns
        A tensor.
    """
    if axis < 0:
        axis = axis % len(x.get_shape())
    return tf.argmin(x, axis)


def square(x):
    """Element-wise square.

    # Arguments
        x: input tensor.

    # Returns
        A tensor.
    """
    return tf.square(x)


def abs(x):
    """Element-wise absolute value.

    # Arguments
        x: input tensor.

    # Returns
        A tensor.
    """
    return tf.abs(x)


def sqrt(x):
    """Element-wise square root.

    # Arguments
        x: input tensor.

    # Returns
        A tensor.
    """
    zero = _to_tensor(0., x.dtype.base_dtype)
    inf = _to_tensor(np.inf, x.dtype.base_dtype)
    x = tf.clip_by_value(x, zero, inf)
    return tf.sqrt(x)


def exp(x):
    """Element-wise exponential.

    # Arguments
        x: input tensor.

    # Returns
        A tensor.
    """
    return tf.exp(x)


def log(x):
    """Element-wise log.

    # Arguments
        x: input tensor.

    # Returns
        A tensor.
    """
    return tf.log(x)


def round(x):
    """Element-wise rounding to the closest integer.

    In case of tie, the rounding mode used is "half to even".

    # Arguments
        x: input tensor.

    # Returns
        A tensor.
    """
    return tf.round(x)


def sign(x):
    """Element-wise sign.

    # Arguments
        x: input tensor.

    # Returns
        A tensor.
    """
    return tf.sign(x)


def pow(x, a):
    """Element-wise exponentiation.

    # Arguments
        x: input tensor.

    # Returns
        A tensor.
    """
    return tf.pow(x, a)


def clip(x, min_value, max_value):
    """Element-wise value clipping.

    # Returns
        A tensor.
    """
    if max_value is not None and max_value < min_value:
        max_value = min_value
    if max_value is None:
        max_value = np.inf
    min_value = _to_tensor(min_value, x.dtype.base_dtype)
    max_value = _to_tensor(max_value, x.dtype.base_dtype)
    return tf.clip_by_value(x, min_value, max_value)


def equal(x, y):
    """Element-wise equality between two tensors.

    # Returns
        A bool tensor.
    """
    return tf.equal(x, y)


def not_equal(x, y):
    """Element-wise inequality between two tensors.

    # Returns
        A bool tensor.
    """
    return tf.not_equal(x, y)


def greater(x, y):
    """Element-wise truth value of (x > y).

    # Returns
        A bool tensor.
    """
    return tf.greater(x, y)


def greater_equal(x, y):
    """Element-wise truth value of (x >= y).

    # Returns
        A bool tensor.
    """
    return tf.greater_equal(x, y)


def lesser(x, y):
    """Element-wise truth value of (x < y).

    # Returns
        A bool tensor.
    """
    return tf.less(x, y)


def lesser_equal(x, y):
    """Element-wise truth value of (x <= y).

    # Returns
        A bool tensor.
    """
    return tf.less_equal(x, y)


def maximum(x, y):
    """Element-wise maximum of two tensors.

    # Returns
        A tensor.
    """
    return tf.maximum(x, y)


def minimum(x, y):
    """Element-wise minimum of two tensors.

    # Returns
        A tensor.
    """
    return tf.minimum(x, y)


def sin(x):
    """Computes sin of x element-wise.

    # Returns
        A tensor.
    """
    return tf.sin(x)


def cos(x):
    """Computes cos of x element-wise.

    # Arguments
        x: input tensor.

    # Returns
        A tensor.
    """
    return tf.cos(x)


def normalize_batch_in_training(x, gamma, beta,
                                reduction_axes, epsilon=1e-3):
    """Computes mean and std for batch then apply batch_normalization on batch.

    # Returns
        A tuple length of 3, `(normalized_tensor, mean, variance)`.
    """
    mean, var = tf.nn.moments(x, reduction_axes,
                              shift=None, name=None, keep_dims=False)
    if sorted(reduction_axes) == range(ndim(x))[:-1]:
        normed = tf.nn.batch_normalization(x, mean, var,
                                           beta, gamma,
                                           epsilon)
    else:
        # need broadcasting
        target_shape = []
        for axis in range(ndim(x)):
            if axis in reduction_axes:
                target_shape.append(1)
            else:
                target_shape.append(tf.shape(x)[axis])
        target_shape = stack(target_shape)

        broadcast_mean = tf.reshape(mean, target_shape)
        broadcast_var = tf.reshape(var, target_shape)
        broadcast_gamma = tf.reshape(gamma, target_shape)
        broadcast_beta = tf.reshape(beta, target_shape)
        normed = tf.nn.batch_normalization(x, broadcast_mean, broadcast_var,
                                           broadcast_beta, broadcast_gamma,
                                           epsilon)
    return normed, mean, var


def batch_normalization(x, mean, var, beta, gamma, epsilon=1e-3):
    """Applies batch normalization on x given mean, var, beta and gamma:

    output = (x - mean) / (sqrt(var) + epsilon) * gamma + beta

    # Returns
        A tensor.
    """
    return tf.nn.batch_normalization(x, mean, var, beta, gamma, epsilon)


# SHAPE OPERATIONS

def concatenate(tensors, axis=-1):
    """Concatenates a list of tensors alongside the specified axis.

    # Returns
        A tensor.
    """
    if axis < 0:
        dims = ndim(tensors[0])
        if dims:
            axis = axis % dims
        else:
            axis = 0

    if py_all([is_sparse(x) for x in tensors]):
        return tf.sparse_concat(axis, tensors)
    else:
        try:
            return tf.concat_v2([to_dense(x) for x in tensors], axis)
        except AttributeError:
            return tf.concat(axis, [to_dense(x) for x in tensors])


def reshape(x, shape):
    """Reshapes a tensor to the specified shape.

    # Returns
        A tensor.
    """
    return tf.reshape(x, shape)


def extract_image_patches(X, ksizes, ssizes, border_mode="same", dim_ordering="tf"):
    '''
    Extract the patches from an image
    Parameters
    ----------
    X : The input image
    ksizes : 2-d tuple with the kernel size
    ssizes : 2-d tuple with the strides size
    border_mode : 'same' or 'valid'
    dim_ordering : 'tf' or 'th'

    Returns
    -------
    The (k_w,k_h) patches extracted
    TF ==> (batch_size,w,h,k_w,k_h,c)
    TH ==> (batch_size,w,h,c,k_w,k_h)
    '''
    kernel = [1, ksizes[0], ksizes[1], 1]
    strides = [1, ssizes[0], ssizes[1], 1]
    padding = _preprocess_border_mode(border_mode)
    if dim_ordering == "th":
        X = permute_dimensions(X, [0, 2, 3, 1])
    bs_i, w_i, h_i, ch_i = int_shape(X)
    patches = tf.extract_image_patches(X, kernel, strides, [1, 1, 1, 1], padding)
    # Reshaping to fit Theano
    bs, w, h, ch = int_shape(patches)
    patches = tf.reshape(tf.transpose(tf.reshape(patches, [bs, w, h, -1, ch_i]), [0, 1, 2, 4, 3]),
                         [bs, w, h, ch_i, ksizes[0], ksizes[1]])
    if dim_ordering == "tf":
        patches = permute_dimensions(patches, [0, 1, 2, 4, 5, 3])
    return patches


def permute_dimensions(x, pattern):
    """Permutes axes in a tensor.

    # Arguments
        pattern: should be a tuple of
            dimension indices, e.g. (0, 2, 1).

    # Returns
        A tensor.
    """
    return tf.transpose(x, perm=pattern)


def resize_images(X, height_factor, width_factor, dim_ordering):
    """Resizes the images contained in a 4D tensor of shape
    - `[batch, channels, height, width]` (for 'th' dim_ordering)
    - `[batch, height, width, channels]` (for 'tf' dim_ordering)
    by a factor of `(height_factor, width_factor)`. Both factors should be
    positive integers.

    # Returns
        A tensor.

    # Raises
        ValueError: if `dim_ordering` is neither `tf` or `th`.
    """
    if dim_ordering == 'th':
        original_shape = int_shape(X)
        new_shape = tf.shape(X)[2:]
        new_shape *= tf.constant(np.array([height_factor, width_factor]).astype('int32'))
        X = permute_dimensions(X, [0, 2, 3, 1])
        X = tf.image.resize_nearest_neighbor(X, new_shape)
        X = permute_dimensions(X, [0, 3, 1, 2])
        X.set_shape((None, None, original_shape[2] * height_factor if original_shape[2] is not None else None,
                     original_shape[3] * width_factor if original_shape[3] is not None else None))
        return X
    elif dim_ordering == 'tf':
        original_shape = int_shape(X)
        new_shape = tf.shape(X)[1:3]
        new_shape *= tf.constant(np.array([height_factor, width_factor]).astype('int32'))
        X = tf.image.resize_nearest_neighbor(X, new_shape)
        X.set_shape((None, original_shape[1] * height_factor if original_shape[1] is not None else None,
                     original_shape[2] * width_factor if original_shape[2] is not None else None, None))
        return X
    else:
        raise ValueError('Invalid dim_ordering:', dim_ordering)


def resize_volumes(X, depth_factor, height_factor, width_factor, dim_ordering):
    """Resizes the volume contained in a 5D tensor of shape
    - `[batch, channels, depth, height, width]` (for 'th' dim_ordering)
    - `[batch, depth, height, width, channels]` (for 'tf' dim_ordering)
    by a factor of `(depth_factor, height_factor, width_factor)`.
    All three factors should be positive integers.

    # Returns
        A tensor.

    # Raises
        ValueError: if `dim_ordering` is neither `tf` or `th`.
    """
    if dim_ordering == 'th':
        output = repeat_elements(X, depth_factor, axis=2)
        output = repeat_elements(output, height_factor, axis=3)
        output = repeat_elements(output, width_factor, axis=4)
        return output
    elif dim_ordering == 'tf':
        output = repeat_elements(X, depth_factor, axis=1)
        output = repeat_elements(output, height_factor, axis=2)
        output = repeat_elements(output, width_factor, axis=3)
        return output
    else:
        raise ValueError('Invalid dim_ordering:', dim_ordering)


def repeat_elements(x, rep, axis):
    """Repeats the elements of a tensor along an axis, like `np.repeat`.

    If `x` has shape `(s1, s2, s3)` and `axis` is `1`, the output
    will have shape `(s1, s2 * rep, s3)`.

    # Returns
        A tensor.
    """
    x_shape = x.get_shape().as_list()
    # slices along the repeat axis
    try:
        splits = tf.split(value=x, num_or_size_splits=x_shape[axis], axis=axis)
    except TypeError:
        splits = tf.split(value=x, num_split=x_shape[axis], split_dim=axis)
    # repeat each slice the given number of reps
    x_rep = [s for s in splits for i in range(rep)]
    return concatenate(x_rep, axis)


def repeat(x, n):
    """Repeats a 2D tensor.

    if `x` has shape (samples, dim) and `n` is `2`,
    the output will have shape `(samples, 2, dim)`.

    # Returns
        A tensor.
    """
    assert ndim(x) == 2
    x = tf.expand_dims(x, 1)
    pattern = stack([1, n, 1])
    return tf.tile(x, pattern)


def arange(start, stop=None, step=1, dtype='int32'):
    """Creates a 1-D tensor containing a sequence of integers.

    The function arguments use the same convention as
    Theano's arange: if only one argument is provided,
    it is in fact the "stop" argument.

    The default type of the returned tensor is `'int32'` to
    match TensorFlow's default.
    """
    # Match the behavior of numpy and Theano by returning an empty seqence.
    if stop is None and start < 0:
        start = 0
    result = tf.range(start, limit=stop, delta=step, name='arange')
    if dtype != 'int32':
        result = cast(result, dtype)
    return result


def tile(x, n):
    """Creates a tensor by tiling `x` by `n`.

    # Arguments
        x: A tensor or variable
        n: A list of integer. The length must be the same as the number of
            dimensions in `x`.

    # Returns
        A tiled tensor.
    """
    if isinstance(n, int):
        n = [n]
    return tf.tile(x, n)


def flatten(x):
    """Flatten a tensor.

    # Returns
        A tensor, reshaped into 1-D
    """
    return tf.reshape(x, [-1])


def batch_flatten(x):
    """Turn a n-D tensor into a 2D tensor where
    the first dimension is conserved.

    In other words, it flattens each data samples of a batch.

    # Returns
        A tensor.
    """
    x = tf.reshape(x, stack([-1, prod(shape(x)[1:])]))
    return x


def expand_dims(x, dim=-1):
    """Adds a 1-sized dimension at index "dim".

    # Returns
        A tensor with expended dimensions.
    """
    return tf.expand_dims(x, dim)


def squeeze(x, axis):
    """Removes a 1-dimension from the tensor at index "axis".

    # Returns
        A tensor with the same data as `x` but reduced dimensions.
    """
    return tf.squeeze(x, [axis])


def temporal_padding(x, padding=1):
    """Pads the middle dimension of a 3D tensor
    with "padding" zeros left and right.

    # Returns
        A padded 3D tensor.
    """
    pattern = [[0, 0], [padding, padding], [0, 0]]
    return tf.pad(x, pattern)


def asymmetric_temporal_padding(x, left_pad=1, right_pad=1):
    """Pad the middle dimension of a 3D tensor
    with "left_pad" zeros left and "right_pad" right.

    # Returns
        A padded 3D tensor.
    """
    pattern = [[0, 0], [left_pad, right_pad], [0, 0]]
    return tf.pad(x, pattern)


def spatial_2d_padding(x, padding=(1, 1), dim_ordering='default'):
    """Pads the 2nd and 3rd dimensions of a 4D tensor
    with "padding[0]" and "padding[1]" (resp.) zeros left and right.

    # Returns
        A padded 4D tensor.

    # Raises
        ValueError: if `dim_ordering` is neither `tf` or `th`.
    """
    if dim_ordering == 'default':
        dim_ordering = image_dim_ordering()
    if dim_ordering not in {'th', 'tf'}:
        raise ValueError('Unknown dim_ordering ' + str(dim_ordering))

    if dim_ordering == 'th':
        pattern = [[0, 0], [0, 0],
                   [padding[0], padding[0]], [padding[1], padding[1]]]
    else:
        pattern = [[0, 0],
                   [padding[0], padding[0]], [padding[1], padding[1]],
                   [0, 0]]
    return tf.pad(x, pattern)


def asymmetric_spatial_2d_padding(x, top_pad=1, bottom_pad=1,
                                  left_pad=1, right_pad=1,
                                  dim_ordering='default'):
    """Pad the rows and columns of a 4D tensor
    with "top_pad", "bottom_pad", "left_pad", "right_pad" (resp.) zeros
    rows on top, bottom; cols on left, right.

    # Returns
        A padded 4D tensor.

    # Raises
        ValueError: if `dim_ordering` is neither `tf` or `th`.
    """
    if dim_ordering == 'default':
        dim_ordering = image_dim_ordering()
    if dim_ordering not in {'th', 'tf'}:
        raise ValueError('Unknown dim_ordering ' + str(dim_ordering))

    if dim_ordering == 'th':
        pattern = [[0, 0],
                   [0, 0],
                   [top_pad, bottom_pad],
                   [left_pad, right_pad]]
    else:
        pattern = [[0, 0],
                   [top_pad, bottom_pad],
                   [left_pad, right_pad],
                   [0, 0]]
    return tf.pad(x, pattern)


def spatial_3d_padding(x, padding=(1, 1, 1), dim_ordering='default'):
    """Pads 5D tensor with zeros for the depth, height, width dimension with
    "padding[0]", "padding[1]" and "padding[2]" (resp.) zeros left and right

    For 'tf' dim_ordering, the 2nd, 3rd and 4th dimension will be padded.
    For 'th' dim_ordering, the 3rd, 4th and 5th dimension will be padded.

    # Returns
        A padded 5D tensor.

    # Raises
        ValueError: if `dim_ordering` is neither `tf` or `th`.

    """
    if dim_ordering == 'default':
        dim_ordering = image_dim_ordering()
    if dim_ordering not in {'th', 'tf'}:
        raise ValueError('Unknown dim_ordering ' + str(dim_ordering))

    if dim_ordering == 'th':
        pattern = [
            [0, 0],
            [0, 0],
            [padding[0], padding[0]],
            [padding[1], padding[1]],
            [padding[2], padding[2]]
        ]
    else:
        pattern = [
            [0, 0],
            [padding[0], padding[0]],
            [padding[1], padding[1]],
            [padding[2], padding[2]],
            [0, 0]
        ]
    return tf.pad(x, pattern)


def stack(x):
    """Stacks a list of rank `R` tensors into a rank `R+1` tensor.

    # Arguments
        x: input tensor.

    # Returns
        A tensor.
    """
    try:
        return tf.stack(x)
    except AttributeError:
        return tf.pack(x)


def one_hot(indices, nb_classes):
    """Input: nD integer tensor of shape `(batch_size, dim1, dim2, ... dim(n-1))`
    Output: (n + 1)D one hot representation of the input
    with shape `(batch_size, dim1, dim2, ... dim(n-1), nb_classes)`

    # Returns
        The one-hot tensor.
    """
    return tf.one_hot(indices, depth=nb_classes, axis=-1)


def reverse(x, axes):
    """Reverse a tensor along the the specified axes

    # Returns
        A tensor.
    """
    if isinstance(axes, int):
        axes = [axes]
    try:
        return tf.reverse_v2(x, axes)
    except AttributeError:
        # Older TF versions.
        dims = [True if i in axes else False for i in range(len(x.get_shape()._dims))]
        return tf.reverse(x, dims)


# VALUE MANIPULATION


def get_value(x):
    """Returns the value of a variable.

    # Arguments
        x: input variable.

    # Returns
        A Numpy array.
    """
    return x.eval(session=get_session())


def batch_get_value(xs):
    """Returns the value of more than one tensor variable.

    # Arguments
        x: list of variables.

    # Returns
        A list of Numpy arrays.
    """
    if xs:
        return get_session().run(xs)
    else:
        return []


def set_value(x, value):
    """Sets the value of a variable,
    from a Numpy array. It returns `None`.
    """
    value = np.asarray(value)
    tf_dtype = _convert_string_dtype(x.dtype.name.split('_')[0])
    if hasattr(x, '_assign_placeholder'):
        assign_placeholder = x._assign_placeholder
        assign_op = x._assign_op
    else:
        assign_placeholder = tf.placeholder(tf_dtype, shape=value.shape)
        assign_op = x.assign(assign_placeholder)
        x._assign_placeholder = assign_placeholder
        x._assign_op = assign_op
    get_session().run(assign_op, feed_dict={assign_placeholder: value})


def batch_set_value(tuples):
    """Sets the values of many tensor variables at once.
    It returns `None`.

    # Arguments
        tuples: a list of tuples `(tensor, value)`.
            `value` should be a Numpy array.
    """
    if tuples:
        assign_ops = []
        feed_dict = {}
        for x, value in tuples:
            value = np.asarray(value)
            tf_dtype = _convert_string_dtype(x.dtype.name.split('_')[0])
            if hasattr(x, '_assign_placeholder'):
                assign_placeholder = x._assign_placeholder
                assign_op = x._assign_op
            else:
                assign_placeholder = tf.placeholder(tf_dtype,
                                                    shape=value.shape)
                assign_op = x.assign(assign_placeholder)
                x._assign_placeholder = assign_placeholder
                x._assign_op = assign_op
            assign_ops.append(assign_op)
            feed_dict[assign_placeholder] = value
        get_session().run(assign_ops, feed_dict=feed_dict)


def get_variable_shape(x):
    """Returns shape of a variable.

    # Arguments
        A variable.

    # Returns
        A tuple of integers.
    """
    return int_shape(x)


def print_tensor(x, message=''):
    """Print the message and the tensor when evaluated and return the same
    tensor.
    """
    return tf.Print(x, [x], message)


# GRAPH MANIPULATION

class Function(object):
    def __init__(self, inputs, outputs, updates=[]):
        if not isinstance(inputs, (list, tuple)):
            raise TypeError('`inputs` to a TensorFlow backend function '
                            'should be a list or tuple.')
        if not isinstance(outputs, (list, tuple)):
            raise TypeError('`outputs` of a TensorFlow backend function '
                            'should be a list or tuple.')
        if not isinstance(updates, (list, tuple)):
            raise TypeError('`updates` in a TensorFlow backend function '
                            'should be a list or tuple.')
        self.inputs = list(inputs)
        self.outputs = list(outputs)
        with tf.control_dependencies(self.outputs):
            updates_ops = []
            for update in updates:
                if isinstance(update, tuple):
                    p, new_p = update
                    updates_ops.append(tf.assign(p, new_p))
                else:
                    # assumed already an op
                    updates_ops.append(update)
            self.updates_op = tf.group(*updates_ops)

    def __call__(self, inputs):
        if not isinstance(inputs, (list, tuple)):
            raise TypeError('`inputs` should be a list or tuple.')
        feed_dict = {}
        for tensor, value in zip(self.inputs, inputs):
            if is_sparse(tensor):
                sparse_coo = value.tocoo()
                indices = np.concatenate((np.expand_dims(sparse_coo.row, 1),
                                          np.expand_dims(sparse_coo.col, 1)), 1)
                value = (indices, sparse_coo.data, sparse_coo.shape)
            feed_dict[tensor] = value
        session = get_session()
        updated = session.run(self.outputs + [self.updates_op],
                              feed_dict=feed_dict)
        return updated[:len(self.outputs)]


def function(inputs, outputs, updates=[], **kwargs):
    """Instantiates a Keras function.

    # Arguments
        inputs: list of placeholder/variable tensors.
        outputs: list of output tensors.
        updates: list of update tuples (old_tensor, new_tensor).
    """
    if len(kwargs) > 0:
        msg = [
            'Expected no kwargs, you passed %s' % len(kwargs),
            'kwargs passed to function are ignored with Tensorflow backend'
        ]
        warnings.warn('\n'.join(msg))
    return Function(inputs, outputs, updates=updates)


def gradients(loss, variables):
    """Returns the gradients of `variables` (list of tensor variables)
    with regard to `loss`.
    """
    return tf.gradients(loss, variables, colocate_gradients_with_ops=True)


def stop_gradient(variables):
    """Returns `variables` but with zero gradient with respect to every other
    variables.
    """
    return tf.stop_gradient(variables)


# CONTROL FLOW

def rnn(step_function, inputs, initial_states,
        go_backwards=False, mask=None, constants=None,
        unroll=False, input_length=None):
    """Iterates over the time dimension of a tensor.

    # Arguments
        inputs: tensor of temporal data of shape `(samples, time, ...)`
            (at least 3D).
        step_function:
            Parameters:
                input: tensor with shape `(samples, ...)` (no time dimension),
                    representing input for the batch of samples at a certain
                    time step.
                states: list of tensors.
            Returns:
                output: tensor with shape `(samples, output_dim)`
                    (no time dimension).
                new_states: list of tensors, same length and shapes
                    as 'states'. The first state in the list must be the
                    output tensor at the previous timestep.
        initial_states: tensor with shape (samples, output_dim)
            (no time dimension),
            containing the initial values for the states used in
            the step function.
        go_backwards: boolean. If True, do the iteration over
            the time dimension in reverse order.
        mask: binary tensor with shape `(samples, time, 1)`,
            with a zero for every element that is masked.
        constants: a list of constant values passed at each step.
        unroll: whether to unroll the RNN or to use a symbolic loop (`while_loop` or `scan` depending on backend).
        input_length: not relevant in the TensorFlow implementation.
            Must be specified if using unrolling with Theano.

    # Returns
        A tuple, `(last_output, outputs, new_states)`.

            last_output: the latest output of the rnn, of shape `(samples, ...)`
            outputs: tensor with shape `(samples, time, ...)` where each
                entry `outputs[s, t]` is the output of the step function
                at time `t` for sample `s`.
            new_states: list of tensors, latest states returned by
                the step function, of shape `(samples, ...)`.

    # Raises
        ValueError: if input dimension is less than 3.
        ValueError: if `unroll` is `True` but input timestep is not a fixed number.
        ValueError: if `mask` is provided (not `None`) but states is not provided
            (`len(states)` == 0).
    """
    ndim = len(inputs.get_shape())
    if ndim < 3:
        raise ValueError('Input should be at least 3D.')
    axes = [1, 0] + list(range(2, ndim))
    inputs = tf.transpose(inputs, (axes))

    if mask is not None:
        if mask.dtype != tf.bool:
            mask = tf.cast(mask, tf.bool)
        if len(mask.get_shape()) == ndim - 1:
            mask = expand_dims(mask)
        mask = tf.transpose(mask, axes)

    if constants is None:
        constants = []

    # TODO: remove later.
    if hasattr(tf, 'select'):
        tf.where = tf.select
    if hasattr(tf, 'stack'):
        stack = tf.stack
        unstack = tf.unstack
    else:
        stack = tf.pack
        unstack = tf.unpack

    if unroll:
        if not inputs.get_shape()[0]:
            raise ValueError('Unrolling requires a '
                             'fixed number of timesteps.')
        states = initial_states
        successive_states = []
        successive_outputs = []

        input_list = unstack(inputs)
        if go_backwards:
            input_list.reverse()

        if mask is not None:
            mask_list = unstack(mask)
            if go_backwards:
                mask_list.reverse()

            for input, mask_t in zip(input_list, mask_list):
                output, new_states = step_function(input, states + constants)

                # tf.where needs its condition tensor
                # to be the same shape as its two
                # result tensors, but in our case
                # the condition (mask) tensor is
                # (nsamples, 1), and A and B are (nsamples, ndimensions).
                # So we need to
                # broadcast the mask to match the shape of A and B.
                # That's what the tile call does,
                # it just repeats the mask along its second dimension
                # n times.
                tiled_mask_t = tf.tile(mask_t,
                                       stack([1, tf.shape(output)[1]]))

                if len(successive_outputs) == 0:
                    prev_output = zeros_like(output)
                else:
                    prev_output = successive_outputs[-1]

                output = tf.where(tiled_mask_t, output, prev_output)

                return_states = []
                for state, new_state in zip(states, new_states):
                    # (see earlier comment for tile explanation)
                    tiled_mask_t = tf.tile(mask_t,
                                           stack([1, tf.shape(new_state)[1]]))
                    return_states.append(tf.where(tiled_mask_t,
                                                  new_state,
                                                  state))
                states = return_states
                successive_outputs.append(output)
                successive_states.append(states)
                last_output = successive_outputs[-1]
                new_states = successive_states[-1]
                outputs = stack(successive_outputs)
        else:
            for input in input_list:
                output, states = step_function(input, states + constants)
                successive_outputs.append(output)
                successive_states.append(states)
            last_output = successive_outputs[-1]
            new_states = successive_states[-1]
            outputs = stack(successive_outputs)

    else:
        if go_backwards:
            inputs = reverse(inputs, 0)

        states = tuple(initial_states)

        time_steps = tf.shape(inputs)[0]
        output_ta = tensor_array_ops.TensorArray(
            dtype=inputs.dtype,
            size=time_steps,
            tensor_array_name='output_ta')
        input_ta = tensor_array_ops.TensorArray(
            dtype=inputs.dtype,
            size=time_steps,
            tensor_array_name='input_ta')
        if hasattr(input_ta, 'unstack'):
            input_ta = input_ta.unstack(inputs)
        else:
            input_ta = input_ta.unpack(inputs)
        time = tf.constant(0, dtype='int32', name='time')

        if mask is not None:
            if len(states) == 0:
                raise ValueError('No initial states provided! '
                                 'When using masking in an RNN, you should '
                                 'provide initial states '
                                 '(and your step function should return '
                                 'as its first state at time `t` '
                                 'the output at time `t-1`).')
            if go_backwards:
                mask = reverse(mask, 0)

            mask_ta = tensor_array_ops.TensorArray(
                dtype=tf.bool,
                size=time_steps,
                tensor_array_name='mask_ta')
            if hasattr(mask_ta, 'unstack'):
                mask_ta = mask_ta.unstack(mask)
            else:
                mask_ta = mask_ta.unpack(mask)

            def _step(time, output_ta_t, *states):
                current_input = input_ta.read(time)
                mask_t = mask_ta.read(time)
                output, new_states = step_function(current_input,
                                                   tuple(states) +
                                                   tuple(constants))
                for state, new_state in zip(states, new_states):
                    new_state.set_shape(state.get_shape())
                tiled_mask_t = tf.tile(mask_t,
                                       stack([1, tf.shape(output)[1]]))
                output = tf.where(tiled_mask_t, output, states[0])
                new_states = [tf.where(tiled_mask_t, new_states[i], states[i]) for i in range(len(states))]
                output_ta_t = output_ta_t.write(time, output)
                return (time + 1, output_ta_t) + tuple(new_states)
        else:
            def _step(time, output_ta_t, *states):
                current_input = input_ta.read(time)
                output, new_states = step_function(current_input,
                                                   tuple(states) +
                                                   tuple(constants))
                for state, new_state in zip(states, new_states):
                    new_state.set_shape(state.get_shape())
                output_ta_t = output_ta_t.write(time, output)
                return (time + 1, output_ta_t) + tuple(new_states)

        final_outputs = control_flow_ops.while_loop(
            cond=lambda time, *_: time < time_steps,
            body=_step,
            loop_vars=(time, output_ta) + states,
            parallel_iterations=32,
            swap_memory=True)
        last_time = final_outputs[0]
        output_ta = final_outputs[1]
        new_states = final_outputs[2:]

        if hasattr(output_ta, 'stack'):
            outputs = output_ta.stack()
        else:
            outputs = output_ta.pack()
        last_output = output_ta.read(last_time - 1)

    axes = [1, 0] + list(range(2, len(outputs.get_shape())))
    outputs = tf.transpose(outputs, axes)
    return last_output, outputs, new_states


def _cond(condition, then_lambda, else_lambda):
    """Backwards compatible interface to tf.cond prior to public introduction.
    """
    try:
        cond_fn = tf.cond
    except AttributeError:
        from tensorflow.python.ops import control_flow_ops
        cond_fn = control_flow_ops.cond
    return cond_fn(condition, then_lambda, else_lambda)


def switch(condition, then_expression, else_expression):
    """Switches between two operations
    depending on a scalar value (`int` or `bool`).
    Note that both `then_expression` and `else_expression`
    should be symbolic tensors of the *same shape*.

    # Arguments
        condition: scalar tensor.
        then_expression: either a tensor, or a callable that returns a tensor.
        else_expression: either a tensor, or a callable that returns a tensor.

    # Returns
        The selected tensor.
    """
    if condition.dtype != tf.bool:
        condition = tf.cast(condition, 'bool')
    if not callable(then_expression):
        def then_expression_fn():
            return then_expression
    else:
        then_expression_fn = then_expression
    if not callable(else_expression):
        def else_expression_fn():
            return else_expression
    else:
        else_expression_fn = else_expression
    x = _cond(condition,
              then_expression_fn,
              else_expression_fn)
    return x


def in_train_phase(x, alt):
    """Selects `x` in train phase, and `alt` otherwise.
    Note that `alt` should have the *same shape* as `x`.

    # Returns
        Either `x` or `alt` based on `K.learning_phase`.
    """
    if learning_phase() is 1:
        return x
    elif learning_phase() is 0:
        return alt
    # else: assume learning phase is a placeholder tensor.
    x = switch(learning_phase(), x, alt)
    x._uses_learning_phase = True
    return x


def in_test_phase(x, alt):
    """Selects `x` in test phase, and `alt` otherwise.
    Note that `alt` should have the *same shape* as `x`.

    # Returns
        Either `x` or `alt` based on `K.learning_phase`.
    """
    if learning_phase() is 1:
        return alt
    elif learning_phase() is 0:
        return x
    # else: assume learning phase is a placeholder tensor.
    x = switch(learning_phase(), alt, x)
    x._uses_learning_phase = True
    return x


# NN OPERATIONS

def relu(x, alpha=0., max_value=None):
    """Rectified linear unit.
    With default values, it returns element-wise `max(x, 0)`.

    # Arguments
        x: A tensor or variable.
        alpha: A scalar, slope of negative section (default=`0.`).
        max_value: Saturation threshold.

    # Returns
        A tensor.
    """
    if alpha != 0.:
        negative_part = tf.nn.relu(-x)
    x = tf.nn.relu(x)
    if max_value is not None:
        max_value = _to_tensor(max_value, x.dtype.base_dtype)
        zero = _to_tensor(0., x.dtype.base_dtype)
        x = tf.clip_by_value(x, zero, max_value)
    if alpha != 0.:
        alpha = _to_tensor(alpha, x.dtype.base_dtype)
        x -= alpha * negative_part
    return x


def elu(x, alpha=1.):
    """Exponential linear unit.

    # Arguments
        x: A tenor or variable to compute the activation function for.
        alpha: A scalar, slope of positive section.

    # Returns
        A tensor.
    """
    res = tf.nn.elu(x)
    if alpha == 1:
        return res
    else:
        return tf.where(x > 0, res, alpha * res)


def softmax(x):
    """Softmax of a tensor.

    # Arguments
        x: A tensor or variable.

    # Returns
        A tensor.
    """
    return tf.nn.softmax(x)


def softplus(x):
    """Softplus of a tensor.

    # Arguments
        x: A tensor or variable.

    # Returns
        A tensor.
    """
    return tf.nn.softplus(x)


def softsign(x):
    """Softsign of a tensor.

    # Arguments
        x: A tensor or variable.

    # Returns
        A tensor.
    """
    return tf.nn.softsign(x)


def categorical_crossentropy(output, target, from_logits=False):
    """Categorical crossentropy between an output tensor
    and a target tensor, where the target is a tensor of the same
    shape as the output.
    """
    # Note: tf.nn.softmax_cross_entropy_with_logits
    # expects logits, Keras expects probabilities.
    if not from_logits:
        # scale preds so that the class probas of each sample sum to 1
        output /= tf.reduce_sum(output,
                                reduction_indices=len(output.get_shape()) - 1,
                                keep_dims=True)
        # manual computation of crossentropy
        epsilon = _to_tensor(_EPSILON, output.dtype.base_dtype)
        output = tf.clip_by_value(output, epsilon, 1. - epsilon)
        return - tf.reduce_sum(target * tf.log(output),
                               reduction_indices=len(output.get_shape()) - 1)
    else:
        try:
            return tf.nn.softmax_cross_entropy_with_logits(labels=target,
                                                           logits=output)
        except TypeError:
            return tf.nn.softmax_cross_entropy_with_logits(output, target)


def sparse_categorical_crossentropy(output, target, from_logits=False):
    """Categorical crossentropy between an output tensor
    and a target tensor, where the target is an integer tensor.
    """
    # Note: tf.nn.softmax_cross_entropy_with_logits
    # expects logits, Keras expects probabilities.
    if not from_logits:
        epsilon = _to_tensor(_EPSILON, output.dtype.base_dtype)
        output = tf.clip_by_value(output, epsilon, 1 - epsilon)
        output = tf.log(output)

    output_shape = output.get_shape()
    targets = cast(flatten(target), 'int64')
    logits = tf.reshape(output, [-1, int(output_shape[-1])])
    try:
        res = tf.nn.sparse_softmax_cross_entropy_with_logits(
            labels=targets,
            logits=logits)
    except TypeError:
        res = tf.nn.sparse_softmax_cross_entropy_with_logits(
            logits, targets)
    if len(output_shape) == 3:
        # if our output includes timesteps we need to reshape
        return tf.reshape(res, tf.shape(output)[:-1])
    else:
        return res


def binary_crossentropy(output, target, from_logits=False):
    """Binary crossentropy between an output tensor and a target tensor.

    # Arguments
        output: A tensor.
        target: A tensor with the same shape as `output`.
        from_logits: Whether `output` is expected to be a logits tensor.
            By default, we consider that `output`
            encodes a probability distribution.

    # Returns
        A tensor.
    """
    # Note: tf.nn.softmax_cross_entropy_with_logits
    # expects logits, Keras expects probabilities.
    if not from_logits:
        # transform back to logits
        epsilon = _to_tensor(_EPSILON, output.dtype.base_dtype)
        output = tf.clip_by_value(output, epsilon, 1 - epsilon)
        output = tf.log(output / (1 - output))
    try:
        return tf.nn.sigmoid_cross_entropy_with_logits(labels=target,
                                                       logits=output)
    except TypeError:
        return tf.nn.sigmoid_cross_entropy_with_logits(output, target)


def sigmoid(x):
    """Element-wise sigmoid.

    # Arguments
        x: A tensor or variable.

    # Returns
        A tensor.
    """
    return tf.nn.sigmoid(x)


def hard_sigmoid(x):
    """Segment-wise linear approximation of sigmoid.
    Faster than sigmoid.
    Returns `0.` if `x < -2.5`, `1.` if `x > 2.5`.
    In `-2.5 <= x <= 2.5`, returns `0.2 * x + 0.5`.

    # Arguments
        x: A tensor or variable.

    # Returns
        A tensor.
    """
    x = (0.2 * x) + 0.5
    zero = _to_tensor(0., x.dtype.base_dtype)
    one = _to_tensor(1., x.dtype.base_dtype)
    x = tf.clip_by_value(x, zero, one)
    return x


def tanh(x):
    """Element-wise tanh.

    # Arguments
        x: A tensor or variable.

    # Returns
        A tensor.
    """
    return tf.nn.tanh(x)


def dropout(x, level, noise_shape=None, seed=None):
    """Sets entries in `x` to zero at random, while scaling the entire tensor.

    # Arguments
        x: tensor
        level: fraction of the entries in the tensor
            that will be set to 0.
        noise_shape: shape for randomly generated keep/drop flags,
            must be broadcastable to the shape of `x`
        seed: random seed to ensure determinism.

    # Returns
        A tensor.
    """
    retain_prob = 1. - level
    if seed is None:
        seed = np.random.randint(10e6)
    # the dummy 1. works around a TF bug
    # (float32_ref vs. float32 incomptability)
    return tf.nn.dropout(x * 1., retain_prob, noise_shape, seed=seed)


def l2_normalize(x, axis):
    """Normalizes a tensor wrt the L2 norm alongside the specified axis.

    # Arguments
        x: input tensor.
        axis: axis along which to perform normalization.

    # Returns
        A tensor.
    """
    if axis < 0:
        axis = axis % len(x.get_shape())
    return tf.nn.l2_normalize(x, dim=axis)


def in_top_k(predictions, targets, k):
    """Returns whether the `targets` are in the top `k` `predictions`

    # Arguments
        predictions: A tensor of shape `batch_size` x classes and type `float32`.
        targets: A tensor of shape batch_size and type `int32` or `int64`.
        k: An `int`, number of top elements to consider.

    # Returns
        A tensor of shape `batch_size` and type `bool`. `output_i` is `True` if
        `targets_i` is within top-k values of `predictions_i`
    """
    return tf.nn.in_top_k(predictions, targets, k)


# CONVOLUTIONS

def _preprocess_deconv_output_shape(x, shape, dim_ordering):
    if dim_ordering == 'th':
        shape = (shape[0], shape[2], shape[3], shape[1])

    if shape[0] is None:
        shape = (tf.shape(x)[0], ) + tuple(shape[1:])
        shape = tf.stack(list(shape))
    return shape


def _preprocess_conv2d_input(x, dim_ordering):
    if dtype(x) == 'float64':
        x = tf.cast(x, 'float32')
    if dim_ordering == 'th':
        # TF uses the last dimension as channel dimension,
        # instead of the 2nd one.
        # TH input shape: (samples, input_depth, rows, cols)
        # TF input shape: (samples, rows, cols, input_depth)
        x = tf.transpose(x, (0, 2, 3, 1))
    return x


def _preprocess_conv3d_input(x, dim_ordering):
    if dtype(x) == 'float64':
        x = tf.cast(x, 'float32')
    if dim_ordering == 'th':
        # TF uses the last dimension as channel dimension,
        # instead of the 2nd one.
        # TH input shape: (samples, input_depth, conv_dim1, conv_dim2, conv_dim3)
        # TF input shape: (samples, conv_dim1, conv_dim2, conv_dim3, input_depth)
        x = tf.transpose(x, (0, 2, 3, 4, 1))
    return x


def _preprocess_conv2d_kernel(kernel, dim_ordering):
    if dtype(kernel) == 'float64':
        kernel = tf.cast(kernel, 'float32')
    if dim_ordering == 'th':
        # TF uses the last dimension as channel dimension,
        # instead of the 2nd one.
        # TH kernel shape: (depth, input_depth, rows, cols)
        # TF kernel shape: (rows, cols, input_depth, depth)
        kernel = tf.transpose(kernel, (2, 3, 1, 0))
    return kernel


def _preprocess_conv3d_kernel(kernel, dim_ordering):
    if dtype(kernel) == 'float64':
        kernel = tf.cast(kernel, 'float32')
    if dim_ordering == 'th':
        # TF uses the last dimension as channel dimension,
        # instead of the 2nd one.
        # TH kernel shape: (out_depth, input_depth, kernel_dim1, kernel_dim2, kernel_dim3)
        # TF kernel shape: (kernel_dim1, kernel_dim2, kernel_dim3, input_depth, out_depth)
        kernel = tf.transpose(kernel, (2, 3, 4, 1, 0))
    return kernel


def _preprocess_border_mode(border_mode):
    if border_mode == 'same':
        padding = 'SAME'
    elif border_mode == 'valid':
        padding = 'VALID'
    else:
        raise ValueError('Invalid border mode:', border_mode)
    return padding


def _postprocess_conv2d_output(x, dim_ordering):
    if dim_ordering == 'th':
        x = tf.transpose(x, (0, 3, 1, 2))

    if floatx() == 'float64':
        x = tf.cast(x, 'float64')
    return x


def _postprocess_conv3d_output(x, dim_ordering):
    if dim_ordering == 'th':
        x = tf.transpose(x, (0, 4, 1, 2, 3))

    if floatx() == 'float64':
        x = tf.cast(x, 'float64')
    return x


def conv1d(x, kernel, stride=1, border_mode='valid',
           image_shape=None, filter_shape=None):
    """1D convolution.

    # Arguments
        kernel: kernel tensor.
        strides: stride integer.
        border_mode: string, `"same"` or `"valid"`.

    # Returns
        A tensor, result of 1D convolution.
    """
    # pre-process dtype
    x_dtype = dtype(x)
    if x_dtype == 'float64':
        x = tf.cast(x, 'float32')
        kernel = tf.cast(kernel, 'float32')
    padding = _preprocess_border_mode(border_mode)
    x = tf.nn.conv1d(x, kernel, stride, padding=padding)
    # post-process dtype
    if x_dtype == 'float64':
        x = tf.cast(x, 'float64')
    return x


def conv2d(x, kernel, strides=(1, 1), border_mode='valid',
           dim_ordering='default',
           image_shape=None, filter_shape=None, filter_dilation=(1, 1)):
    """2D convolution.

    # Arguments
        kernel: kernel tensor.
        strides: strides tuple.
        border_mode: string, `"same"` or `"valid"`.
        dim_ordering: `"tf"` or `"th"`.
            Whether to use Theano or TensorFlow dimension ordering
            for inputs/kernels/ouputs.

    # Returns
        A tensor, result of 2D convolution.

    # Raises
        ValueError: if `dim_ordering` is neither `tf` or `th`.
    """
    if dim_ordering == 'default':
        dim_ordering = image_dim_ordering()
    if dim_ordering not in {'th', 'tf'}:
        raise ValueError('Unknown dim_ordering ' + str(dim_ordering))

    x = _preprocess_conv2d_input(x, dim_ordering)
    kernel = _preprocess_conv2d_kernel(kernel, dim_ordering)
    padding = _preprocess_border_mode(border_mode)
    if filter_dilation == (1, 1):
        strides = (1,) + strides + (1,)
        x = tf.nn.conv2d(x, kernel, strides, padding=padding)
    else:
        assert filter_dilation[0] == filter_dilation[1]
        assert strides == (1, 1), 'Invalid strides for dilated convolution'
        x = tf.nn.atrous_conv2d(x, kernel, filter_dilation[0], padding=padding)
    return _postprocess_conv2d_output(x, dim_ordering)


def deconv2d(x, kernel, output_shape, strides=(1, 1),
             border_mode='valid',
             dim_ordering='default',
             image_shape=None, filter_shape=None):
    """2D deconvolution (i.e. transposed convolution).

    # Arguments
        x: input tensor.
        kernel: kernel tensor.
        output_shape: 1D int tensor for the output shape.
        strides: strides tuple.
        border_mode: string, `"same"` or `"valid"`.
        dim_ordering: `"tf"` or `"th"`.
            Whether to use Theano or TensorFlow dimension ordering
            for inputs/kernels/ouputs.

    # Returns
        A tensor, result of transposed 2D convolution.

    # Raises
        ValueError: if `dim_ordering` is neither `tf` or `th`.
    """
    if dim_ordering == 'default':
        dim_ordering = image_dim_ordering()
    if dim_ordering not in {'th', 'tf'}:
        raise ValueError('Unknown dim_ordering ' + str(dim_ordering))

    x = _preprocess_conv2d_input(x, dim_ordering)
    output_shape = _preprocess_deconv_output_shape(x, output_shape, dim_ordering)
    kernel = _preprocess_conv2d_kernel(kernel, dim_ordering)
    kernel = tf.transpose(kernel, (0, 1, 3, 2))
    padding = _preprocess_border_mode(border_mode)
    strides = (1,) + strides + (1,)

    x = tf.nn.conv2d_transpose(x, kernel, output_shape, strides,
                               padding=padding)
    return _postprocess_conv2d_output(x, dim_ordering)


def atrous_conv2d(x, kernel, rate=1,
                  border_mode='valid',
                  dim_ordering='default',
                  image_shape=None, filter_shape=None):
    """Atrous 2D convolution. Also as known as dilated convolution.

    # Arguments
        x: input tensor.
        kernel: kernel tensor.
        rate: integer > 0, the sample stride.
        output_shape: 1D int tensor for the output shape.
        strides: strides tuple.
        border_mode: string, `"same"` or `"valid"`.
        dim_ordering: `"tf"` or `"th"`.
            Whether to use Theano or TensorFlow dimension ordering
            for inputs/kernels/ouputs.

    # Returns
        A tensor, result of atrous transposed 2D convolution.

    # Raises
        ValueError: if `dim_ordering` is neither `tf` or `th`.
    """
    if dim_ordering == 'default':
        dim_ordering = image_dim_ordering()
    if dim_ordering not in {'th', 'tf'}:
        raise ValueError('Unknown dim_ordering ' + str(dim_ordering))
    if rate == 1:
        return conv2d(x, kernel, strides=(1, 1), border_mode=border_mode,
                      dim_ordering=dim_ordering)

    x = _preprocess_conv2d_input(x, dim_ordering)
    kernel = _preprocess_conv2d_kernel(kernel, dim_ordering)
    padding = _preprocess_border_mode(border_mode)

    x = tf.nn.atrous_conv2d(x, kernel, rate, padding)
    return _postprocess_conv2d_output(x, dim_ordering)


def separable_conv2d(x, depthwise_kernel, pointwise_kernel, strides=(1, 1),
                     border_mode='valid', dim_ordering='default'):
    """2-D convolution with separable filters.

    # Raises
        ValueError: if `dim_ordering` is neither `tf` or `th`.
    """
    if dim_ordering == 'default':
        dim_ordering = image_dim_ordering()
    if dim_ordering not in {'th', 'tf'}:
        raise ValueError('Unknown dim_ordering ' + str(dim_ordering))

    x = _preprocess_conv2d_input(x, dim_ordering)
    depthwise_kernel = _preprocess_conv2d_kernel(depthwise_kernel,
                                                 dim_ordering)
    pointwise_kernel = _preprocess_conv2d_kernel(pointwise_kernel,
                                                 dim_ordering)
    padding = _preprocess_border_mode(border_mode)
    strides = (1,) + strides + (1,)

    x = tf.nn.separable_conv2d(x, depthwise_kernel, pointwise_kernel,
                               strides, padding)
    return _postprocess_conv2d_output(x, dim_ordering)


def conv3d(x, kernel, strides=(1, 1, 1),
           border_mode='valid', dim_ordering='default',
           volume_shape=None, filter_shape=None):
    """3D convolution.

    # Arguments
        kernel: kernel tensor.
        strides: strides tuple.
        border_mode: string, `"same"` or `"valid"`.
        dim_ordering: `"tf"` or `"th"`.
            Whether to use Theano or TensorFlow dimension ordering
            for inputs/kernels/ouputs.

    # Returns
        A tensor, result of 3D convolution.

    # Raises
        ValueError: if `dim_ordering` is neither `tf` or `th`.
    """
    if dim_ordering == 'default':
        dim_ordering = image_dim_ordering()
    if dim_ordering not in {'th', 'tf'}:
        raise ValueError('Unknown dim_ordering ' + str(dim_ordering))

    x = _preprocess_conv3d_input(x, dim_ordering)
    kernel = _preprocess_conv3d_kernel(kernel, dim_ordering)
    padding = _preprocess_border_mode(border_mode)
    strides = (1,) + strides + (1,)

    x = tf.nn.conv3d(x, kernel, strides, padding)
    return _postprocess_conv3d_output(x, dim_ordering)


def pool2d(x, pool_size, strides=(1, 1),
           border_mode='valid', dim_ordering='default',
           pool_mode='max'):
    """2D Pooling.

    # Arguments
        pool_size: tuple of 2 integers.
        strides: tuple of 2 integers.
        border_mode: one of `"valid"`, `"same"`.
        dim_ordering: one of `"th"`, `"tf"`.
        pool_mode: one of `"max"`, `"avg"`.

    # Returns
        A tensor, result of 2D pooling.

    # Raises
        ValueError: if `dim_ordering` is neither `tf` or `th`.
        ValueError: if `pool_mode` is neither `max` or `avg`.
    """
    if dim_ordering == 'default':
        dim_ordering = image_dim_ordering()
    if dim_ordering not in {'th', 'tf'}:
        raise ValueError('Unknown dim_ordering ' + str(dim_ordering))

    padding = _preprocess_border_mode(border_mode)
    strides = (1,) + strides + (1,)
    pool_size = (1,) + pool_size + (1,)

    x = _preprocess_conv2d_input(x, dim_ordering)

    if pool_mode == 'max':
        x = tf.nn.max_pool(x, pool_size, strides, padding=padding)
    elif pool_mode == 'avg':
        x = tf.nn.avg_pool(x, pool_size, strides, padding=padding)
    else:
        raise ValueError('Invalid pooling mode:', pool_mode)

    return _postprocess_conv2d_output(x, dim_ordering)


def pool3d(x, pool_size, strides=(1, 1, 1), border_mode='valid',
           dim_ordering='default', pool_mode='max'):
    """3D Pooling.

    # Arguments
        pool_size: tuple of 3 integers.
        strides: tuple of 3 integers.
        border_mode: one of `"valid"`, `"same"`.
        dim_ordering: one of `"th"`, `"tf"`.
        pool_mode: one of `"max"`, `"avg"`.

    # Returns
        A tensor, result of 3D pooling.

    # Raises
        ValueError: if `dim_ordering` is neither `tf` or `th`.
        ValueError: if `pool_mode` is neither `max` or `avg`.
    """
    if dim_ordering == 'default':
        dim_ordering = image_dim_ordering()
    if dim_ordering not in {'th', 'tf'}:
        raise ValueError('Unknown dim_ordering ' + str(dim_ordering))

    padding = _preprocess_border_mode(border_mode)
    strides = (1,) + strides + (1,)
    pool_size = (1,) + pool_size + (1,)

    x = _preprocess_conv3d_input(x, dim_ordering)

    if pool_mode == 'max':
        x = tf.nn.max_pool3d(x, pool_size, strides, padding=padding)
    elif pool_mode == 'avg':
        x = tf.nn.avg_pool3d(x, pool_size, strides, padding=padding)
    else:
        raise ValueError('Invalid pooling mode:', pool_mode)

    return _postprocess_conv3d_output(x, dim_ordering)


# RANDOMNESS

def random_normal(shape, mean=0.0, std=1.0, dtype=None, seed=None):
    """Returns a tensor with normal distribution

    # Arguments
        shape: A tuple of integers, the shape of tensor to create.
        mean: A float, mean of the normal distribution to draw samples.
        std: A float, standard deviation of the normal distribution
            to draw samples.
        dtype: String, dtype of returned tensor.
        seed: Integer, random seed.

    # Returns
        A tensor.
    """
    if dtype is None:
        dtype = floatx()
    if seed is None:
        seed = np.random.randint(10e6)
    return tf.random_normal(shape, mean=mean, stddev=std,
                            dtype=dtype, seed=seed)


def random_uniform(shape, low=0.0, high=1.0, dtype=None, seed=None):
    """Returns a tensor with uniform distribution

    # Arguments
        shape: A tuple of integers, the shape of tensor to create.
        low: A float, lower boundary of the uniform distribution
            to draw samples.
        high: A float, upper boundary of the uniform distribution
            to draw samples.
        dtype: String, dtype of returned tensor.
        seed: Integer, random seed.

    # Returns
        A tensor.
    """
    if dtype is None:
        dtype = floatx()
    if seed is None:
        seed = np.random.randint(10e6)
    return tf.random_uniform(shape, minval=low, maxval=high,
                             dtype=dtype, seed=seed)


def random_binomial(shape, p=0.0, dtype=None, seed=None):
    """Returns a tensor with binomlai distribution

    # Arguments
        shape: A tuple of integers, the shape of tensor to create.
        p: A float, `0. <= p <= 1`, probability of binomlai distribution.
        dtype: String, dtype of returned tensor.
        seed: Integer, random seed.

    # Returns
        A tensor.
    """
    if dtype is None:
        dtype = floatx()
    if seed is None:
        seed = np.random.randint(10e6)
    return tf.where(tf.random_uniform(shape, dtype=dtype, seed=seed) <= p,
                    tf.ones(shape, dtype=dtype),
                    tf.zeros(shape, dtype=dtype))


# CTC
# tensorflow has a native implemenation, but it uses sparse tensors
# and therefore requires a wrapper for Keras. The functions below convert
# dense to sparse tensors and also wraps up the beam search code that is
# in tensorflow's CTC implementation


def ctc_label_dense_to_sparse(labels, label_lengths):
    # undocumented feature soon to be made public
    from tensorflow.python.ops import functional_ops
    label_shape = tf.shape(labels)
    num_batches_tns = stack([label_shape[0]])
    max_num_labels_tns = stack([label_shape[1]])

    def range_less_than(previous_state, current_input):
        return tf.expand_dims(tf.range(label_shape[1]), 0) < tf.fill(max_num_labels_tns, current_input)

    init = tf.cast(tf.fill([1, label_shape[1]], 0), tf.bool)
    dense_mask = functional_ops.scan(range_less_than, label_lengths,
                                     initializer=init, parallel_iterations=1)
    dense_mask = dense_mask[:, 0, :]

    label_array = tf.reshape(tf.tile(tf.range(0, label_shape[1]), num_batches_tns),
                             label_shape)
    label_ind = tf.boolean_mask(label_array, dense_mask)

    batch_array = tf.transpose(tf.reshape(tf.tile(tf.range(0, label_shape[0]),
                                                  max_num_labels_tns), reverse(label_shape, 0)))
    batch_ind = tf.boolean_mask(batch_array, dense_mask)
    indices = tf.transpose(tf.reshape(concatenate([batch_ind, label_ind], axis=0), [2, -1]))

    vals_sparse = tf.gather_nd(labels, indices)

    return tf.SparseTensor(tf.to_int64(indices), vals_sparse, tf.to_int64(label_shape))


def ctc_batch_cost(y_true, y_pred, input_length, label_length):
<<<<<<< HEAD
    '''Runs CTC loss algorithm on each batch element.
=======
    """Runs CTC loss algorithm on each batch element.
>>>>>>> 0f4be6d1

    # Arguments
        y_true: tensor `(samples, max_string_length)` containing the truth labels.
        y_pred: tensor `(samples, time_steps, num_categories)` containing the prediction,
                or output of the softmax.
        input_length: tensor `(samples, 1)` containing the sequence length for
                each batch item in `y_pred`.
        label_length: tensor `(samples, 1)` containing the sequence length for
                each batch item in `y_true`.

    # Returns
        Tensor with shape (samples,1) containing the
            CTC loss of each element
    """
    label_length = tf.to_int32(tf.squeeze(label_length))
    input_length = tf.to_int32(tf.squeeze(input_length))
    sparse_labels = tf.to_int32(ctc_label_dense_to_sparse(y_true, label_length))

    y_pred = tf.log(tf.transpose(y_pred, perm=[1, 0, 2]) + 1e-8)

    return tf.expand_dims(ctc.ctc_loss(inputs=y_pred,
                                       labels=sparse_labels,
                                       sequence_length=input_length), 1)


def ctc_decode(y_pred, input_length, greedy=True, beam_width=100,
               top_paths=1):
    """Decodes the output of a softmax using either
       greedy (also known as best path) or a constrained dictionary
       search.

    # Arguments
        y_pred: tensor `(samples, time_steps, num_categories)` containing the prediction,
                or output of the softmax.
        input_length: tensor `(samples, )` containing the sequence length for
                each batch item in `y_pred`.
        greedy: perform much faster best-path search if `true`. This does
                not use a dictionary
        beam_width: if `greedy` is `false`: a beam search decoder will be used
                with a beam of this width
        top_paths: if `greedy` is `false`: how many of the most probable paths will be returned

    # Returns
        Tuple:
            List: if `greedy` is `true`, returns a list of one element that contains
                the decoded sequence. If `false`, returns the `top_paths` most probable
                decoded sequences. Important: blank labels are returned as `-1`.
            Tensor `(top_paths, )` that contains the log probability of each decoded sequence
    """
    y_pred = tf.log(tf.transpose(y_pred, perm=[1, 0, 2]) + 1e-8)
    input_length = tf.to_int32(input_length)

    if greedy:
        (decoded, log_prob) = ctc.ctc_greedy_decoder(
            inputs=y_pred,
            sequence_length=input_length)
    else:
        (decoded, log_prob) = ctc.ctc_beam_search_decoder(
            inputs=y_pred,
            sequence_length=input_length, beam_width=beam_width,
            top_paths=top_paths)

    decoded_dense = [tf.sparse_to_dense(st.indices, st.shape, st.values, default_value=-1)
                     for st in decoded]

    return (decoded_dense, log_prob)


# HIGH ORDER FUNCTIONS

def map_fn(fn, elems, name=None):
    """Map the function fn over the elements elems and return the outputs.

    # Arguments
        fn: Callable that will be called upon each element in elems
        elems: tensor
        name: A string name for the map node in the graph

    # Returns
        Tensor with first dimension equal to the elems and second depending on
        fn
    """
    return tf.map_fn(fn, elems, name=name)


def foldl(fn, elems, initializer=None, name=None):
    """Reduce elems using fn to combine them from left to right.

    # Arguments
        fn: Callable that will be called upon each element in elems and an
            accumulator, for instance `lambda acc, x: acc + x`
        elems: tensor
        initializer: The first value used (`elems[0]` in case of None)
        name: A string name for the foldl node in the graph

    # Returns
        Same type and shape as initializer
    """
    return tf.foldl(fn, elems, initializer=initializer, name=name)


def foldr(fn, elems, initializer=None, name=None):
    """Reduce elems using fn to combine them from right to left.

    # Arguments
        fn: Callable that will be called upon each element in elems and an
            accumulator, for instance `lambda acc, x: acc + x`
        elems: tensor
        initializer: The first value used (`elems[-1]` in case of None)
        name: A string name for the foldr node in the graph

    # Returns
        Same type and shape as initializer
    """
    return tf.foldr(fn, elems, initializer=initializer, name=name)<|MERGE_RESOLUTION|>--- conflicted
+++ resolved
@@ -1,8 +1,8 @@
 import tensorflow as tf
+
+from tensorflow.python.training import moving_averages
+from tensorflow.python.ops import tensor_array_ops
 from tensorflow.python.ops import control_flow_ops
-from tensorflow.python.ops import tensor_array_ops
-from tensorflow.python.training import moving_averages
-
 try:
     from tensorflow.python.ops import ctc_ops as ctc
 except ImportError:
@@ -12,7 +12,6 @@
 import os
 import warnings
 from .common import floatx, _EPSILON, image_dim_ordering, reset_uids
-
 py_all = all
 
 # INTERNAL UTILS
@@ -1510,7 +1509,7 @@
         X = tf.image.resize_nearest_neighbor(X, new_shape)
         X = permute_dimensions(X, [0, 3, 1, 2])
         X.set_shape((None, None, original_shape[2] * height_factor if original_shape[2] is not None else None,
-                     original_shape[3] * width_factor if original_shape[3] is not None else None))
+                    original_shape[3] * width_factor if original_shape[3] is not None else None))
         return X
     elif dim_ordering == 'tf':
         original_shape = int_shape(X)
@@ -1518,7 +1517,7 @@
         new_shape *= tf.constant(np.array([height_factor, width_factor]).astype('int32'))
         X = tf.image.resize_nearest_neighbor(X, new_shape)
         X.set_shape((None, original_shape[1] * height_factor if original_shape[1] is not None else None,
-                     original_shape[2] * width_factor if original_shape[2] is not None else None, None))
+                    original_shape[2] * width_factor if original_shape[2] is not None else None, None))
         return X
     else:
         raise ValueError('Invalid dim_ordering:', dim_ordering)
@@ -1916,6 +1915,7 @@
 # GRAPH MANIPULATION
 
 class Function(object):
+
     def __init__(self, inputs, outputs, updates=[]):
         if not isinstance(inputs, (list, tuple)):
             raise TypeError('`inputs` to a TensorFlow backend function '
@@ -3016,11 +3016,7 @@
 
 
 def ctc_batch_cost(y_true, y_pred, input_length, label_length):
-<<<<<<< HEAD
-    '''Runs CTC loss algorithm on each batch element.
-=======
     """Runs CTC loss algorithm on each batch element.
->>>>>>> 0f4be6d1
 
     # Arguments
         y_true: tensor `(samples, max_string_length)` containing the truth labels.

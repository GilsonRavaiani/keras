from __future__ import print_function
import cntk as C
import numpy as np
from .common import _FLOATX, _EPSILON, image_dim_ordering, image_data_format
from collections import defaultdict
from contextlib import contextmanager
import warnings


C.set_global_option('align_axis', 1)


b_any = any


dev = C.device.use_default_device()
if dev.type() == 0:
    warnings.warn(
        'CNTK backend warning: GPU is not detected. '
        'CNTK\'s CPU version is not fully optimized,'
        'please run with GPU to get better performance.')

# A learning phase is a bool tensor used to run Keras models in
# either train mode (learning_phase == 1) or test mode (learning_phase == 0).
_LEARNING_PHASE = C.constant(shape=(), dtype=np.float32, value=1.0, name="_keras_learning_phase")
_UID_PREFIXES = defaultdict(int)

# cntk doesn't support gradient as symbolic op, to hook up with keras model,
# we will create gradient as a constant placeholder, here use this global
# map to keep the mapping from grad placeholder to parameter
grad_parameter_dict = {}

NAME_SCOPE_STACK = []


@contextmanager
def name_scope(name):
    global NAME_SCOPE_STACK
    NAME_SCOPE_STACK.append(name)
    yield
    NAME_SCOPE_STACK.pop()


def get_uid(prefix=''):
    _UID_PREFIXES[prefix] += 1
    return _UID_PREFIXES[prefix]


def learning_phase():
    # False = test, True = train
    return _LEARNING_PHASE


def set_learning_phase(value):
    global _LEARNING_PHASE
    if value not in {0, 1}:
        raise ValueError('CNTK Backend: Set learning phase '
                         'with value %s is not supported, '
                         'expected 0 or 1.' % value)
    v = np.float32([value])
    _LEARNING_PHASE.value = v


def in_train_phase(x, alt, training=None):
    global _LEARNING_PHASE
    if training is None:
        training = learning_phase()
        uses_learning_phase = True
    else:
        uses_learning_phase = False

    # CNTK currently don't support cond op, so here we use
    # element_select approach as workaround. It may have
    # perf issue, will resolve it later with cntk cond op.
    if callable(x) and isinstance(x, C.cntk_py.Function) is False:
        x = x()
    if callable(alt) and isinstance(alt, C.cntk_py.Function) is False:
        alt = alt()

    if training is True:
        x._uses_learning_phase = uses_learning_phase
        return x
    else:
        result = C.element_select(training, x, alt)
        result._uses_learning_phase = uses_learning_phase
        return result


def in_test_phase(x, alt):
    global _LEARNING_PHASE
    # Similiar as in_train_phase, use element_select as workaround.
    if callable(x) and isinstance(x, C.cntk_py.Function) is False:
        x = x()
    if callable(alt) and isinstance(alt, C.cntk_py.Function) is False:
        alt = alt()

    return C.element_select(learning_phase(), x, alt)


def _convert_string_dtype(dtype):
    # cntk only support float32 and float64
    if dtype == 'float32':
        return np.float32
    elif dtype == 'float64':
        return np.float64
    else:
        # cntk only running with float,
        # try to cast to float to run the model
        return np.float32


def _convert_dtype_string(dtype):
    if dtype == np.float32:
        return 'float32'
    elif dtype == np.float64:
        return 'float64'
    else:
        raise ValueError('CNTK Backend: Unsupported dtype: %s. '
                         'CNTK only supports float32 and '
                         'float64.' % dtype)


def variable(value, dtype=_FLOATX, name=None):
    if name is None:
        name = ''

    if isinstance(
            value,
            C.variables.Constant) or isinstance(
            value,
            C.variables.Parameter):
        value = value.value

    # we don't support init parameter with symbolic op, so eval it first as
    # workaround
    if isinstance(value, C.cntk_py.Function):
        value = eval(value)

    shape = value.shape if hasattr(value, 'shape') else ()
    if hasattr(value, 'dtype') and value.dtype != dtype and len(shape) > 0:
        value = value.astype(dtype)
    # cntk will init type based on the value type
    v = C.parameter(shape=shape,
                    init=value,
                    name=_prepare_name(name, 'variable'))
    v._keras_shape = v.shape
    v._uses_learning_phase = False
    return v


def bias_add(x, bias, data_format=None):
    if data_format is None:
        data_format = image_data_format()
    if data_format not in {'channels_first', 'channels_last'}:
        raise ValueError('Unknown data_format ' + str(data_format))

    dims = len(x.shape)
    if dims > 0 and x.shape[0] == C.InferredDimension:
        dims -= 1

    bias_dims = len(bias.shape)
    if bias_dims != 1 and bias_dims != dims:
        raise ValueError('Unexpected bias dimensions %d, '
                         'expected 1 or %d dimensions' % (bias_dims, dims))

    if dims == 4:
        if data_format == 'channels_first':
            if bias_dims == 1:
                shape = (bias.shape[0], 1, 1, 1)
            else:
                shape = (bias.shape[3],) + bias.shape[:3]
        elif data_format == 'channels_last':
            if bias_dims == 1:
                shape = (1, 1, 1, bias.shape[0])
            else:
                shape = bias.shape
    elif dims == 3:
        if data_format == 'channels_first':
            if bias_dims == 1:
                shape = (bias.shape[0], 1, 1)
            else:
                shape = (bias.shape[2],) + bias.shape[:2]
        elif data_format == 'channels_last':
            if bias_dims == 1:
                shape = (1, 1, bias.shape[0])
            else:
                shape = bias.shape
    elif dims == 2:
        if data_format == 'channels_first':
            if bias_dims == 1:
                shape = (bias.shape[0], 1)
            else:
                shape = (bias.shape[1],) + bias.shape[:1]
        elif data_format == 'channels_last':
            if bias_dims == 1:
                shape = (1, bias.shape[0])
            else:
                shape = bias.shape
    else:
        shape = bias.shape
    return x + reshape(bias, shape)


def eval(x):
    if isinstance(x, C.cntk_py.Function):
        return x.eval()
    elif isinstance(x, C.variables.Constant) or isinstance(x, C.variables.Parameter):
        return x.value
    else:
        raise ValueError('CNTK Backend: `eval` method on '
                         '`%s` type is not supported. '
                         'CNTK only supports `eval` with '
                         '`Function`, `Constant` or '
                         '`Parameter`.' % type(x))


def placeholder(
        shape=None,
        ndim=None,
        dtype=_FLOATX,
        sparse=False,
        name=None,
        dynamic_axis_num=1):
    if not shape:
        if ndim:
            shape = tuple([None for _ in range(ndim)])

    cntk_shape = [C.InferredDimension if s is None else s for s in shape]
    cntk_shape = tuple(cntk_shape)

    if dynamic_axis_num > len(cntk_shape):
        raise ValueError('CNTK backend: creating placeholder with '
                         '%d dimension is not supported, at least '
                         '%d dimensions are needed.'
                         % (len(cntk_shape, dynamic_axis_num)))

    if name is None:
        name = ''

    cntk_shape = cntk_shape[dynamic_axis_num:]

    x = C.input(
        shape=cntk_shape,
        dtype=_convert_string_dtype(dtype),
        is_sparse=sparse,
        name=name)
    x._keras_shape = shape
    x._uses_learning_phase = False
    return x


def is_keras_tensor(x):
    return hasattr(x, '_keras_history')


def shape(x):
    shape = list(int_shape(x))
    num_dynamic = _get_dynamic_axis_num(x)
    non_dyn_shape = []
    for i in range(len(x.shape)):
        if shape[i + num_dynamic] is None:
            non_dyn_shape.append(x.shape[i])
        else:
            non_dyn_shape.append(shape[i + num_dynamic])
    return shape[:num_dynamic] + non_dyn_shape


def is_sparse(tensor):
    return tensor.is_sparse


def int_shape(x):
    if hasattr(x, '_keras_shape'):
        return x._keras_shape

    shape = x.shape
    if hasattr(x, 'dynamic_axes'):
        dynamic_shape = [None for a in x.dynamic_axes]
        shape = tuple(dynamic_shape) + shape
    return shape


def ndim(x):
    shape = int_shape(x)
    return len(shape)


def _prepare_name(name, default):
    prefix = '_'.join(NAME_SCOPE_STACK)
    if name is None or name == '':
        return prefix + '/' + default
    return prefix + '/' + name


def constant(value, dtype=None, shape=None, name=None):
    if dtype is None:
        dtype = _FLOATX
    if shape is None:
        shape = ()
    np_value = value * np.ones(shape)
    const = C.constant(np_value,
                       dtype=dtype,
                       name=_prepare_name(name, 'constant'))
    const._keras_shape = shape
    const._uses_learning_phase = False
    return const


def random_binomial(shape, p=0.0, dtype=None, seed=None):
    # use numpy workaround now
    if seed is None:
        # ensure that randomness is conditioned by the Numpy RNG
        seed = np.random.randint(10e7)
        np.random.seed(seed)
    if dtype is None:
        dtype = np.float32
    else:
        dtype = _convert_string_dtype(dtype)

    size = 1
    for _ in shape:
        if _ is None:
            raise ValueError('CNTK Backend: randomness op with '
                             'dynamic shape is not supported now. '
                             'Please provide fixed dimension '
                             'instead of `None`.')
        size *= _

    binomial = np.random.binomial(1, p, size).astype(dtype).reshape(shape)
    return variable(value=binomial, dtype=dtype)


def random_uniform(shape, minval=0.0, maxval=1.0, dtype=None, seed=None):
    for _ in shape:
        if _ is None:
            raise ValueError('CNTK Backend: randomness op with '
                             'dynamic shape is not supported now. '
                             'Please provide fixed dimension '
                             'instead of `None`.')

    return random_uniform_variable(shape, minval, maxval, dtype, seed)


def random_uniform_variable(shape, low, high, dtype=_FLOATX,
                            name=None, seed=None):
    if seed is None:
        # ensure that randomness is conditioned by the Numpy RNG
        seed = np.random.randint(10e3)

    if dtype is None:
        dtype = np.float32
    else:
        dtype = _convert_string_dtype(dtype)

    if name is None:
        name = ''

    scale = (high - low) / 2
    p = C.parameter(
        shape,
        init=C.initializer.uniform(
            scale,
            seed=seed),
        dtype=dtype,
        name=name)
    return variable(value=p.value + low + scale)


def random_normal_variable(
        shape,
        mean,
        scale,
        dtype=_FLOATX,
        name=None,
        seed=None):
    if seed is None:
        # ensure that randomness is conditioned by the Numpy RNG
        seed = np.random.randint(10e7)
    if dtype is None:
        dtype = np.float32
    else:
        dtype = _convert_string_dtype(dtype)

    if name is None:
        name = ''

    return C.parameter(
        shape=shape,
        init=C.initializer.normal(
            scale=scale,
            seed=seed),
        dtype=dtype,
        name=name)


def random_normal(shape, mean=0.0, stddev=1.0, dtype=_FLOATX, seed=None):
    for _ in shape:
        if _ is None:
            raise ValueError('CNTK Backend: randomness op with '
                             'dynamic shape is not supported now. '
                             'Please provide fixed dimension '
                             'instead of `None`.')
    # how to apply mean and stddev
    return random_normal_variable(shape=shape, mean=mean, scale=1.0)


def truncated_normal(shape, mean=0.0, stddev=1.0, dtype=None, seed=None):
    if seed is None:
        seed = np.random.randint(1, 10e6)
    if dtype is None:
        dtype = np.float32
    else:
        dtype = _convert_string_dtype(dtype)

    return C.parameter(
        shape, init=C.initializer.truncated_normal(
            stddev, seed=seed), dtype=dtype)


def zeros_like(x, dtype=None, name=None):
    return x * 0


def dtype(x):
    return _convert_dtype_string(x.dtype)


def zeros(shape, dtype=_FLOATX, name=None):
    ctype = _convert_string_dtype(dtype)
    return variable(value=np.zeros(shape, ctype), dtype=dtype, name=name)


def ones(shape, dtype=_FLOATX, name=None):
    ctype = _convert_string_dtype(dtype)
    return variable(value=np.ones(shape, ctype), dtype=dtype, name=name)


def eye(size, dtype=_FLOATX, name=None):
    return variable(np.eye(size), dtype, name)


def ones_like(x, name=None):
    return zeros_like(x) + 1


def count_params(x):
    for _ in x.shape:
        if _ == C.InferredDimension or _ == C.FreeDimension:
            raise ValueError('CNTK backend: `count_params` with dynamic '
                             'shape is not supported. Please provide '
                             'fixed dimension instead of `None`.')

    return np.prod([x.shape[i] for i in range(len(x.shape))])


def cast(x, dtype):
    # cntk calculate everything in float, so don't need case from bool / int
    return x


def dot(x, y):
    if len(x.shape) > 2 or len(y.shape) > 2:
        y_shape = int_shape(y)
        if len(y_shape) > 2:
            permutation = [len(y_shape) - 2]
            permutation += list(range(0, len(y_shape) - 2))
            permutation += [len(y_shape) - 1]
            y = C.transpose(y, perm=permutation)
        return C.times(x, y, len(y_shape) - 1)
    else:
        return C.times(x, y)


def batch_dot(x, y, axes=None):
    x_shape = int_shape(x)
    y_shape = int_shape(y)

    if isinstance(axes, int):
        axes = (axes, axes)
    if axes is None:
        # behaves like tf.batch_matmul as default
        axes = [len(x_shape) - 1, len(y_shape) - 2]

    if len(x_shape) == 2 and len(y_shape) == 2:
        return sum(x * y, axis=1, keepdims=True)
    else:
        if len(y_shape) == 2:
            y = expand_dims(y)

        normalized_axis = []
        normalized_axis.append(_normalize_axis(axes[0], x)[0])
        normalized_axis.append(_normalize_axis(axes[1], y)[0])
        # transpose
        i = normalized_axis[0]
        while i < len(x.shape) - 1:
            x = C.swapaxes(x, i, i + 1)
            i += 1
        i = normalized_axis[1]
        while i > 0:
            y = C.swapaxes(y, i, i - 1)
            i -= 1
        result = C.times(x, y, output_rank=(len(y.shape) - 1)
                         if len(y.shape) > 1 else 1)
        if len(y_shape) == 2:
            result = squeeze(result, -1)
        return result


def transpose(x):
    return C.swapaxes(x, 0, 1)


def gather(reference, indices):
    return C.ops.gather(reference, indices)


def _remove_dims(x, axis, keepdims=False):
    if keepdims is False and isinstance(axis, list):
        # sequence axis is removed by default, so don't need reshape on it
        reduce_axes = []
        for a in axis:
            if isinstance(a, C.Axis) is False:
                reduce_axes.append(a)
        return _reshape_dummy_dim(x, reduce_axes)
    else:
        if isinstance(axis, list):
            has_seq = False
            for a in axis:
                if isinstance(a, C.Axis):
                    has_seq = True
                    break
            if has_seq:
                nones = _get_dynamic_axis_num(x)
                x = expand_dims(x, nones)
        return x


def max(x, axis=None, keepdims=False):
    axis = _normalize_axis(axis, x)
    output = _reduce_on_axis(x, axis, 'reduce_max')

    return _remove_dims(output, axis, keepdims)


def min(x, axis=None, keepdims=False):
    axis = _normalize_axis(axis, x)
    output = _reduce_on_axis(x, axis, 'reduce_min')

    return _remove_dims(output, axis, keepdims)


def sum(x, axis=None, keepdims=False):
    axis = _normalize_axis(axis, x)
    output = _reduce_on_axis(x, axis, 'reduce_sum')

    return _remove_dims(output, axis, keepdims)


def prod(x, axis=None, keepdims=False):
    axis = _normalize_axis(axis, x)
    output = _reduce_on_axis(x, axis, 'reduce_prod')

    return _remove_dims(output, axis, keepdims)


def logsumexp(x, axis=None, keepdims=False):
    return log(sum(exp(x), axis=axis, keepdims=keepdims))


def var(x, axis=None, keepdims=False):
    m = mean(x, axis, keepdims=True)
    devs_squared = C.square(x - m)
    return mean(devs_squared, axis=axis, keepdims=keepdims)


def std(x, axis=None, keepdims=False):
    return C.sqrt(var(x, axis=axis, keepdims=keepdims))


def expand_dims(x, axis=-1):
    shape = list(int_shape(x))
    nones = _get_dynamic_axis_num(x)

    index = axis if axis >= 0 else len(shape) + 1
    shape.insert(index, 1)
    new_shape = shape[nones:]
    new_shape = tuple(
        [C.InferredDimension if _ is None else _ for _ in new_shape])
    return C.reshape(x, new_shape)


def squeeze(x, axis):
    if isinstance(axis, tuple):
        axis = list(axis)
    if not isinstance(axis, list):
        axis = [axis]

    shape = list(int_shape(x))

    _axis = []
    for _ in axis:
        if isinstance(_, int):
            _axis.append(_ if _ >= 0 else _ + len(shape))

    if len(_axis) == 0:
        return x

    nones = _get_dynamic_axis_num(x)
    for _ in sorted(_axis, reverse=True):
        del shape[_]

    new_shape = tuple(shape[nones:])
    return C.reshape(x, new_shape)


def tile(x, n):
    if isinstance(n, list):
        n = tuple(n)

    shape = int_shape(x)
    num_dynamic_axis = _get_dynamic_axis_num(x)
    # Padding the axis
    if len(n) < len(shape):
        n = tuple([None for _ in range(len(shape) - len(n))]) + n

    if len(n) != len(shape):
        raise NotImplementedError

    i = num_dynamic_axis
    for i, rep in enumerate(n):
        if i >= num_dynamic_axis and shape[i] is not None:
            tmp = [x] * rep
            x = C.splice(*tmp, axis=i - num_dynamic_axis)
        i += 1

    return x


def _normalize_axis(axis, x):
    shape = int_shape(x)
    ndim = len(shape)

    nones = _get_dynamic_axis_num(x)

    if isinstance(axis, tuple):
        _axis = list(axis)
    elif isinstance(axis, int):
        _axis = [axis]
    elif isinstance(axis, list):
        _axis = list(axis)
    else:
        _axis = axis

    if isinstance(_axis, list):
        for i, a in enumerate(_axis):
            if a is not None and a < 0:
                _axis[i] = (a % ndim)
            if _axis[i] is not None:
                if _axis[i] < nones:
                    _axis[i] = x.dynamic_axes[_axis[i]]
                else:
                    _axis[i] -= nones
    else:
        if _axis is None:
            _axis = C.Axis.all_axes()

    return _axis


def _reshape_dummy_dim(x, axis):
    shape = list(x.shape)

    _axis = [_ + len(shape) if _ < 0 else _ for _ in axis]

    if shape.count(C.InferredDimension) > 1:
        result = x
        for index in sorted(_axis, reverse=True):
            result = C.reshape(result,
                               shape=(),
                               begin_axis=index,
                               end_axis=index + 1)
        return result
    else:
        for index in sorted(_axis, reverse=True):
            del shape[index]

        shape = tuple(shape)
        return C.reshape(x, shape)


def mean(x, axis=None, keepdims=False):
    axis = _normalize_axis(axis, x)
    output = _reduce_on_axis(x, axis, 'reduce_mean')

    return _remove_dims(output, axis, keepdims)


def any(x, axis=None, keepdims=False):
    reduce_result = sum(x, axis, keepdims=keepdims)
    any_matrix = C.element_select(
        reduce_result,
        ones_like(reduce_result),
        zeros_like(reduce_result))
    if len(reduce_result.shape) == 0 and _get_dynamic_axis_num(x) == 0:
        return C.reduce_sum(any_matrix)
    else:
        return any_matrix


def all(x, axis=None, keepdims=False):
    reduce_result = prod(x, axis, keepdims=keepdims)
    all_matrix = C.element_select(
        reduce_result,
        ones_like(reduce_result),
        zeros_like(reduce_result))
    if len(reduce_result.shape) == 0 and _get_dynamic_axis_num(x) == 0:
        return C.reduce_sum(all_matrix)
    else:
        return all_matrix


def classification_error(output, target, axis=-1):
    return C.ops.reduce_mean(
        C.equal(
            argmax(
                output,
                axis=-1),
            argmax(
                target,
                axis=-1)),
        axis=C.Axis.all_axes())


def argmax(x, axis=-1):
    axis = [axis]
    axis = _normalize_axis(axis, x)
    output = C.ops.argmax(x, axis=axis[0])
    return _reshape_dummy_dim(output, axis)


def argmin(x, axis=-1):
    axis = [axis]
    axis = _normalize_axis(axis, x)
    output = C.ops.argmin(x, axis=axis[0])
    return _reshape_dummy_dim(output, axis)


def square(x):
    return C.square(x)


def abs(x):
    return C.abs(x)


def sqrt(x):
    return C.sqrt(x)


def exp(x):
    return C.exp(x)


def log(x):
    return C.log(x)


def round(x):
    return C.round(x)


def sigmoid(x):
    return C.sigmoid(x)


def sign(x):
    return x / C.abs(x)


def pow(x, a):
    return C.pow(x, a)


def clip(x, min_value, max_value):
    if max_value is not None and max_value < min_value:
        max_value = min_value
    if max_value is None:
        max_value = np.inf
    if min_value is None:
        min_value = -np.inf
    return C.clip(x, min_value, max_value)


def binary_crossentropy(output, target, from_logits=False):
    if from_logits:
        output = C.sigmoid(output)
    output = C.clip(output, _EPSILON, 1.0 - _EPSILON)
    output = -target * C.log(output) - (1.0 - target) * C.log(1.0 - output)
    return output


def get_variable_shape(x):
    return x.shape


def update(x, new_x):
    return C.assign(x, new_x)


def moving_average_update(variable, value, momentum):
    return C.assign(variable, variable * momentum + value * (1. - momentum))


def update_add(x, increment):
    result = x + increment
    return C.assign(x, result)


def gradients(loss, variables):
    # cntk does not support gradients as symbolic op,
    # to hook up with keras model
    # we will return a constant as place holder, the cntk learner will apply
    # the gradient during training.
    global grad_parameter_dict
    if isinstance(variables, list) is False:
        variables = [variables]
    grads = []
    for v in variables:
        g = C.constant(0, shape=v.shape, name='keras_grad_placeholder')
        grads.append(g)
        grad_parameter_dict[g] = v
    return grads


def equal(x, y):
    return C.equal(x, y)


def not_equal(x, y):
    return C.not_equal(x, y)


def greater(x, y):
    return C.greater(x, y)


def greater_equal(x, y):
    return C.greater_equal(x, y)


def less(x, y):
    return C.less(x, y)


def less_equal(x, y):
    return C.less_equal(x, y)


def maximum(x, y):
    return C.element_max(x, y)


def minimum(x, y):
    return C.element_min(x, y)


def sin(x):
    return C.sin(x)


def cos(x):
    return C.cos(x)


def normalize_batch_in_training(x, gamma, beta,
                                reduction_axes, epsilon=1e-3):
    if gamma is None:
        if beta is None:
            gamma = ones_like(x)
        else:
            gamma = ones_like(beta)
    if beta is None:
        if gamma is None:
            beta = zeros_like(x)
        else:
            beta = zeros_like(gamma)

    mean, variant = _moments(x, _normalize_axis(reduction_axes, x))

    if sorted(reduction_axes) == list(range(ndim(x)))[:-1]:
        normalized = batch_normalization(
            x, mean, variant, beta, gamma, epsilon)
    else:
        # need broadcasting
        target_shape = []
        x_shape = int_shape(x)
        # skip the batch axis
        for axis in range(1, ndim(x)):
            if axis in reduction_axes:
                target_shape.append(1)
            else:
                target_shape.append(x_shape[axis])

        broadcast_mean = C.reshape(mean, target_shape)
        broadcast_var = C.reshape(variant, target_shape)
        broadcast_gamma = C.reshape(gamma, target_shape)
        broadcast_beta = C.reshape(beta, target_shape)
        normalized = batch_normalization(
            x,
            broadcast_mean,
            broadcast_var,
            broadcast_beta,
            broadcast_gamma,
            epsilon)

    return normalized, mean, variant


def _moments(x, axes=None, shift=None, keep_dims=False):
    _axes = tuple(axes)
    if shift is None:
        shift = x
        # Compute true mean while keeping the dims for proper broadcasting.
        for axis in _axes:
            shift = C.reduce_mean(shift, axis=axis)

    shift = C.stop_gradient(shift)
    shifted_mean = C.minus(x, shift)
    for axis in _axes:
        shifted_mean = C.reduce_mean(shifted_mean, axis=axis)

    variance_mean = C.square(C.minus(x, shift))
    for axis in _axes:
        variance_mean = C.reduce_mean(variance_mean, axis=axis)

    variance = C.minus(variance_mean, C.square(shifted_mean))
    mean = C.plus(shifted_mean, shift)

    if not keep_dims:
        mean = squeeze(mean, _axes)
        variance = squeeze(variance, _axes)

    return mean, variance


def batch_normalization(x, mean, var, beta, gamma, epsilon=1e-3):
    # The mean / var / beta / gamma may be processed by broadcast
    # so it may have an extra batch axis with 1, it is not needed
    # in cntk, need to remove those dummy axis.
    if ndim(mean) == ndim(x) and shape(mean)[0] == 1:
        mean = _reshape_dummy_dim(mean, [0])
    if ndim(var) == ndim(x) and shape(var)[0] == 1:
        var = _reshape_dummy_dim(var, [0])

    if gamma is None:
        gamma = ones_like(var)
    elif ndim(gamma) == ndim(x) and shape(gamma)[0] == 1:
        gamma = _reshape_dummy_dim(gamma, [0])

    if beta is None:
        beta = zeros_like(mean)
    elif ndim(beta) == ndim(x) and shape(beta)[0] == 1:
        beta = _reshape_dummy_dim(beta, [0])

    return gamma * ((x - mean) / C.sqrt(var + epsilon)) + beta


def concatenate(tensors, axis=-1):
    if len(tensors) == 0:
        return None

    axis = [axis]
    axis = _normalize_axis(axis, tensors[0])
    return C.splice(*tensors, axis=axis[0])


def flatten(x):
    return reshape(x, (-1,))


def reshape(x, shape):
    if isinstance(x, C.variables.Parameter):
        return C.reshape(x, shape)
    else:
        num_dynamic_axis = _get_dynamic_axis_num(x)

        if num_dynamic_axis == 1 and len(shape) > 0 and shape[0] == -1:
            # collapse axis with batch axis
            if b_any(_ == C.InferredDimension for _ in x.shape) or b_any(
                    _ == C.FreeDimension for _ in x.shape):
                warnings.warn(
                    'Warning: CNTK backend does not support '
                    'collapse of batch axis with inferred dimension. '
                    'The reshape did not take place.')
                return x
            return C.user_function(ReshapeBatch(x, shape[1:]))
        else:
            # no collaps, then first need to padding the shape
            if num_dynamic_axis >= len(shape):
                i = 0
                while i < len(shape):
                    if shape[i] is None or shape[i] == -1:
                        i += 1
                    else:
                        break
                shape = tuple([-1 for _ in range(num_dynamic_axis - i)]) + shape

            new_shape = list(shape)
            new_shape = new_shape[num_dynamic_axis:]
            new_shape = [C.InferredDimension if _ is None else _ for _ in new_shape]
            return C.reshape(x, new_shape)


def permute_dimensions(x, pattern):
    dims = len(int_shape(x))
    num_dynamic_axis = _get_dynamic_axis_num(x)
    current_layout = tuple([i for i in range(dims)])

    if num_dynamic_axis > 0 and pattern[:num_dynamic_axis] != current_layout[:num_dynamic_axis]:
        raise ValueError('CNTK backend: the permute pattern %s '
                         'requested permute on dynamic axis, '
                         'which is not supported. Please do permute '
                         'on static axis.' % pattern)

    axis = list(pattern)
    axis = axis[num_dynamic_axis:]
    axis = _normalize_axis(axis, x)
    return C.transpose(x, axis)


def resize_images(X, height_factor, width_factor, data_format):
    if data_format == 'channels_first':
        output = repeat_elements(X, height_factor, axis=2)
        output = repeat_elements(output, width_factor, axis=3)
        return output
    elif data_format == 'channels_last':
        output = repeat_elements(X, height_factor, axis=1)
        output = repeat_elements(output, width_factor, axis=2)
        return output
    else:
        raise ValueError('CNTK Backend: Invalid dim_ordering:', data_format)


def repeat_elements(x, rep, axis):
    axis = _normalize_axis(axis, x)
    axis = axis[0]
    slices = []
    shape = x.shape
    i = 0
    while i < shape[axis]:
        tmp = C.ops.slice(x, axis, i, i + 1)
        for _ in range(rep):
            slices.append(tmp)
        i += 1
    return C.splice(*slices, axis=axis)


def repeat(x, n):
    # this is a workaround for recurrent layer
    # if n is inferred dimension,
    # we can't figure out how to repeat it in cntk now
    # return the same x to take cntk broadcast feature
    # to make the recurrent layer work.
    # need to be fixed in GA.
    if n is C.InferredDimension:
        return x
    index = 1 - _get_dynamic_axis_num(x)
    if index < 0 or index > 1:
        raise NotImplementedError

    new_shape = list(x.shape)
    new_shape.insert(index, 1)
    new_shape = tuple(new_shape)
    x = C.reshape(x, new_shape)
    temp = [x] * n
    return C.splice(*temp, axis=index)


def tanh(x):
    return C.tanh(x)


def _static_rnn(step_function, inputs, initial_states,
                go_backwards=False, mask=None, constants=None,
                unroll=False, input_length=None):

    shape = int_shape(inputs)
    dims = len(shape)

    if dims < 3:
        raise ValueError('Input should be at least 3D.')

    # if the second axis is static axis, CNTK will do unroll by default
    if shape[1] is None:
        raise ValueError('CNTK Backend: the input of static rnn '
                         'has shape `%s`, the second axis '
                         'is not static. If you want to run '
                         'rnn with non-static axis, plesae try '
                         'dynamic rnn with sequence axis.' % shape)
    if constants is None:
        constants = []

    if mask is not None:
        mask_shape = int_shape(mask)
        if len(mask_shape) == dims - 1:
            mask = expand_dims(mask)

    nones = _get_dynamic_axis_num(inputs)

    states = tuple(initial_states)

    outputs = []

    time_axis = 1 - nones if nones > 0 else 1

    if go_backwards:
        i = shape[1] - 1
        while i >= 0:
            current = C.ops.slice(inputs, time_axis, i, i + 1)
            # remove dummy dimension
            current = squeeze(current, time_axis)

            output, new_states = step_function(
                current, tuple(states) + tuple(constants))

            if mask is not None:
                mask_slice = C.ops.slice(mask, time_axis, i, i + 1)
                mask_slice = squeeze(mask_slice, time_axis)
                if len(outputs) == 0:
                    prev_output = zeros_like(output)
                else:
                    prev_output = outputs[-1]
                output = C.ops.element_select(mask_slice, output, prev_output)

                return_states = []
                for s, n_s in zip(states, new_states):
                    return_states.append(
                        C.ops.element_select(
                            mask_slice, n_s, s))
                new_states = return_states
            outputs.append(output)
            states = new_states
            i -= 1
    else:
        i = 0
        while i < shape[1]:
            current = C.ops.slice(inputs, time_axis, i, i + 1)
            # remove dummy dimension
            current = squeeze(current, 1)

            output, new_states = step_function(
                current, tuple(states) + tuple(constants))

            if mask is not None:
                mask_slice = C.ops.slice(mask, time_axis, i, i + 1)
                mask_slice = squeeze(mask_slice, 1)
                if len(outputs) == 0:
                    prev_output = zeros_like(output)
                else:
                    prev_output = outputs[-1]
                output = C.ops.element_select(mask_slice, output, prev_output)

                return_states = []
                for s, n_s in zip(states, new_states):
                    return_states.append(
                        C.ops.element_select(
                            mask_slice, n_s, s))
                new_states = return_states
            outputs.append(output)
            states = new_states[:len(states)]
            i += 1

    i = 1
    # add the time_step axis back
    final_output = expand_dims(outputs[0], 1)
    last_output = outputs[0]
    while i < len(outputs):
        # add the time_step axis back
        output_slice = expand_dims(outputs[i], 1)
        final_output = C.splice(final_output, output_slice, axis=time_axis)
        last_output = outputs[i]
        i += 1

    return last_output, final_output, states


def rnn(step_function, inputs, initial_states,
        go_backwards=False, mask=None, constants=None,
        unroll=False, input_length=None):

    shape = int_shape(inputs)
    dims = len(shape)

    if dims < 3:
        raise ValueError('CNTK Backend: the input of rnn has only rank %d '
                         'Need at least rank 3 to run RNN.' % dims)

    if _get_dynamic_axis_num(inputs) == 0 or unroll:
        return _static_rnn(
            step_function,
            inputs,
            initial_states,
            go_backwards,
            mask,
            constants,
            unroll,
            input_length)

    if mask is not None:
        raise ValueError('RNN with mask is not support in CNTK currently.')

    if constants is None:
        constants = []

    num_time_step = shape[1]
    if num_time_step is None and not has_seq_axis(inputs):
        num_time_step = inputs.shape[0]

    need_convert = not has_seq_axis(inputs)
    if need_convert:
        inputs = C.to_sequence(inputs)

        j = 0
        while j < len(constants):
            if isinstance(constants[j], list):
                i = 0
                while i < len(constants[j]):
                    if _get_dynamic_axis_num(constants[j][i]) == 1:
                        constants[j][i] = C.sequence.broadcast_as(constants[j][i], inputs)
                    i += 1
            else:
                if _get_dynamic_axis_num(constants[j]) == 1:
                    constants[j] = C.sequence.broadcast_as(constants[j], inputs)
            j += 1

    states = tuple(initial_states)

    with C.default_options(axis_offset=1):
        def _recurrence(x, states):
            # create place holder
            place_holders = [C.placeholder() for _ in states]
            past_values = []
            for s, p in zip(states, place_holders):
                past_values.append(
                    C.sequence.past_value(
                        p, s) if go_backwards is False else C.sequence.future_value(
                        p, s))
            new_output, new_states = step_function(
                x, tuple(past_values) + tuple(constants))
            n_s = []
            for o, p in zip(new_states, place_holders):
                n_s.append(o.replace_placeholders({p: o.output}))
            if len(n_s) > 0:
                new_output = n_s[0]
            return new_output, n_s

        final_output, final_states = _recurrence(inputs, states)
        last_output = C.sequence.last(final_output)
        last_states = final_states

    if need_convert:
        final_output = C.sequence.unpack(final_output, 0, no_mask_output=True)
        last_states = [
            C.sequence.unpack(
                s, 0, no_mask_output=True) for s in last_states]
        if num_time_step is not None and num_time_step is not C.FreeDimension:
            final_output = _reshape_sequence(final_output, num_time_step)
            last_states = [
                _reshape_sequence(
                    _, num_time_step) for _ in last_states]

    return last_output, final_output, last_states


def has_seq_axis(x):
    return hasattr(x, 'dynamic_axes') and len(x.dynamic_axes) > 1


def l2_normalize(x, axis):
    axis = [axis]
    axis = _normalize_axis(axis, x)
    norm = C.sqrt(C.reduce_sum(C.square(x), axis=axis[0]))
    return x / norm


def hard_sigmoid(x):
    x = (0.2 * x) + 0.5
    x = C.clip(x, 0.0, 1.0)
    return x


def conv1d(x, kernel, strides=1, padding='valid',
           data_format=None, dilation_rate=1):
    if data_format is None:
        data_format = image_data_format()
    if data_format not in {'channels_first', 'channels_last'}:
        raise ValueError('Unknown data_format ' + str(data_format))

    if padding == 'causal':
        # causal (dilated) convolution:
        left_pad = dilation_rate * (kernel.shape[0] - 1)
        x = temporal_padding(x, (left_pad, 0))
        padding = 'valid'

    if data_format == 'channels_last':
        x = C.swapaxes(x, 0, 1)
        kernel = C.swapaxes(kernel, 0, 2)

    padding = _preprocess_border_mode(padding)
    strides = [strides]
    x = C.convolution(
        kernel,
        x,
        strides=tuple(strides),
        auto_padding=[
            False,
            padding])

    if data_format == 'channels_last':
        x = C.swapaxes(x, 0, 1)
    return x


def conv2d(x, kernel, strides=(1, 1), padding='valid',
           data_format=None, dilation_rate=(1, 1)):
    if data_format is None:
        data_format = image_data_format()
    if data_format not in {'channels_first', 'channels_last'}:
        raise ValueError('Unknown data_format ' + str(data_format))

    x = _preprocess_conv2d_input(x, data_format)
    kernel = _preprocess_conv2d_kernel(kernel, data_format)
    padding = _preprocess_border_mode(padding)
    if dilation_rate == (1, 1):
        strides = (1,) + strides
        x = C.convolution(
            kernel,
            x,
            strides,
            auto_padding=[
                False,
                padding,
                padding])
    else:
        assert dilation_rate[0] == dilation_rate[1]
        assert strides == (1, 1), 'Invalid strides for dilated convolution'
        x = C.convolution(
            kernel,
            x,
            strides=dilation_rate[0],
            auto_padding=[
                False,
                padding,
                padding])
    return _postprocess_conv2d_output(x, data_format)


def separable_conv2d(x, depthwise_kernel, pointwise_kernel, strides=(1, 1),
                     padding='valid', data_format=None, dilation_rate=(1, 1)):
    raise NotImplementedError


def depthwise_conv2d(x, depthwise_kernel, strides=(1, 1), padding='valid',
                     data_format=None, dilation_rate=(1, 1)):
    raise NotImplementedError


def conv3d(x, kernel, strides=(1, 1, 1), padding='valid',
           data_format=None, dilation_rate=(1, 1, 1)):
    if data_format is None:
        data_format = image_data_format()
    if data_format not in {'channels_first', 'channels_last'}:
        raise ValueError('Unknown data_format ' + str(data_format))

    x = _preprocess_conv3d_input(x, data_format)
    kernel = _preprocess_conv3d_kernel(kernel, data_format)
    padding = _preprocess_border_mode(padding)
    strides = strides + (strides[0],)

    x = C.convolution(
        kernel,
        x,
        strides,
        auto_padding=[
            False,
            padding,
            padding,
            padding])
    return _postprocess_conv3d_output(x, data_format)


def conv3d_transpose(x, kernel, output_shape, strides=(1, 1, 1),
                     padding='valid', data_format=None):
    if data_format is None:
        data_format = image_data_format()
    if data_format not in {'channels_first', 'channels_last'}:
        raise ValueError('Unknown data_format ' + str(data_format))

    x = _preprocess_conv3d_input(x, data_format)
    kernel = _preprocess_conv3d_kernel(kernel, data_format)
    padding = _preprocess_border_mode(padding)
    strides = (1,) + strides
    # cntk output_shape does not include batch axis
    output_shape = output_shape[1:]
    # in keras2, need handle output shape in different format
    if data_format == 'channels_last':
        shape = list(output_shape)
        shape[0] = output_shape[3]
        shape[1] = output_shape[0]
        shape[2] = output_shape[1]
        shape[3] = output_shape[2]
        output_shape = tuple(shape)

    x = C.convolution_transpose(
        kernel,
        x,
        strides,
        auto_padding=[
            False,
            padding,
            padding,
            padding],
        output_shape=output_shape)
    return _postprocess_conv3d_output(x, data_format)


def pool2d(x, pool_size, strides=(1, 1),
           padding='valid', data_format=None,
           pool_mode='max'):
    if data_format is None:
        data_format = image_data_format()
    if data_format not in {'channels_first', 'channels_last'}:
        raise ValueError('Unknown data_format ' + str(data_format))

    padding = _preprocess_border_mode(padding)
    strides = strides
    pool_size = pool_size
    x = _preprocess_conv2d_input(x, data_format)
    if pool_mode == 'max':
        x = C.pooling(
            x,
            C.MAX_POOLING,
            pool_size,
            strides,
            auto_padding=[padding])
    elif pool_mode == 'avg':
        x = C.pooling(
            x,
            C.AVG_POOLING,
            pool_size,
            strides,
            auto_padding=[padding])
    else:
        raise ValueError('Invalid pooling mode: ' + str(pool_mode))
    return _postprocess_conv2d_output(x, data_format)


def pool3d(x, pool_size, strides=(1, 1, 1), padding='valid',
           data_format=None, pool_mode='max'):
    if data_format is None:
        data_format = image_data_format()
    if data_format not in {'channels_first', 'channels_last'}:
        raise ValueError('Unknown data_format ' + str(data_format))

    padding = _preprocess_border_mode(padding)

    x = _preprocess_conv3d_input(x, data_format)

    if pool_mode == 'max':
        x = C.pooling(
            x,
            C.MAX_POOLING,
            pool_size,
            strides,
            auto_padding=[padding])
    elif pool_mode == 'avg':
        x = C.pooling(
            x,
            C.AVG_POOLING,
            pool_size,
            strides,
            auto_padding=[padding])
    else:
        raise ValueError('Invalid pooling mode: ' + str(pool_mode))

    return _postprocess_conv3d_output(x, data_format)


def relu(x, alpha=0., max_value=None):
    if alpha != 0.:
        negative_part = C.relu(-x)
    x = C.relu(x)
    if max_value is not None:
        x = C.clip(x, 0.0, max_value)
    if alpha != 0.:
        x -= alpha * negative_part
    return x


def dropout(x, level, noise_shape=None, seed=None):
    if level < 0. or level >= 1:
        raise ValueError('CNTK Backend: Invalid dropout level %s, '
                         'must be in interval [0, 1].' % level)
    return C.dropout(x, level)


def batch_flatten(x):
    # cntk's batch axis is not in shape,
    # so just flatten all the dim in x.shape
    dim = np.prod(x.shape)
    x = C.reshape(x, (-1,))
    x._keras_shape = (None, dim)
    return x


def softmax(x):
    return C.softmax(x)


def softplus(x):
    return C.softplus(x)


def softsign(x):
    return x / (1 + C.abs(x))


def categorical_crossentropy(output, target, from_logits=False):
    if from_logits:
        result = C.cross_entropy_with_softmax(output, target)
        # cntk's result shape is (batch, 1), while keras expect (batch, )
        return C.reshape(result, ())
    else:
        # scale preds so that the class probas of each sample sum to 1
        output /= C.reduce_sum(output, axis=-1)
        # avoid numerical instability with _EPSILON clipping
        output = C.clip(output, _EPSILON, 1.0 - _EPSILON)
        return -sum(target * C.log(output), axis=-1)


def sparse_categorical_crossentropy(output, target, from_logits=False):
    target = C.one_hot(target, output.shape[-1])
    target = C.reshape(target, output.shape)
    return categorical_crossentropy(output, target, from_logits)


class Function(object):
    def __init__(self, inputs, outputs, updates=[], **kwargs):
        self.placeholders = inputs
        self.trainer = None
        self.unrelated_updates = None
        self.updates = updates
        if len(updates) > 0:
            assert len(outputs) > 0
            self.loss = outputs[0]
            # need group update by gradient place holder
            u_ops = []
            unrelated_updates = []
            for update in updates:
                if isinstance(update, tuple):
                    if len(update) != 2:
                        raise NotImplementedError
                    else:
                        u = C.assign(update[0], update[1])
                else:
                    u = update

                if len(u.arguments) == 0:
                    u_ops.append(u)
                else:
                    unrelated_updates.append(u)

            update_func = C.combine([u.output for u in u_ops])

            grads = update_func.find_all_with_name('keras_grad_placeholder')

            u_list = []
            p_list = []
            for g in grads:
                if g in grad_parameter_dict:
                    p_list.append(grad_parameter_dict[g])
                    u_list.append(g)
                else:
                    raise ValueError('CNTK backend: when constructing trainer, '
                                     'found gradient node `%s` which is not '
                                     'related to any parameters in the model. '
                                     'Please double check how the gradient node '
                                     'is constructed.' % g)

            if len(u_list) > 0:
                learner = C.cntk_py.universal_learner(p_list, u_list, update_func)

                criterion = (
                    outputs[0],
                    outputs[1]) if len(outputs) > 1 else (
                    outputs[0],
                )
                self.trainer = C.trainer.Trainer(
                    outputs[0], criterion, [learner])
                self.trainer_output = tuple([f.output for f in criterion])
            elif len(u_ops) > 0:
                unrelated_updates.extend(u_ops)

            if len(unrelated_updates) > 0:
                self.unrelated_updates = C.combine([_.output for _ in unrelated_updates])

        if self.trainer is None:
            self.metrics_outputs = [f.output for f in outputs]
            self.metrics_func = C.combine(self.metrics_outputs)
        # cntk only could handle loss and 1 metric in trainer, for metrics more
        # than 2, need manual eval
        elif len(outputs) > 2:
            self.metrics_outputs = [f.output for f in outputs[2:]]
            self.metrics_func = C.combine(self.metrics_outputs)
        else:
            self.metrics_func = None

    @staticmethod
    def _is_input_shape_compatible(input, placeholder):
        if hasattr(input, 'shape') and hasattr(placeholder, 'shape'):
            num_dynamic = get_num_dynamic_axis(placeholder)
            input_shape = input.shape[num_dynamic:]
            placeholder_shape = placeholder.shape
            for i, p in zip(input_shape, placeholder_shape):
                if i != p and p != C.InferredDimension:
                    return False
        return True

    def __call__(self, inputs):
        global _LEARNING_PHASE
        assert type(inputs) in {list, tuple}
        feed_dict = {}
        for tensor, value in zip(self.placeholders, inputs):
            # cntk only support calculate on float, do auto cast here
            if (hasattr(value, 'dtype') and
               value.dtype != np.float32 and
               value.dtype != np.float64):
                value = value.astype(np.float32)
<<<<<<< HEAD
            if tensor == _LEARNING_PHASE:
                _LEARNING_PHASE.value = np.asarray(value)
            else:
                feed_dict[tensor] = value
=======
            # in current version cntk can't support input with variable
            # length. Will support it in next release.
            if not self._is_input_shape_compatible(value, tensor):
                raise ValueError('CNTK backend: The placeholder has been resolved '
                                 'to shape `%s`, but input shape is `%s`. Currently '
                                 'CNTK can not take variable length inputs. Please '
                                 'pass inputs that have a static shape.'
                                 % (tensor.shape, value.shape))
            feed_dict[tensor] = value
>>>>>>> cebf2084

        updated = []
        if self.trainer is not None:
            input_dict = {}
            for argument in self.loss.arguments:
                if argument in feed_dict:
                    input_dict[argument] = feed_dict[argument]
                else:
                    raise ValueError('CNTK backend: argument %s is not found in inputs. '
                                     'Please double check the model and inputs in '
                                     '`train_function`.' % argument.name)

            result = self.trainer.train_minibatch(
                input_dict, self.trainer_output)

            assert(len(result) == 2)
            outputs = result[1]
            for o in self.trainer_output:
                updated.append(outputs[o])

        if self.metrics_func is not None:
            input_dict = {}
            for argument in self.metrics_func.arguments:
                if argument in feed_dict:
                    input_dict[argument] = feed_dict[argument]
                else:
                    raise ValueError('CNTK backend: metrics argument %s '
                                     'is not found in inputs. Please double '
                                     'check the model and inputs.' % argument.name)
            # Some ops (like dropout) won't be applied during "eval" in cntk.
            # They only evaluated in training phase. To make it work, call
            # "forward" method to let cntk know we want to evaluate them.from
            # But the assign ops won't be executed under this mode, that's why
            # we need this check.
            if self.unrelated_updates is None and _LEARNING_PHASE.value == 1.0:
                _, output_values = self.metrics_func.forward(
                    input_dict,
                    self.metrics_func.outputs,
                    (self.metrics_func.outputs[0],),
                    as_numpy=False)
            else:
                output_values = self.metrics_func.eval(input_dict, as_numpy=False)
            if isinstance(output_values, dict):
                for o in self.metrics_outputs:
                    value = output_values[o]
                    v = value.asarray()
                    updated.append(v)
            else:
                v = output_values.asarray()
                for o in self.metrics_outputs:
                    updated.append(v)

        if self.unrelated_updates is not None:
            input_dict = {}
            for argument in self.unrelated_updates.arguments:
                if argument in feed_dict:
                    input_dict[argument] = feed_dict[argument]
                else:
                    raise ValueError('CNTK backend: assign ops argument %s '
                                     'is not found in inputs. Please double '
                                     'check the model and inputs.' % argument.name)
            self.unrelated_updates.eval(input_dict, as_numpy=False)
        return updated


def function(inputs, outputs, updates=[], **kwargs):
    return Function(inputs, outputs, updates=updates, **kwargs)


def temporal_padding(x, padding=(1, 1)):
    assert len(padding) == 2
    num_dynamic_axis = _get_dynamic_axis_num(x)
    base_shape = x.shape
    if num_dynamic_axis > 0:
        assert len(base_shape) == 2
        x = _padding(x, padding, 0)
    else:
        assert len(base_shape) == 3
        x = _padding(x, padding, 1)
    return x


def _padding(x, pattern, axis):
    base_shape = x.shape
    if b_any([dim < 0 for dim in base_shape]):
        raise ValueError('CNTK Backend: padding input tensor with '
                         'shape `%s` contains non-specified dimension, '
                         'which is not supported. Please give fixed '
                         'dimension to enable padding.' % base_shape)
    if pattern[0] > 0:
        prefix_shape = list(base_shape)
        prefix_shape[axis] = pattern[0]
        prefix_shape = tuple(prefix_shape)
        x = C.splice(C.constant(value=0, shape=prefix_shape), x, axis=axis)
        base_shape = x.shape

    if pattern[1] > 0:
        postfix_shape = list(base_shape)
        postfix_shape[axis] = pattern[1]
        postfix_shape = tuple(postfix_shape)
        x = C.splice(x, C.constant(value=0, shape=postfix_shape), axis=axis)

    return x


def spatial_2d_padding(x, padding=((1, 1), (1, 1)), data_format=None):
    assert len(padding) == 2
    assert len(padding[0]) == 2
    assert len(padding[1]) == 2
    if data_format is None:
        data_format = image_data_format()
    if data_format not in {'channels_first', 'channels_last'}:
        raise ValueError('Unknown data_format ' + str(data_format))

    num_dynamic_axis = _get_dynamic_axis_num(x)
    base_shape = x.shape
    if data_format == 'channels_first':
        if num_dynamic_axis > 0:
            assert len(base_shape) == 3
            x = _padding(x, padding[0], 1)
            x = _padding(x, padding[1], 2)
        else:
            assert len(base_shape) == 4
            x = _padding(x, padding[0], 2)
            x = _padding(x, padding[1], 3)
    else:
        if num_dynamic_axis > 0:
            assert len(base_shape) == 3
            x = _padding(x, padding[0], 0)
            x = _padding(x, padding[1], 1)
        else:
            assert len(base_shape) == 4
            x = _padding(x, padding[0], 1)
            x = _padding(x, padding[1], 2)
    return x


def spatial_3d_padding(x, padding=((1, 1), (1, 1), (1, 1)), data_format=None):
    assert len(padding) == 3
    assert len(padding[0]) == 2
    assert len(padding[1]) == 2
    assert len(padding[2]) == 2
    if data_format is None:
        data_format = image_data_format()
    if data_format not in {'channels_first', 'channels_last'}:
        raise ValueError('Unknown data_format ' + str(data_format))

    num_dynamic_axis = _get_dynamic_axis_num(x)
    base_shape = x.shape
    if data_format == 'channels_first':
        if num_dynamic_axis > 0:
            assert len(base_shape) == 4
            x = _padding(x, padding[0], 1)
            x = _padding(x, padding[1], 2)
            x = _padding(x, padding[2], 3)
        else:
            assert len(base_shape) == 5
            x = _padding(x, padding[0], 2)
            x = _padding(x, padding[1], 3)
            x = _padding(x, padding[2], 4)
    else:
        if num_dynamic_axis > 0:
            assert len(base_shape) == 4
            x = _padding(x, padding[0], 0)
            x = _padding(x, padding[1], 1)
            x = _padding(x, padding[2], 2)
        else:
            assert len(base_shape) == 5
            x = _padding(x, padding[0], 1)
            x = _padding(x, padding[1], 2)
            x = _padding(x, padding[2], 3)
    return x


def one_hot(indices, nb_classes):
    return C.one_hot(indices, nb_classes)


def get_value(x):
    if isinstance(
            x,
            C.variables.Parameter) or isinstance(
            x,
            C.variables.Constant):
        return x.value
    else:
        return eval(x)


def batch_get_value(xs):
    result = []
    for x in xs:
        if (isinstance(x, C.variables.Parameter) or
           isinstance(x, C.variables.Constant)):
            result.append(x.value)
        else:
            result.append(eval(x))
    return result


def set_value(x, value):
    if (isinstance(x, C.variables.Parameter) or
       isinstance(x, C.variables.Constant)):
        if isinstance(value, float):
            value = np.full(x.shape, value)
        x.value = value
    else:
        raise NotImplementedError


def print_tensor(x, message=''):
    return C.user_function(
        LambdaFunc(x,
                   when=lambda x: True,
                   execute=lambda x: print(message)))


def batch_set_value(tuples):
    for t in tuples:
        x = t[0]
        value = t[1]
        if isinstance(value, np.ndarray) is False:
            value = np.asarray(value)
        if isinstance(x, C.variables.Parameter):
            x.value = value
        else:
            raise NotImplementedError


def stop_gradient(variables):
    return C.stop_gradient(C.combine(variables))


def switch(condition, then_expression, else_expression):
    return C.element_select(condition,
                            then_expression,
                            else_expression)


def elu(x, alpha=1.):
    res = C.elu(x)
    if alpha == 1:
        return res
    else:
        return C.element_select(C.greater(x, 0), res, alpha * res)


def in_top_k(predictions, targets, k):
    _targets = C.one_hot(targets, predictions.shape[-1])
    result = C.classification_error(predictions, _targets, topN=k)
    return 1 - C.reshape(result, shape=())


def conv2d_transpose(x, kernel, output_shape, strides=(1, 1),
                     padding='valid', data_format=None):
    if data_format is None:
        data_format = image_data_format()
    if data_format not in {'channels_first', 'channels_last'}:
        raise ValueError('Unknown data_format ' + str(data_format))

    x = _preprocess_conv2d_input(x, data_format)
    kernel = _preprocess_conv2d_kernel(kernel, data_format)
    padding = _preprocess_border_mode(padding)
    strides = (1,) + strides
    # cntk output_shape does not include batch axis
    output_shape = output_shape[1:]
    # in keras2, need handle output shape in different format
    if data_format == 'channels_last':
        shape = list(output_shape)
        shape[0] = output_shape[2]
        shape[1] = output_shape[0]
        shape[2] = output_shape[1]
        output_shape = tuple(shape)

    x = C.convolution_transpose(
        kernel,
        x,
        strides,
        auto_padding=[
            False,
            padding,
            padding],
        output_shape=output_shape)
    return _postprocess_conv2d_output(x, data_format)


def identity(x):
    return C.alias(x, name=('%s_alias' % (x.name)))


def _preprocess_conv2d_input(x, data_format):
    if data_format == 'channels_last':
        # TF uses the last dimension as channel dimension,
        # instead of the 2nd one.
        # TH input shape: (samples, input_depth, rows, cols)
        # TF input shape: (samples, rows, cols, input_depth)
        x = C.transpose(x, (2, 0, 1))
    return x


def _preprocess_conv2d_kernel(kernel, data_format):
    # As of Keras 2.0.0, all kernels are normalized
    # on the format `(rows, cols, input_depth, depth)`,
    # independently of `data_format`.
    # CNTK expects `(depth, input_depth, rows, cols)`.
    kernel = C.transpose(kernel, (3, 2, 0, 1))
    return kernel


def _preprocess_border_mode(padding):
    if padding == 'same':
        padding = True
    elif padding == 'valid':
        padding = False
    else:
        raise ValueError('Invalid border mode: ' + str(padding))
    return padding


def _postprocess_conv2d_output(x, data_format):
    if data_format == 'channels_last':
        x = C.transpose(x, (1, 2, 0))
    return x


def _preprocess_conv3d_input(x, data_format):
    if data_format == 'channels_last':
        # TF uses the last dimension as channel dimension,
        # instead of the 2nd one.
        # TH input shape: (samples, input_depth, conv_dim1, conv_dim2, conv_dim3)
        # TF input shape: (samples, conv_dim1, conv_dim2, conv_dim3,
        # input_depth)
        x = C.transpose(x, (3, 0, 1, 2))
    return x


def _preprocess_conv3d_kernel(kernel, dim_ordering):
    kernel = C.transpose(kernel, (4, 3, 0, 1, 2))
    return kernel


def _postprocess_conv3d_output(x, dim_ordering):
    if dim_ordering == 'channels_last':
        x = C.transpose(x, (1, 2, 3, 0))
    return x


def _get_dynamic_axis_num(x):
    if hasattr(x, 'dynamic_axes'):
        return len(x.dynamic_axes)
    else:
        return 0


def _contain_seqence_axis(x):
    if _get_dynamic_axis_num(x) > 1:
        return x.dynamic_axes[1] == C.Axis.default_dynamic_axis()
    else:
        return False


def get_num_dynamic_axis(x):
    return _get_dynamic_axis_num(x)


def _reduce_on_axis(x, axis, reduce_fun_name):
    if isinstance(axis, list):
        for a in axis:
            if isinstance(a, C.Axis) and a != C.Axis.default_batch_axis():
                x = getattr(C.sequence, reduce_fun_name)(x, a)
            else:
                x = getattr(C, reduce_fun_name)(x, a)
    else:
        x = getattr(C, reduce_fun_name)(x, axis)
    return x


def _reshape_sequence(x, time_step):
    tmp_shape = list(int_shape(x))
    tmp_shape[1] = time_step
    return reshape(x, tmp_shape)


def local_conv1d(inputs, kernel, kernel_size, strides, data_format=None):
    if data_format is None:
        data_format = image_data_format()
    if data_format not in {'channels_first', 'channels_last'}:
        raise ValueError('Unknown data_format ' + str(data_format))

    stride = strides[0]
    kernel_shape = int_shape(kernel)
    output_length, feature_dim, filters = kernel_shape

    xs = []
    for i in range(output_length):
        slice_length = slice(i * stride,
                             i * stride + kernel_size[0])
        xs.append(reshape(inputs[:, slice_length, :],
                          (-1, 1, feature_dim)))
    x_aggregate = concatenate(xs, axis=1)
    # transpose kernel to output_filters first, to apply broadcast
    weight = permute_dimensions(kernel, (2, 0, 1))
    # Shape: (batch, filters, output_length, input_length * kernel_size)
    output = x_aggregate * weight
    # Shape: (batch, filters, output_length)
    output = sum(output, axis=3)
    # Shape: (batch, output_length, filters)
    return permute_dimensions(output, (0, 2, 1))


def local_conv2d(inputs,
                 kernel,
                 kernel_size,
                 strides,
                 output_shape,
                 data_format=None):
    if data_format is None:
        data_format = image_data_format()
    if data_format not in {'channels_first', 'channels_last'}:
        raise ValueError('Unknown data_format ' + str(data_format))

    stride_row, stride_col = strides
    output_row, output_col = output_shape
    kernel_shape = int_shape(kernel)
    _, feature_dim, filters = kernel_shape
    xs = []

    for i in range(output_row):
        for j in range(output_col):
            slice_row = slice(i * stride_row,
                              i * stride_row + kernel_size[0])
            slice_col = slice(j * stride_col,
                              j * stride_col + kernel_size[1])
            if data_format == 'channels_first':
                xs.append(reshape(inputs[:, :, slice_row, slice_col],
                                  (-1, 1, feature_dim)))
            else:
                xs.append(reshape(inputs[:, slice_row, slice_col, :],
                                  (-1, 1, feature_dim)))
    x_aggregate = concatenate(xs, axis=1)
    # transpose kernel to put filters first
    weight = permute_dimensions(kernel, (2, 0, 1))
    # shape: batch, filters, output_length, input_length * kernel_size
    output = x_aggregate * weight
    # shape: batch, filters, output_length
    output = sum(output, axis=3)
    # shape: batch, filters, row, col
    output = reshape(output,
                     (-1, filters, output_row, output_col))

    if data_format == 'channels_last':
        # shape: batch, row, col, filters
        output = permute_dimensions(output, (0, 2, 3, 1))

    return output


class ReshapeBatch(C.ops.functions.UserFunction):
    def __init__(self, input, shape, name='reshape_with_batch'):
        super(ReshapeBatch, self).__init__([input], as_numpy=False, name=name)
        self.from_shape = input.shape
        self.target_shape = shape

    def infer_outputs(self):
        batch_axis = C.Axis.default_batch_axis()
        return [
            C.output_variable(
                self.target_shape,
                self.inputs[0].dtype,
                [batch_axis])]

    def forward(self, arguments, device=None, outputs_to_retain=None):
        num_element = arguments.shape()[0] * np.prod(np.asarray(self.from_shape))
        num_static_element = np.prod(np.asarray(self.target_shape))
        num_batch = int(num_element / num_static_element)
        result = arguments.data().as_shape((num_batch,) + self.target_shape)
        return None, C.cntk_py.Value(result)

    def backward(self, state, root_gradients):
        grad_array_view = root_gradients.data()
        num_element = root_gradients.shape()[0] * np.prod(np.asarray(self.target_shape))
        num_static_element = np.prod(np.asarray(self.from_shape))
        num_old_batch = int(num_element / num_static_element)
        return C.cntk_py.Value(
            grad_array_view.as_shape(
                (num_old_batch,) + self.from_shape))


class LambdaFunc(C.ops.functions.UserFunction):
    def __init__(self,
                 arg,
                 when=lambda arg: True,
                 execute=lambda arg: print(arg),
                 name=''):
        self.when = when
        self.execute = execute

        super(LambdaFunc, self).__init__([arg], name=name)

    def infer_outputs(self):
        return [
            C.output_variable(
                self.inputs[0].shape,
                self.inputs[0].dtype,
                self.inputs[0].dynamic_axes)]

    def forward(self, argument, device=None, outputs_to_retain=None):
        if self.when(argument):
            self.execute(argument)

        return None, argument

    def backward(self, state, root_gradients):
        return root_gradients<|MERGE_RESOLUTION|>--- conflicted
+++ resolved
@@ -1636,22 +1636,18 @@
                value.dtype != np.float32 and
                value.dtype != np.float64):
                 value = value.astype(np.float32)
-<<<<<<< HEAD
             if tensor == _LEARNING_PHASE:
                 _LEARNING_PHASE.value = np.asarray(value)
             else:
-                feed_dict[tensor] = value
-=======
-            # in current version cntk can't support input with variable
-            # length. Will support it in next release.
-            if not self._is_input_shape_compatible(value, tensor):
-                raise ValueError('CNTK backend: The placeholder has been resolved '
-                                 'to shape `%s`, but input shape is `%s`. Currently '
-                                 'CNTK can not take variable length inputs. Please '
-                                 'pass inputs that have a static shape.'
-                                 % (tensor.shape, value.shape))
+                # in current version cntk can't support input with variable
+                # length. Will support it in next release.
+                if not self._is_input_shape_compatible(value, tensor):
+                    raise ValueError('CNTK backend: The placeholder has been resolved '
+                                     'to shape `%s`, but input shape is `%s`. Currently '
+                                     'CNTK can not take variable length inputs. Please '
+                                     'pass inputs that have a static shape.'
+                                     % (tensor.shape, value.shape))
             feed_dict[tensor] = value
->>>>>>> cebf2084
 
         updated = []
         if self.trainer is not None:

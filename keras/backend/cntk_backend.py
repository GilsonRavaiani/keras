--- conflicted
+++ resolved
@@ -700,11 +700,7 @@
 
     if nones > ndim:
         raise ValueError('CNTK Backend: tensor with keras shape: `%s` has '
-<<<<<<< HEAD
                          '%d cntk dynamic axis, this is not expected, please '
-=======
-                         '%d cntk dynamic axis, this is not expected, plesae '
->>>>>>> 48a68c7d
                          'double check the keras shape history.' % (str(shape), nones))
 
     # Current cntk does not support shape like (1, batch). so using the workaround
@@ -1328,15 +1324,9 @@
 
     need_convert = not has_seq_axis(inputs)
     if go_backwards and need_convert is False:
-<<<<<<< HEAD
         raise NotImplementedError('CNTK Backend: `go_backwards` is not supported with '
                                   'variable-length sequences. Please specify a '
                                   'static length for your sequences.')
-=======
-        raise NotImplementedError('CNTK Backend: reverse ordered rnn with '
-                                  'cntk sequence axis is not supported '
-                                  'now. Please use normal axis to run it.')
->>>>>>> 48a68c7d
 
     if need_convert:
         if go_backwards:
@@ -2259,8 +2249,6 @@
     return C.slice(x, cntk_axes, begin_index, end_index, strides)
 
 
-<<<<<<< HEAD
-=======
 def _reshape_batch(x, shape):
     if hasattr(C, 'unpack_batch'):
         const_a = C.unpack_batch(x)
@@ -2270,7 +2258,6 @@
         return C.user_function(ReshapeBatch(x, shape[1:]))
 
 
->>>>>>> 48a68c7d
 class ReshapeBatch(C.ops.functions.UserFunction):
     def __init__(self, input, shape, name='reshape_with_batch'):
         super(ReshapeBatch, self).__init__([input], as_numpy=False, name=name)

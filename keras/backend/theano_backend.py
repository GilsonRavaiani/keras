from collections import defaultdict
from contextlib import contextmanager
import theano
from theano import tensor as T
from theano.sandbox.rng_mrg import MRG_RandomStreams as RandomStreams
from theano.tensor.signal import pool
from theano.printing import Print
try:
    import theano.sparse as th_sparse_module
except ImportError:
    th_sparse_module = None
try:
    from theano.tensor.nnet.nnet import softsign as T_softsign
except ImportError:
    from theano.sandbox.softsign import softsign as T_softsign

import numpy as np
from .common import floatx, epsilon, image_data_format
from .common import is_placeholder
from ..utils.generic_utils import has_arg
# Legacy functions
from .common import set_image_dim_ordering, image_dim_ordering

py_all = all
py_sum = sum


# INTERNAL UTILS
theano.config.floatX = floatx()
_LEARNING_PHASE = T.scalar(dtype='uint8', name='keras_learning_phase')  # 0 = test, 1 = train
_UID_PREFIXES = defaultdict(int)


def learning_phase():
    # False = test, True = train
    return _LEARNING_PHASE


def set_learning_phase(value):
    global _LEARNING_PHASE
    if value not in {0, 1}:
        raise ValueError('Expected learning phase to be '
                         '0 or 1.')
    _LEARNING_PHASE = value


def get_uid(prefix=''):
    """Provides a unique UID given a string prefix.

    # Arguments
        prefix: string.

    # Returns
        An integer.

    # Example
    ```python
        >>> keras.backend.get_uid('dense')
        1
        >>> keras.backend.get_uid('dense')
        2
    ```

    """
    _UID_PREFIXES[prefix] += 1
    return _UID_PREFIXES[prefix]


def reset_uids():
    global _UID_PREFIXES
    _UID_PREFIXES = defaultdict(int)


# VARIABLE MANIPULATION


def _assert_sparse_module():
    if not th_sparse_module:
        raise ImportError("Failed to import theano.sparse\n"
                          "You probably need to pip install nose-parameterized")


def is_sparse(tensor):
    return th_sparse_module and isinstance(tensor.type, th_sparse_module.SparseType)


def to_dense(tensor):
    if is_sparse(tensor):
        return th_sparse_module.dense_from_sparse(tensor)
    else:
        return tensor


def _is_explicit_shape(shape):
    if hasattr(shape, '__iter__'):
        for x in shape:
            if x is not None:
                if not isinstance(x, int):
                    return False
        return True
    return False


NAME_SCOPE_STACK = []


@contextmanager
def name_scope(name):
    global NAME_SCOPE_STACK
    NAME_SCOPE_STACK.append(name)
    yield
    NAME_SCOPE_STACK.pop()


def _prepare_name(name, default):
    prefix = '/'.join(NAME_SCOPE_STACK)
    if name is None:
        return prefix + '/' + default
    return prefix + '/' + name


def variable(value, dtype=None, name=None):
    """Instantiates a variable and returns it.

    # Arguments
        value: Numpy array, initial value of the tensor.
        dtype: Tensor type.
        name: Optional name string for the tensor.

    # Returns
        A variable instance (with Keras metadata included).
    """
    if dtype is None:
        dtype = floatx()
    if hasattr(value, 'tocoo'):
        _assert_sparse_module()
        variable = th_sparse_module.as_sparse_variable(
            value, name=_prepare_name(name, 'variable'))
    else:
        if isinstance(value, (theano.tensor.TensorVariable,
                              theano.tensor.sharedvar.TensorSharedVariable,
                              theano.tensor.TensorConstant)):
            # Support for RandomStreams().normal(), .uniform().
            value = value.eval()
        value = np.asarray(value, dtype=dtype)
        variable = theano.shared(value=value,
                                 name=_prepare_name(name, 'variable'),
                                 strict=False)
    variable._keras_shape = value.shape
    variable._uses_learning_phase = False
    return variable


def constant(value, dtype=None, shape=None, name=None):
    if dtype is None:
        dtype = floatx()
    if shape is None:
        shape = ()
    np_value = value * np.ones(shape)
    const = T.constant(np_value,
                       dtype=dtype,
                       name=_prepare_name(name, 'constant'))
    const._keras_shape = shape
    const._uses_learning_phase = False
    return const


def is_keras_tensor(x, expect_other_types=False):
    """Returns whether `x` is a Keras tensor.

    A "Keras tensor" is a tensor that was returned by a Keras layer,
    (`Layer` class) or by `Input`.

    # Arguments
<<<<<<< HEAD
        x: a potential tensor.
        expect_other_types: Expect types that aren't a tensor
            of any kind. When True, exceptions will not be raised by
            default for non tensor types, instead it will return False.
=======
        x: A candidate tensor.
>>>>>>> 281bc587

    # Returns
        A boolean: Whether the argument is a Keras tensor.

    # Raises
        ValueError: In case `x` is not a symbolic tensor.

    # Examples
    ```python
        >>> from keras import backend as K
        >>> from keras.layers import Input, Dense
        >>> np_var = numpy.array([1, 2])
        >>> K.is_keras_tensor(np_var) # A numpy array is not a symbolic tensor.
        ValueError
        >>> k_var = tf.placeholder('float32', shape=(1,1))
        >>> K.is_keras_tensor(k_var) # A variable indirectly created outside of keras is not a Keras tensor.
        False
        >>> keras_var = K.variable(np_var)
        >>> K.is_keras_tensor(keras_var)  # A variable created with the keras backend is not a Keras tensor.
        False
        >>> keras_placeholder = K.placeholder(shape=(2, 4, 5))
        >>> K.is_keras_tensor(keras_placeholder)  # A placeholder is not a Keras tensor.
        False
        >>> keras_input = Input([10])
        >>> K.is_keras_tensor(keras_input) # An Input is a Keras tensor.
        True
        >>> keras_layer_output = Dense(10)(keras_input)
        >>> K.is_keras_tensor(keras_layer_output) # Any Keras layer output is a Keras tensor.
        True
    ```
    """
    if (not expect_other_types and
        not isinstance(x, (T.TensorVariable,
                           T.sharedvar.TensorSharedVariable))):
        raise ValueError('Unexpectedly found an instance of type `' + str(type(x)) + '`. '
                         'Expected a symbolic tensor instance.')
    return hasattr(x, '_keras_history')


def placeholder(shape=None, ndim=None, dtype=None, sparse=False, name=None):
    """Instantiate an input data placeholder variable.
    """
    if dtype is None:
        dtype = floatx()
    if shape is None and ndim is None:
        raise ValueError('Specify either a shape or ndim value.')
    if shape is not None:
        ndim = len(shape)
    else:
        shape = tuple([None for _ in range(ndim)])

    name = _prepare_name(name, 'placeholder')
    broadcast = (False,) * ndim
    if sparse:
        _assert_sparse_module()
        x = th_sparse_module.csr_matrix(name=name, dtype=dtype)
    else:
        x = T.TensorType(dtype, broadcast)(name)
    x._keras_shape = shape
    x._uses_learning_phase = False
    x.is_keras_placeholder = True
    return x


def shape(x):
    """Returns the shape of a tensor.

    Warning: type returned will be different for
    Theano backend (Theano tensor type) and TF backend (TF TensorShape).
    """
    return x.shape


def int_shape(x):
    """Returns the shape of a Keras tensor or a Keras variable as a tuple of
    integers or None entries.

    # Arguments
        x: Tensor or variable.

    # Returns
        A tuple of integers (or None entries).
    """
    if hasattr(x, '_keras_shape'):
        return x._keras_shape
    else:
        raise TypeError('Not a Keras tensor:', x)


def ndim(x):
    return x.ndim


def dtype(x):
    return x.dtype


def eval(x):
    """Returns the value of a tensor.
    """
    return to_dense(x).eval()


def zeros(shape, dtype=None, name=None):
    """Instantiates an all-zeros variable.
    """
    if dtype is None:
        dtype = floatx()
    return variable(np.zeros(shape), dtype, name)


def ones(shape, dtype=None, name=None):
    """Instantiates an all-ones variable.
    """
    if dtype is None:
        dtype = floatx()
    return variable(np.ones(shape), dtype, name)


def eye(size, dtype=None, name=None):
    """Instantiates an identity matrix.
    """
    if dtype is None:
        dtype = floatx()
    return variable(np.eye(size), dtype, name)


def ones_like(x, dtype=None, name=None):
    return T.ones_like(x, dtype=dtype)


def zeros_like(x, dtype=None, name=None):
    return T.zeros_like(x, dtype=dtype)


def identity(x):
    """Returns a tensor with the same content as the input tensor.

    # Arguments
        x: The input tensor.

    # Returns
        A tensor of the same shape, type and content.
    """
    return x.copy()


def random_uniform_variable(shape, low, high, dtype=None, name=None):
    return variable(np.random.uniform(low=low, high=high, size=shape),
                    dtype=dtype, name=name)


def random_normal_variable(shape, mean, scale, dtype=None, name=None):
    return variable(np.random.normal(loc=0.0, scale=scale, size=shape),
                    dtype=dtype, name=name)


def count_params(x):
    """Returns the number of scalars in a tensor.

    Return: numpy integer.
    """
    # We don't want those compilation to show up in Theano profiler.
    f = theano.function([], x.shape, profile=False)
    return np.prod(f())


def cast(x, dtype):
    return T.cast(x, dtype)


# UPDATES OPS


def update(x, new_x):
    return (x, new_x)


def update_add(x, increment):
    return (x, x + increment)


def update_sub(x, decrement):
    return (x, x - decrement)


def moving_average_update(variable, value, momentum):
    return (variable, variable * momentum + value * (1. - momentum))


# LINEAR ALGEBRA

"""
Assumed overridden:
+, -, /, *, +=, -=, *=, /=
"""


def dot(x, y):
    if is_sparse(x):
        out = th_sparse_module.basic.structured_dot(x, y)
    else:
        out = T.dot(x, y)
    if hasattr(x, '_keras_shape') and hasattr(y, '_keras_shape'):
        x_shape = list(x._keras_shape)
        y_shape = list(y._keras_shape)
        if len(x_shape) > 0:
            x_shape.pop()
        if len(y_shape) == 1:
            y_shape.pop()
        elif len(y_shape) > 1:
            y_shape.pop(-2)
        out._keras_shape = tuple(x_shape + y_shape)
    return out


def batch_dot(x, y, axes=None):
    """Batchwise dot product.

    batch_dot results in a tensor with less dimensions than the input.
    If the number of dimensions is reduced to 1, we use `expand_dims` to
    make sure that ndim is at least 2.

    # Arguments
        x, y: tensors with ndim >= 2
        axes: list (or single) int with target dimensions

    # Returns
        A tensor with shape equal to the concatenation of x's shape
        (less the dimension that was summed over) and y's shape
        (less the batch dimension and the dimension that was summed over).
        If the final rank is 1, we reshape it to (batch_size, 1).

    # Examples
        Assume x = [[1, 2], [3, 4]]   and y = [[5, 6], [7, 8]]
        batch_dot(x, y, axes=1) = [[17, 53]] which is the main diagonal
        of x.dot(y.T), although we never have to calculate the off-diagonal
        elements.

        Shape inference:
        Let x's shape be (100, 20) and y's shape be (100, 30, 20).
        If dot_axes is (1, 2), to find the output shape of resultant tensor,
            loop through each dimension in x's shape and y's shape:
        x.shape[0] : 100 : append to output shape
        x.shape[1] : 20 : do not append to output shape,
            dimension 1 of x has been summed over. (dot_axes[0] = 1)
        y.shape[0] : 100 : do not append to output shape,
            always ignore first dimension of y
        y.shape[1] : 30 : append to output shape
        y.shape[2] : 20 : do not append to output shape,
            dimension 2 of y has been summed over. (dot_axes[1] = 2)

        output_shape = (100, 30)
    """
    if isinstance(axes, int):
        axes = (axes, axes)
    if axes is None:
        # behaves like tf.batch_matmul as default
        axes = [x.ndim - 1, y.ndim - 2]
    out = T.batched_tensordot(x, y, axes=axes)
    if ndim(out) == 1:
        out = expand_dims(out, 1)

    if hasattr(x, '_keras_shape') and hasattr(y, '_keras_shape'):
        shape = []
        for axis in range(len(x._keras_shape)):
            if axis != axes[0]:
                shape.append(x._keras_shape[axis])
        for axis in range(1, len(y._keras_shape)):
            if axis != axes[1]:
                shape.append(y._keras_shape[axis])
        if len(shape) == 1:
            shape.append(1)     # Expand dims if ndim == 1
        out._keras_shape = tuple(shape)
    return out


def transpose(x):
    y = T.transpose(x)
    if hasattr(x, '_keras_shape'):
        y._keras_shape = tuple(reversed(x._keras_shape))
    return y


def gather(reference, indices):
    """Retrieves the elements of indices `indices` in the tensor `reference`.

    # Arguments
        reference: A tensor.
        indices: An integer tensor of indices.

    # Returns
        A tensor of same type as `reference`.
    """
    y = reference[indices]
    if hasattr(reference, '_keras_shape') and hasattr(indices, '_keras_shape'):
        y._keras_shape = indices._keras_shape + reference._keras_shape[1:]
    return y


# ELEMENT-WISE OPERATIONS


def max(x, axis=None, keepdims=False):
    return T.max(x, axis=axis, keepdims=keepdims)


def min(x, axis=None, keepdims=False):
    return T.min(x, axis=axis, keepdims=keepdims)


def sum(x, axis=None, keepdims=False):
    """Sum of the values in a tensor, alongside the specified axis.
    """
    return T.sum(x, axis=axis, keepdims=keepdims)


def prod(x, axis=None, keepdims=False):
    """Multiply the values in a tensor, alongside the specified axis.
    """
    return T.prod(x, axis=axis, keepdims=keepdims)


def cumsum(x, axis=0):
    """Cumulative sum of the values in a tensor, alongside the specified axis.

    # Arguments
        x: A tensor or variable.
        axis: An integer, the axis to compute the sum.

    # Returns
        A tensor of the cumulative sum of values of `x` along `axis`.
    """
    return T.extra_ops.cumsum(x, axis=axis)


def cumprod(x, axis=0):
    """Cumulative product of the values in a tensor, alongside the specified axis.

    # Arguments
        x: A tensor or variable.
        axis: An integer, the axis to compute the product.

    # Returns
        A tensor of the cumulative product of values of `x` along `axis`.
    """
    return T.extra_ops.cumprod(x, axis=axis)


def mean(x, axis=None, keepdims=False):
    """Mean of a tensor, alongside the specified axis.
    """
    dtype = None
    # bool is available since theano v0.9dev
    if 'int' in x.dtype or x.dtype == 'bool':
        dtype = floatx()
    return T.mean(x, axis=axis, keepdims=keepdims, dtype=dtype)


def std(x, axis=None, keepdims=False):
    return T.std(x, axis=axis, keepdims=keepdims)


def var(x, axis=None, keepdims=False):
    return T.var(x, axis=axis, keepdims=keepdims)


def any(x, axis=None, keepdims=False):
    """Bitwise reduction (logical OR).
    """
    return T.any(x, axis=axis, keepdims=keepdims)


def all(x, axis=None, keepdims=False):
    """Bitwise reduction (logical AND).
    """
    return T.all(x, axis=axis, keepdims=keepdims)


def argmax(x, axis=-1):
    return T.argmax(x, axis=axis, keepdims=False)


def argmin(x, axis=-1):
    return T.argmin(x, axis=axis, keepdims=False)


def square(x):
    return T.sqr(x)


def abs(x):
    return T.abs_(x)


def sqrt(x):
    x = T.clip(x, 0., np.inf)
    return T.sqrt(x)


def exp(x):
    return T.exp(x)


def log(x):
    return T.log(x)


def logsumexp(x, axis=None, keepdims=False):
    """Computes log(sum(exp(elements across dimensions of a tensor))).

    This function is more numerically stable than log(sum(exp(x))).
    It avoids overflows caused by taking the exp of large inputs and
    underflows caused by taking the log of small inputs.

    # Arguments
        x: A tensor or variable.
        axis: An integer, the axis to reduce over.
        keepdims: A boolean, whether to keep the dimensions or not.
            If `keepdims` is `False`, the rank of the tensor is reduced
            by 1. If `keepdims` is `True`, the reduced dimension is
            retained with length 1.

    # Returns
        The reduced tensor.
    """
    # Theano has a built-in optimization for logsumexp (see https://github.com/Theano/Theano/pull/4736)
    # so we can just write the expression directly:
    return T.log(T.sum(T.exp(x), axis=axis, keepdims=keepdims))


def round(x):
    return T.round(x, mode='half_to_even')


def sign(x):
    return T.sgn(x)


def pow(x, a):
    return T.pow(x, a)


def clip(x, min_value, max_value):
    if max_value is not None and max_value < min_value:
        max_value = min_value
    if max_value is None:
        max_value = np.inf
    return T.clip(x, min_value, max_value)


def equal(x, y):
    return T.eq(x, y)


def not_equal(x, y):
    return T.neq(x, y)


def greater(x, y):
    return T.gt(x, y)


def greater_equal(x, y):
    return T.ge(x, y)


def less(x, y):
    return T.lt(x, y)


def less_equal(x, y):
    return T.le(x, y)


def maximum(x, y):
    return T.maximum(x, y)


def minimum(x, y):
    return T.minimum(x, y)


def sin(x):
    return T.sin(x)


def cos(x):
    return T.cos(x)


def normalize_batch_in_training(x, gamma, beta,
                                reduction_axes, epsilon=1e-3):
    """Computes mean and std for batch then apply batch_normalization on batch.
    """
    # TODO remove this if statement when Theano without
    # T.nnet.bn.batch_normalization_train is deprecated
    if not hasattr(T.nnet.bn, 'batch_normalization_train'):
        return _old_normalize_batch_in_training(x, gamma, beta, reduction_axes, epsilon)

    if gamma is None:
        if beta is None:
            gamma = ones_like(x)
        else:
            gamma = ones_like(beta)
    if beta is None:
        if gamma is None:
            beta = zeros_like(x)
        beta = zeros_like(gamma)

    normed, mean, stdinv = T.nnet.bn.batch_normalization_train(
        x, gamma, beta, reduction_axes, epsilon)

    return normed, mean, T.inv(stdinv ** 2)


def batch_normalization(x, mean, var, beta, gamma, epsilon=1e-3):
    """Apply batch normalization on x given mean, var, beta and gamma.
    """
    # TODO remove this if statement when Theano without
    # T.nnet.bn.batch_normalization_test is deprecated
    if not hasattr(T.nnet.bn, 'batch_normalization_test'):
        return _old_batch_normalization(x, mean, var, beta, gamma, epsilon)

    if gamma is None:
        gamma = ones_like(var)
    if beta is None:
        beta = zeros_like(mean)

    if mean.ndim == 1:
        # based on TensorFlow's default: normalize along rightmost dimension
        reduction_axes = list(range(x.ndim - 1))
    else:
        reduction_axes = [i for i in range(x.ndim) if mean.broadcastable[i]]

    return T.nnet.bn.batch_normalization_test(
        x, gamma, beta, mean, var, reduction_axes, epsilon)


# TODO remove this function when Theano without
# T.nnet.bn.batch_normalization_train is deprecated
def _old_normalize_batch_in_training(x, gamma, beta,
                                     reduction_axes, epsilon=1e-3):
    """Computes mean and std for batch then apply batch_normalization on batch.
    """
    if gamma is None:
        gamma = ones_like(x)
    if beta is None:
        beta = zeros_like(x)

    dev = theano.config.device
    use_cudnn = ndim(x) < 5 and reduction_axes == [0, 2, 3] and (dev.startswith('cuda') or dev.startswith('gpu'))
    if use_cudnn:
        broadcast_beta = beta.dimshuffle('x', 0, 'x', 'x')
        broadcast_gamma = gamma.dimshuffle('x', 0, 'x', 'x')
        try:
            normed, mean, stdinv = theano.sandbox.cuda.dnn.dnn_batch_normalization_train(
                x, broadcast_gamma, broadcast_beta, 'spatial', epsilon)
            normed = theano.tensor.as_tensor_variable(normed)
            mean = theano.tensor.as_tensor_variable(mean)
            stdinv = theano.tensor.as_tensor_variable(stdinv)
            var = T.inv(stdinv ** 2)
            return normed, T.flatten(mean), T.flatten(var)
        except AttributeError:
            pass

    var = x.var(reduction_axes)
    mean = x.mean(reduction_axes)

    target_shape = []
    for axis in range(ndim(x)):
        if axis in reduction_axes:
            target_shape.append(1)
        else:
            target_shape.append(x.shape[axis])
    target_shape = T.stack(*target_shape)

    broadcast_mean = T.reshape(mean, target_shape)
    broadcast_var = T.reshape(var, target_shape)
    broadcast_beta = T.reshape(beta, target_shape)
    broadcast_gamma = T.reshape(gamma, target_shape)
    normed = batch_normalization(x, broadcast_mean, broadcast_var,
                                 broadcast_beta, broadcast_gamma,
                                 epsilon)
    return normed, mean, var


# TODO remove this if statement when Theano without
# T.nnet.bn.batch_normalization_test is deprecated
def _old_batch_normalization(x, mean, var, beta, gamma, epsilon=1e-3):
    """Apply batch normalization on x given mean, var, beta and gamma.
    """
    if gamma is None:
        gamma = ones_like(var)
    if beta is None:
        beta = zeros_like(mean)

    if mean.ndim == 1 and x.ndim > 1:
        # in TensorFlow's batch_normalization, if the parameters are vectors
        # the batch normalization should be applied along the rightmost axis.
        # Theano expects the parameters to always have x.ndim dimensions.
        shuffle_pattern = ['x'] * (x.ndim - 1) + [0]
        mean = mean.dimshuffle(shuffle_pattern)
        var = var.dimshuffle(shuffle_pattern)
        beta = beta.dimshuffle(shuffle_pattern)
        gamma = gamma.dimshuffle(shuffle_pattern)

    ndim = x.ndim
    dev = theano.config.device
    use_cudnn = ndim < 5 and (dev.startswith('cuda') or dev.startswith('gpu'))
    if use_cudnn:
        try:
            axis = mean.broadcastable.index(False)
            if axis != 1:
                shuffle_pattern = list(range(ndim))
                shuffle_pattern[1] = shuffle_pattern[axis]
                shuffle_pattern[axis] = 1
                result = theano.sandbox.cuda.dnn.dnn_batch_normalization_test(
                    x.dimshuffle(shuffle_pattern),
                    gamma.dimshuffle(shuffle_pattern),
                    beta.dimshuffle(shuffle_pattern),
                    mean.dimshuffle(shuffle_pattern),
                    var.dimshuffle(shuffle_pattern),
                    'spatial', epsilon).dimshuffle(shuffle_pattern)
            else:
                result = theano.sandbox.cuda.dnn.dnn_batch_normalization_test(
                    x, gamma, beta, mean, var, 'spatial', epsilon)
            return theano.tensor.as_tensor_variable(result)
        except AttributeError:
            pass
        except ValueError:
            pass
    return T.nnet.bn.batch_normalization(x, gamma, beta, mean, sqrt(var + epsilon),
                                         mode='high_mem')


# SHAPE OPERATIONS

def concatenate(tensors, axis=-1):
    if py_all([is_sparse(x) for x in tensors]):
        axis = axis % ndim(tensors[0])
        if axis == 0:
            return th_sparse_module.basic.vstack(tensors, format='csr')
        elif axis == 1:
            return th_sparse_module.basic.hstack(tensors, format='csr')
        else:
            raise ValueError('Invalid concat axis for sparse matrix:', axis)
    else:
        return T.concatenate([to_dense(x) for x in tensors], axis=axis)


def reshape(x, shape):
    y = T.reshape(x, shape)
    if _is_explicit_shape(shape):
        if -1 in shape:
            shape = tuple(x if x != -1 else None for x in shape)
        y._keras_shape = shape
        if hasattr(x, '_uses_learning_phase'):
            y._uses_learning_phase = x._uses_learning_phase
        else:
            y._uses_learning_phase = False
    return y


def permute_dimensions(x, pattern):
    """Transpose dimensions.

    pattern should be a tuple or list of
    dimension indices, e.g. [0, 2, 1].
    """
    pattern = tuple(pattern)
    y = x.dimshuffle(pattern)
    if hasattr(x, '_keras_shape'):
        y._keras_shape = tuple(np.asarray(x._keras_shape)[list(pattern)])
    return y


def repeat_elements(x, rep, axis):
    """Repeat the elements of a tensor along an axis, like np.repeat.

    If x has shape (s1, s2, s3) and axis=1, the output
    will have shape (s1, s2 * rep, s3).
    """
    y = T.repeat(x, rep, axis=axis)
    if hasattr(x, '_keras_shape'):
        y._keras_shape = list(x._keras_shape)
        repeat_dim = x._keras_shape[axis]
        if repeat_dim is not None:
                y._keras_shape[axis] = repeat_dim * rep
        y._keras_shape = tuple(y._keras_shape)
    return y


def resize_images(x, height_factor, width_factor, data_format):
    """Resize the images contained in a 4D tensor of shape
    - [batch, channels, height, width] (for 'channels_first' data_format)
    - [batch, height, width, channels] (for 'channels_last' data_format)
    by a factor of (height_factor, width_factor). Both factors should be
    positive integers.
    """
    if data_format == 'channels_first':
        output = repeat_elements(x, height_factor, axis=2)
        output = repeat_elements(output, width_factor, axis=3)
        return output
    elif data_format == 'channels_last':
        output = repeat_elements(x, height_factor, axis=1)
        output = repeat_elements(output, width_factor, axis=2)
        return output
    else:
        raise ValueError('Invalid data_format:', data_format)


def resize_volumes(x, depth_factor, height_factor, width_factor, data_format):
    """Resize the volume contained in a 5D tensor of shape
    - [batch, channels, depth, height, width] (for 'channels_first' data_format)
    - [batch, depth, height, width, channels] (for 'channels_last' data_format)
    by a factor of (depth_factor, height_factor, width_factor).
    Both factors should be positive integers.
    """
    if data_format == 'channels_first':
        output = repeat_elements(x, depth_factor, axis=2)
        output = repeat_elements(output, height_factor, axis=3)
        output = repeat_elements(output, width_factor, axis=4)
        return output
    elif data_format == 'channels_last':
        output = repeat_elements(x, depth_factor, axis=1)
        output = repeat_elements(output, height_factor, axis=2)
        output = repeat_elements(output, width_factor, axis=3)
        return output
    else:
        raise ValueError('Invalid data_format:', data_format)


def repeat(x, n):
    """Repeat a 2D tensor.

    If x has shape (samples, dim) and n=2,
    the output will have shape (samples, 2, dim).
    """
    assert x.ndim == 2
    y = x.dimshuffle((0, 'x', 1))
    y = T.extra_ops.repeat(y, n, axis=1)
    if hasattr(x, '_keras_shape'):
        shape = list(x._keras_shape)
        shape.insert(1, n)
        y._keras_shape = tuple(shape)

    return y


def arange(start, stop=None, step=1, dtype='int32'):
    """Creates a 1-D tensor containing a sequence of integers.

    The function arguments use the same convention as
    Theano's arange: if only one argument is provided,
    it is in fact the "stop" argument.

    The default type of the returned tensor is 'int32' to
    match TensorFlow's default.
    """
    return T.arange(start, stop=stop, step=step, dtype=dtype)


def tile(x, n):
    y = T.tile(x, n)
    if hasattr(x, '_keras_shape'):
        if _is_explicit_shape(n):
            output_shape = x._keras_shape[:-len(n)]
            for i, j in zip(x._keras_shape, n):
                if i is None:
                    output_shape += (None,)
                else:
                    output_shape += (i * j,)
        elif isinstance(n, int):
            output_shape = x._keras_shape[:-1]
            if x._keras_shape[-1] is None:
                output_shape += (None,)
            else:
                output_shape += (x._keras_shape[-1] * n,)
        else:
            # symbolic n
            if n.ndim == 0:
                # n is a scalar
                output_shape = x._keras_shape[:-1] + (None,)
            elif hasattr(n, '_keras_shape'):
                # n is a vector
                n_size = n._keras_shape[0]
                output_shape = x._keras_shape[:-n_size] + (None,) * n_size
            else:
                output_shape = (None,) * x.ndim
        y._keras_shape = output_shape
    return y


def flatten(x):
    y = T.flatten(x)
    if hasattr(x, '_keras_shape'):
        if None in x._keras_shape:
            y._keras_shape = (None,)
        else:
            y._keras_shape = (np.prod(x._keras_shape), )
    return y


def batch_flatten(x):
    """Turn a n-D tensor into a 2D tensor where
    the first dimension is conserved.
    """
    y = T.reshape(x, (x.shape[0], T.prod(x.shape[1:])))
    if hasattr(x, '_keras_shape'):
        if None in x._keras_shape[1:]:
            y._keras_shape = (x._keras_shape[0], None)
        else:
            y._keras_shape = (x._keras_shape[0], np.prod(x._keras_shape[1:]))
    return y


def expand_dims(x, axis=-1):
    """Add a 1-sized dimension at index "dim".
    """
    pattern = [i for i in range(x.type.ndim)]
    if axis < 0:
        if x.type.ndim == 0:
            axis = 0
        else:
            axis = axis % x.type.ndim + 1
    pattern.insert(axis, 'x')
    y = x.dimshuffle(pattern)
    if hasattr(x, '_keras_shape'):
        shape = list(x._keras_shape)
        shape.insert(axis, 1)
        y._keras_shape = tuple(shape)
    return y


def squeeze(x, axis):
    """Remove a 1-dimension from the tensor at index "axis".
    """
    shape = list(x.shape)
    shape.pop(axis)
    y = T.reshape(x, tuple(shape))
    if hasattr(x, '_keras_shape'):
        kshape = list(x._keras_shape)
        kshape.pop(axis)
        y._keras_shape = tuple(kshape)
    return y


def temporal_padding(x, padding=(1, 1)):
    """Pad the middle dimension of a 3D tensor
    with "padding" zeros left and right.

    Apologies for the inane API, but Theano makes this
    really hard.
    """
    assert len(padding) == 2
    input_shape = x.shape
    output_shape = (input_shape[0],
                    input_shape[1] + padding[0] + padding[1],
                    input_shape[2])
    output = T.zeros(output_shape)
    result = T.set_subtensor(output[:, padding[0]:x.shape[1] + padding[0], :], x)
    if hasattr(x, '_keras_shape'):
        result._keras_shape = (x._keras_shape[0],
                               x._keras_shape[1] + py_sum(padding),
                               x._keras_shape[2])
    return result


def spatial_2d_padding(x, padding=((1, 1), (1, 1)), data_format=None):
    """Pad the 2nd and 3rd dimensions of a 4D tensor
    with "padding[0]" and "padding[1]" (resp.) zeros left and right.
    """
    assert len(padding) == 2
    assert len(padding[0]) == 2
    assert len(padding[1]) == 2
    top_pad, bottom_pad = padding[0]
    left_pad, right_pad = padding[1]
    if data_format is None:
        data_format = image_data_format()
    if data_format not in {'channels_first', 'channels_last'}:
        raise ValueError('Unknown data_format ' + str(data_format))

    input_shape = x.shape
    if data_format == 'channels_first':
        output_shape = (input_shape[0],
                        input_shape[1],
                        input_shape[2] + top_pad + bottom_pad,
                        input_shape[3] + left_pad + right_pad)
        output = T.zeros(output_shape)
        indices = (slice(None),
                   slice(None),
                   slice(top_pad, input_shape[2] + top_pad),
                   slice(left_pad, input_shape[3] + left_pad))

    else:
        output_shape = (input_shape[0],
                        input_shape[1] + top_pad + bottom_pad,
                        input_shape[2] + left_pad + right_pad,
                        input_shape[3])
        output = T.zeros(output_shape)
        indices = (slice(None),
                   slice(top_pad, input_shape[1] + top_pad),
                   slice(left_pad, input_shape[2] + left_pad),
                   slice(None))
    y = T.set_subtensor(output[indices], x)
    y._keras_shape = output_shape
    return y


def spatial_3d_padding(x, padding=((1, 1), (1, 1), (1, 1)), data_format=None):
    """Pad the 2nd, 3rd and 4th dimensions of a 5D tensor
    with "padding[0]", "padding[1]" and "padding[2]" (resp.) zeros left and right.
    """
    if data_format is None:
        data_format = image_data_format()
    if data_format not in {'channels_first', 'channels_last'}:
        raise ValueError('Unknown data_format ' + str(data_format))

    input_shape = x.shape
    if data_format == 'channels_first':
        output_shape = (input_shape[0],
                        input_shape[1],
                        input_shape[2] + padding[0][0] + padding[0][1],
                        input_shape[3] + padding[1][0] + padding[1][1],
                        input_shape[4] + padding[2][0] + padding[2][1])
        output = T.zeros(output_shape)
        indices = (slice(None),
                   slice(None),
                   slice(padding[0][0], input_shape[2] + padding[0][0]),
                   slice(padding[1][0], input_shape[3] + padding[1][0]),
                   slice(padding[2][0], input_shape[4] + padding[2][0]))

    else:
        output_shape = (input_shape[0],
                        input_shape[1] + padding[0][0] + padding[0][1],
                        input_shape[2] + padding[1][0] + padding[1][1],
                        input_shape[3] + padding[2][0] + padding[2][1],
                        input_shape[4])
        output = T.zeros(output_shape)
        indices = (slice(None),
                   slice(padding[0][0], input_shape[1] + padding[0][0]),
                   slice(padding[1][0], input_shape[2] + padding[1][0]),
                   slice(padding[2][0], input_shape[3] + padding[2][0]),
                   slice(None))
    return T.set_subtensor(output[indices], x)


def stack(x, axis=0):
    return T.stack(x, axis=axis)


def one_hot(indices, num_classes):
    """Input: nD integer tensor of shape (batch_size, dim1, dim2, ... dim(n-1))
    Output: (n + 1)D one hot representation of the input
    with shape (batch_size, dim1, dim2, ... dim(n-1), num_classes)
    """
    input_shape = tuple((indices.shape[i] for i in range(indices.ndim)))
    indices = T.flatten(indices)
    oh = T.extra_ops.to_one_hot(indices, num_classes)
    oh = T.reshape(oh, input_shape + (num_classes,))
    return oh


def reverse(x, axes):
    """Reverse a tensor along the specified axes
    """
    if isinstance(axes, int):
        axes = [axes]
    slices = [slice(None, None, -1) if i in axes else slice(None, None, None) for i in range(x.ndim)]
    return x[slices]


def pattern_broadcast(x, broatcastable):
    return T.patternbroadcast(x, broatcastable)

# VALUE MANIPULATION


def get_value(x):
    if not hasattr(x, 'get_value'):
        raise TypeError('`get_value` can only be called on a variable. '
                        'If you have an expression instead, use `eval()`.')
    return x.get_value()


def batch_get_value(xs):
    """Returns the value of more than one tensor variable,
    as a list of Numpy arrays.
    """
    return [get_value(x) for x in xs]


def set_value(x, value):
    x.set_value(np.asarray(value, dtype=x.dtype))


def batch_set_value(tuples):
    for x, value in tuples:
        x.set_value(np.asarray(value, dtype=x.dtype))


def get_variable_shape(x):
    return x.get_value(borrow=True, return_internal_type=True).shape


def print_tensor(x, message=''):
    """Print the message and the tensor when evaluated and return the same
    tensor.
    """
    p_op = Print(message)
    return p_op(x)


# GRAPH MANIPULATION

class Function(object):

    def __init__(self, inputs, outputs, updates=[], name=None, **kwargs):
        unique_variables_to_update = {}
        for v, nv in updates:
            if v not in unique_variables_to_update:
                unique_variables_to_update[v] = nv
        updates = unique_variables_to_update.items()
        self.function = theano.function(inputs, outputs, updates=updates,
                                        allow_input_downcast=True,
                                        on_unused_input='ignore',
                                        name=name,
                                        **kwargs)
        self.name = name

    def __call__(self, inputs):
        assert isinstance(inputs, (list, tuple))
        return self.function(*inputs)


def function(inputs, outputs, updates=[], **kwargs):
    if len(kwargs) > 0:
        for key in kwargs.keys():
            if not has_arg(theano.function, key, True):
                msg = 'Invalid argument "%s" passed to K.function with Theano backend' % key
                raise ValueError(msg)
    return Function(inputs, outputs, updates=updates, **kwargs)


def gradients(loss, variables):
    return T.grad(loss, variables)


def stop_gradient(variables):
    """Returns `variables` but with zero gradient w.r.t. every other variable.

    # Arguments
        variables: tensor or list of tensors to consider constant with respect
            to any other variable.

    # Returns
        A single tensor or a list of tensors (depending on the passed argument)
            that has constant gradient with respect to any other variable.
    """
    if isinstance(variables, (list, tuple)):
        return map(theano.gradient.disconnected_grad, variables)
    else:
        return theano.gradient.disconnected_grad(variables)


# CONTROL FLOW

def rnn(step_function, inputs, initial_states,
        go_backwards=False, mask=None, constants=None,
        unroll=False, input_length=None):
    """Iterates over the time dimension of a tensor.

    # Arguments
        inputs: tensor of temporal data of shape (samples, time, ...)
            (at least 3D).
        step_function:
            Parameters:
                inputs: tensor with shape (samples, ...) (no time dimension),
                    representing input for the batch of samples at a certain
                    time step.
                states: list of tensors.
            Returns:
                outputs: tensor with shape (samples, ...) (no time dimension),
                new_states: list of tensors, same length and shapes
                    as 'states'.
        initial_states: tensor with shape (samples, ...) (no time dimension),
            containing the initial values for the states used in
            the step function.
        go_backwards: boolean. If True, do the iteration over the time
            dimension in reverse order and return the reversed sequence.
        mask: binary tensor with shape (samples, time),
            with a zero for every element that is masked.
        constants: a list of constant values passed at each step.
        unroll: whether to unroll the RNN or to use a symbolic loop (`while_loop` or `scan` depending on backend).
        input_length: must be specified if using `unroll`.

    # Returns
        A tuple (last_output, outputs, new_states).
            last_output: the latest output of the rnn, of shape (samples, ...)
            outputs: tensor with shape (samples, time, ...) where each
                entry outputs[s, t] is the output of the step function
                at time t for sample s.
            new_states: list of tensors, latest states returned by
                the step function, of shape (samples, ...).
    """
    ndim = inputs.ndim
    assert ndim >= 3, 'Input should be at least 3D.'

    if unroll:
        if input_length is None:
            raise ValueError('When specifying `unroll=True`, '
                             'an `input_length` '
                             'must be provided to `rnn`.')

    axes = [1, 0] + list(range(2, ndim))
    inputs = inputs.dimshuffle(axes)

    if constants is None:
        constants = []

    if mask is not None:
        if mask.ndim == ndim - 1:
            mask = expand_dims(mask)
        assert mask.ndim == ndim
        mask = mask.dimshuffle(axes)

        if unroll:
            indices = list(range(input_length))
            if go_backwards:
                indices = indices[::-1]

            successive_outputs = []
            successive_states = []
            states = initial_states
            for i in indices:
                output, new_states = step_function(inputs[i], states + constants)

                if len(successive_outputs) == 0:
                    prev_output = zeros_like(output)
                else:
                    prev_output = successive_outputs[-1]

                output = T.switch(mask[i], output, prev_output)
                kept_states = []
                for state, new_state in zip(states, new_states):
                    kept_states.append(T.switch(mask[i], new_state, state))
                states = kept_states

                successive_outputs.append(output)
                successive_states.append(states)

            outputs = T.stack(*successive_outputs)
            states = []
            for i in range(len(successive_states[-1])):
                states.append(T.stack(*[states_at_step[i] for states_at_step in successive_states]))
        else:
            # build an all-zero tensor of shape (samples, output_dim)
            initial_output = step_function(inputs[0], initial_states + constants)[0] * 0
            # Theano gets confused by broadcasting patterns in the scan op
            initial_output = T.unbroadcast(initial_output, 0, 1)
            if len(initial_states) > 0:
                initial_states[0] = T.unbroadcast(initial_states[0], 0, 1)

            def _step(inputs, mask, output_tm1, *states):
                outputs, new_states = step_function(inputs, states)
                # output previous output if masked.
                outputs = T.switch(mask, outputs, output_tm1)
                return_states = []
                for state, new_state in zip(states, new_states):
                    return_states.append(T.switch(mask, new_state, state))
                return [outputs] + return_states

            results, _ = theano.scan(
                _step,
                sequences=[inputs, mask],
                outputs_info=[initial_output] + initial_states,
                non_sequences=constants,
                go_backwards=go_backwards)

            # deal with Theano API inconsistency
            if isinstance(results, list):
                outputs = results[0]
                states = results[1:]
            else:
                outputs = results
                states = []
    else:
        if unroll:
            indices = list(range(input_length))
            if go_backwards:
                indices = indices[::-1]

            successive_outputs = []
            successive_states = []
            states = initial_states
            for i in indices:
                outputs, states = step_function(inputs[i], states + constants)
                successive_outputs.append(outputs)
                successive_states.append(states)
            outputs = T.stack(*successive_outputs)
            states = []
            for i in range(len(successive_states[-1])):
                states.append(T.stack(*[states_at_step[i] for states_at_step in successive_states]))

        else:
            def _step(inputs, *states):
                outputs, new_states = step_function(inputs, states)
                return [outputs] + new_states

            # Theano likes to make shape==1 dimensions in the initial states (outputs_info) broadcastable
            if len(initial_states) > 0:
                initial_states[0] = T.unbroadcast(initial_states[0], 1)

            results, _ = theano.scan(
                _step,
                sequences=inputs,
                outputs_info=[None] + initial_states,
                non_sequences=constants,
                go_backwards=go_backwards)

            # deal with Theano API inconsistency
            if isinstance(results, list):
                outputs = results[0]
                states = results[1:]
            else:
                outputs = results
                states = []

    outputs = T.squeeze(outputs)
    last_output = outputs[-1]

    axes = [1, 0] + list(range(2, outputs.ndim))
    outputs = outputs.dimshuffle(axes)
    states = [T.squeeze(state[-1]) for state in states]
    return last_output, outputs, states


def switch(condition, then_expression, else_expression):
    """Switches between two operations depending on a scalar value.

    Note that both `then_expression` and `else_expression`
    should be symbolic tensors of the *same shape*.

    # Arguments
        condition: scalar tensor (`int` or `bool`).
        then_expression: either a tensor, or a callable that returns a tensor.
        else_expression: either a tensor, or a callable that returns a tensor.

    # Returns
        The selected tensor.
    """
    if callable(then_expression):
        then_expression = then_expression()
    if callable(else_expression):
        else_expression = else_expression()
    return T.switch(condition, then_expression, else_expression)


def in_train_phase(x, alt, training=None):
    """Selects `x` in train phase, and `alt` otherwise.

    Note that `alt` should have the *same shape* as `x`.

    # Returns
        Either `x` or `alt` based on the `training` flag.
        the `training` flag defaults to `K.learning_phase()`.
    """
    if training is None:
        training = learning_phase()
        uses_learning_phase = True
    else:
        uses_learning_phase = False

    if training is 1 or training is True:
        if callable(x):
            return x()
        else:
            return x

    elif training is 0 or training is False:
        if callable(alt):
            return alt()
        else:
            return alt

    if callable(x):
        x = x()
    if callable(alt):
        alt = alt()

    # else: assume learning phase is a placeholder tensor.
    x = theano.ifelse.ifelse(training, x, alt)
    if uses_learning_phase:
        x._uses_learning_phase = True
    return x


def in_test_phase(x, alt, training=None):
    """Selects `x` in test phase, and `alt` otherwise.
    Note that `alt` should have the *same shape* as `x`.

    # Returns
        Either `x` or `alt` based on `K.learning_phase`.
    """
    return in_train_phase(alt, x, training=training)


# NN OPERATIONS

def _assert_has_capability(module, func):
    if not hasattr(module, func):
        raise EnvironmentError(
            'It looks like like your version of '
            'Theano is out of date. '
            'Install the latest version with:\n'
            'pip install git+git://github.com/Theano/Theano.git '
            '--upgrade --no-deps')


def elu(x, alpha=1.0):
    """ Exponential linear unit

    # Arguments
        x: Tensor to compute the activation function for.
        alpha: scalar
    """
    _assert_has_capability(T.nnet, 'elu')
    return T.nnet.elu(x, alpha)


def relu(x, alpha=0., max_value=None):
    _assert_has_capability(T.nnet, 'relu')
    x = T.nnet.relu(x, alpha)
    if max_value is not None:
        x = T.minimum(x, max_value)
    return x


def softmax(x):
    return T.nnet.softmax(x)


def softplus(x):
    return T.nnet.softplus(x)


def softsign(x):
    return T_softsign(x)


def categorical_crossentropy(target, output, from_logits=False):
    if from_logits:
        output = T.nnet.softmax(output)
    else:
        # scale preds so that the class probas of each sample sum to 1
        output /= output.sum(axis=-1, keepdims=True)
    # avoid numerical instability with _EPSILON clipping
    output = T.clip(output, epsilon(), 1.0 - epsilon())
    return T.nnet.categorical_crossentropy(output, target)


def sparse_categorical_crossentropy(target, output, from_logits=False):
    target = T.cast(T.flatten(target), 'int32')
    target = T.extra_ops.to_one_hot(target, nb_class=output.shape[-1])
    target = reshape(target, shape(output))
    return categorical_crossentropy(target, output, from_logits)


def binary_crossentropy(target, output, from_logits=False):
    if from_logits:
        output = T.nnet.sigmoid(output)
    # avoid numerical instability with _EPSILON clipping
    output = T.clip(output, epsilon(), 1.0 - epsilon())
    return T.nnet.binary_crossentropy(output, target)


def sigmoid(x):
    return T.nnet.sigmoid(x)


def hard_sigmoid(x):
    return T.nnet.hard_sigmoid(x)


def tanh(x):
    return T.tanh(x)


def dropout(x, level, noise_shape=None, seed=None):
    """Sets entries in `x` to zero at random,
    while scaling the entire tensor.

    # Arguments
        x: tensor
        level: fraction of the entries in the tensor
            that will be set to 0.
        noise_shape: shape for randomly generated keep/drop flags,
            must be broadcastable to the shape of `x`
        seed: random seed to ensure determinism.
    """
    if level < 0. or level >= 1:
        raise ValueError('Dropout level must be in interval [0, 1[.')
    if seed is None:
        seed = np.random.randint(1, 10e6)
    if isinstance(noise_shape, list):
        noise_shape = tuple(noise_shape)

    rng = RandomStreams(seed=seed)
    retain_prob = 1. - level

    if noise_shape is None:
        random_tensor = rng.binomial(x.shape, p=retain_prob, dtype=x.dtype)
    else:
        random_tensor = rng.binomial(noise_shape, p=retain_prob, dtype=x.dtype)
        random_tensor = T.patternbroadcast(random_tensor,
                                           [dim == 1 for dim in noise_shape])
    x *= random_tensor
    x /= retain_prob
    return x


def l2_normalize(x, axis=None):
    square_sum = T.sum(T.square(x), axis=axis, keepdims=True)
    norm = T.sqrt(T.maximum(square_sum, epsilon()))
    return x / norm


def in_top_k(predictions, targets, k):
    """Returns whether the `targets` are in the top `k` `predictions`.

    # Arguments
        predictions: A tensor of shape `(batch_size, classes)` and type `float32`.
        targets: A 1D tensor of length `batch_size` and type `int32` or `int64`.
        k: An `int`, number of top elements to consider.

    # Returns
        A 1D tensor of length `batch_size` and type `bool`.
        `output[i]` is `True` if `predictions[i, targets[i]]` is within top-`k`
        values of `predictions[i]`.
    """
    # handle k < 1 and k >= predictions.shape[1] cases to match TF behavior
    if k < 1:
        # dtype='bool' is only available since Theano 0.9.0
        try:
            return T.zeros_like(targets, dtype='bool')
        except TypeError:
            return T.zeros_like(targets, dtype='int8')

    if k >= int_shape(predictions)[1]:
        try:
            return T.ones_like(targets, dtype='bool')
        except TypeError:
            return T.ones_like(targets, dtype='int8')

    predictions_k = T.sort(predictions)[:, -k]
    targets_values = predictions[T.arange(targets.shape[0]), targets]
    return T.ge(targets_values, predictions_k)


# CONVOLUTIONS

def _preprocess_conv2d_input(x, data_format):
    if data_format == 'channels_last':
        # TF uses the last dimension as channel dimension,
        # instead of the 2nd one.
        # TH input shape: (samples, input_depth, rows, cols)
        # TF input shape: (samples, rows, cols, input_depth)
        x = x.dimshuffle((0, 3, 1, 2))
    return x


def _preprocess_conv3d_input(x, data_format):
    if data_format == 'channels_last':
        # TF uses the last dimension as channel dimension,
        # instead of the 2nd one.
        # TH input shape: (samples, input_depth, rows, cols, slices)
        # TF input shape: (samples, rows, cols, slices, input_depth)
        x = x.dimshuffle((0, 4, 1, 2, 3))
    return x


def _preprocess_conv2d_kernel(kernel, data_format):
    # As of Keras 2.0.0, all kernels are normalized
    # on the format `(rows, cols, input_depth, depth)`,
    # independently of `data_format`.
    # Theano expects `(depth, input_depth, rows, cols)`.
    kernel = kernel.dimshuffle((3, 2, 0, 1))
    return kernel


def _preprocess_conv3d_kernel(kernel, data_format):
    # As of Keras 2.0.0, all kernels are normalized
    # on the format `(space, input_depth, depth)`,
    # independently of `data_format`.
    # Theano expects `(depth, input_depth, space)`.
    kernel = kernel.dimshuffle((4, 3, 0, 1, 2))
    return kernel


def _preprocess_padding(padding):
    if padding == 'same':
        th_padding = 'half'
    elif padding == 'valid':
        th_padding = 'valid'
    elif padding == 'full':
        th_padding = 'full'
    else:
        raise ValueError('Border mode not supported:', str(padding))
    return th_padding


def _preprocess_conv2d_image_shape(image_shape, data_format):
    # Theano might not accept long type
    def int_or_none(value):
        try:
            return int(value)
        except TypeError:
            return None
    if data_format == 'channels_last':
        if image_shape:
            image_shape = (image_shape[0], image_shape[3],
                           image_shape[1], image_shape[2])
    if image_shape is not None:
        image_shape = tuple(int_or_none(v) for v in image_shape)
    return image_shape


def _preprocess_conv3d_volume_shape(volume_shape, data_format):
    # Theano might not accept long type
    def int_or_none(value):
        try:
            return int(value)
        except TypeError:
            return None
    if data_format == 'channels_last':
        if volume_shape:
            volume_shape = (volume_shape[0], volume_shape[4],
                            volume_shape[1], volume_shape[2], volume_shape[3])
    if volume_shape is not None:
        volume_shape = tuple(int_or_none(v) for v in volume_shape)
    return volume_shape


def _preprocess_conv2d_filter_shape(filter_shape, data_format):
    # Theano might not accept long type
    def int_or_none(value):
        try:
            return int(value)
        except TypeError:
            return None
    if filter_shape:
        filter_shape = (filter_shape[3], filter_shape[2],
                        filter_shape[0], filter_shape[1])
    if filter_shape is not None:
        filter_shape = tuple(int_or_none(v) for v in filter_shape)
    return filter_shape


def _preprocess_conv3d_filter_shape(filter_shape, data_format):
    # Theano might not accept long type
    def int_or_none(value):
        try:
            return int(value)
        except TypeError:
            return None
    if filter_shape:
        filter_shape = (filter_shape[4], filter_shape[3],
                        filter_shape[0], filter_shape[1], filter_shape[2])
    if filter_shape is not None:
        filter_shape = tuple(int_or_none(v) for v in filter_shape)
    return filter_shape


def _postprocess_conv2d_output(conv_out, x,
                               padding, kernel_shape,
                               strides, data_format):
    if padding == 'same':
        if kernel_shape[2] % 2 == 0:
            conv_out = conv_out[:, :, :(x.shape[2] + strides[0] - 1) // strides[0], :]
        if kernel_shape[3] % 2 == 0:
            conv_out = conv_out[:, :, :, :(x.shape[3] + strides[1] - 1) // strides[1]]
    if data_format == 'channels_last':
        conv_out = conv_out.dimshuffle((0, 2, 3, 1))
    return conv_out


def _postprocess_conv3d_output(conv_out, x,
                               padding, kernel_shape,
                               strides, data_format):
    if padding == 'same':
        if kernel_shape[2] % 2 == 0:
            conv_out = conv_out[:, :, :(x.shape[2] + strides[0] - 1) // strides[0], :, :]
        if kernel_shape[3] % 2 == 0:
            conv_out = conv_out[:, :, :, :(x.shape[3] + strides[1] - 1) // strides[1], :]
        if kernel_shape[4] % 2 == 0:
            conv_out = conv_out[:, :, :, :, :(x.shape[4] + strides[2] - 1) // strides[2]]
    if data_format == 'channels_last':
        conv_out = conv_out.dimshuffle((0, 2, 3, 4, 1))
    return conv_out


def conv1d(x, kernel, strides=1, padding='valid',
           data_format=None, dilation_rate=1):
    """1D convolution.

    # Arguments
        kernel: kernel tensor.
        strides: stride integer.
        padding: string, `"same"`, `"causal"` or `"valid"`.
        data_format: string, one of "channels_last", "channels_first"
        dilation_rate: integer.
    """
    if data_format is None:
        data_format = image_data_format()
    if data_format not in {'channels_first', 'channels_last'}:
        raise ValueError('Unknown data_format ', data_format)

    if hasattr(kernel, '_keras_shape'):
        kernel_shape = kernel._keras_shape
    else:
        kernel_shape = None
    if padding == 'causal':
        # causal (dilated) convolution:
        if not kernel_shape:
            raise AttributeError('Causal padding requires kernel._keras_shape set.')
        left_pad = dilation_rate * (kernel_shape[0] - 1)
        x = temporal_padding(x, (left_pad, 0))
        padding = 'valid'
    if hasattr(x, '_keras_shape'):
        shape = x._keras_shape
    else:
        shape = None
    if data_format == 'channels_last':
        # original shape: (batch, length, input_dim)
        # add dim to x to have (batch, length, 1, input_dim)
        x = expand_dims(x, 2)
        # update x._keras_shape
        if shape is not None:
            x._keras_shape = (shape[0], shape[1], 1, shape[2])
    else:
        # original shape: (batch, input_dim, length)
        # add dim to x to have (batch, input_dim, length, 1)
        x = expand_dims(x, 3)
        # update x._keras_shape
        if shape is not None:
            x._keras_shape = (shape[0], shape[1], shape[2], 1)
    # update dilation rate, strides
    dilation_rate = (dilation_rate, 1)
    strides = (strides, 1)
    # add dim to kernel (always same format independently of data_format)
    # i.e. (rows, 1, input_depth, depth)
    kernel = expand_dims(kernel, 1)
    output = conv2d(x, kernel,
                    strides=strides, padding=padding,
                    data_format=data_format, dilation_rate=dilation_rate)
    # remove added dim
    if data_format == 'channels_last':
        output = squeeze(output, 2)
    else:
        output = squeeze(output, 3)
    return output


def conv2d(x, kernel, strides=(1, 1), padding='valid',
           data_format=None, dilation_rate=(1, 1)):
    """2D convolution.

    # Arguments
        kernel: kernel tensor.
        strides: strides tuple.
        padding: string, "same" or "valid".
        data_format: "channels_last" or "channels_first".
            Whether to use Theano or TensorFlow data format
        in inputs/kernels/outputs.
    """
    if data_format is None:
        data_format = image_data_format()
    if data_format not in {'channels_first', 'channels_last'}:
        raise ValueError('Unknown data_format ', data_format)

    if hasattr(x, '_keras_shape'):
        image_shape = _preprocess_conv2d_image_shape(int_shape(x), data_format)
    else:
        image_shape = None
    if hasattr(kernel, '_keras_shape'):
        kernel_shape = kernel._keras_shape
    else:
        # Will only work if `kernel` is a shared variable.
        kernel_shape = kernel.eval().shape
    kernel_shape = _preprocess_conv2d_filter_shape(kernel_shape, data_format)

    x = _preprocess_conv2d_input(x, data_format)
    kernel = _preprocess_conv2d_kernel(kernel, data_format)
    th_padding = _preprocess_padding(padding)

    conv_out = T.nnet.conv2d(x, kernel,
                             border_mode=th_padding,
                             subsample=strides,
                             input_shape=image_shape,
                             filter_shape=kernel_shape,
                             filter_dilation=dilation_rate)
    conv_out = _postprocess_conv2d_output(conv_out, x, padding,
                                          kernel_shape, strides, data_format)
    return conv_out


def conv2d_transpose(x, kernel, output_shape, strides=(1, 1),
                     padding='valid', data_format=None):
    """2D deconvolution (transposed convolution).

    # Arguments
        kernel: kernel tensor.
        output_shape: desired dimensions of output.
        strides: strides tuple.
        padding: string, "same" or "valid".
        data_format: "channels_last" or "channels_first".
            Whether to use Theano or TensorFlow data format
        in inputs/kernels/outputs.

    # Raises
        ValueError: if using an even kernel size with padding 'same'.
    """
    flip_filters = False
    if data_format is None:
        data_format = image_data_format()
    if data_format not in {'channels_first', 'channels_last'}:
        raise ValueError('Unknown data_format ' + data_format)

    if data_format == 'channels_last':
        output_shape = (output_shape[0],
                        output_shape[3],
                        output_shape[1],
                        output_shape[2])

    if hasattr(kernel, '_keras_shape'):
        kernel_shape = kernel._keras_shape
    else:
        # Will only work if `kernel` is a shared variable.
        kernel_shape = kernel.eval().shape

    if padding == 'same' and kernel_shape[0] % 2 == 0:
        raise ValueError('In `Conv2DTranspose`, with padding mode `same`, '
                         'even kernel sizes are not supported with Theano. '
                         'You can set `kernel_size` to an odd number.')

    kernel_shape = _preprocess_conv2d_filter_shape(kernel_shape, data_format)

    x = _preprocess_conv2d_input(x, data_format)
    kernel = _preprocess_conv2d_kernel(kernel, data_format)

    th_padding = _preprocess_padding(padding)
    op = T.nnet.abstract_conv.AbstractConv2d_gradInputs(imshp=None,
                                                        kshp=kernel_shape,
                                                        subsample=strides,
                                                        border_mode=th_padding,
                                                        filter_flip=not flip_filters)
    conv_out = op(kernel, x, output_shape[2:])
    conv_out = _postprocess_conv2d_output(conv_out, x, padding,
                                          kernel_shape, strides, data_format)
    return conv_out


def separable_conv2d(x, depthwise_kernel, pointwise_kernel, strides=(1, 1),
                     padding='valid', data_format=None, dilation_rate=(1, 1)):
    raise NotImplementedError


def depthwise_conv2d(x, depthwise_kernel, strides=(1, 1), padding='valid',
                     data_format=None, dilation_rate=(1, 1)):
    raise NotImplementedError


def conv3d(x, kernel, strides=(1, 1, 1),
           padding='valid', data_format=None,
           dilation_rate=(1, 1, 1)):
    """3D convolution.

    # Arguments
        kernel: kernel tensor.
        strides: strides tuple.
        padding: string, "same" or "valid".
        data_format: "channels_last" or "channels_first".
            Whether to use Theano or TensorFlow data format
        in inputs/kernels/outputs.
    """
    if data_format is None:
        data_format = image_data_format()
    if data_format not in {'channels_first', 'channels_last'}:
        raise ValueError('Unknown data_format:', data_format)

    if hasattr(x, '_keras_shape'):
        volume_shape = _preprocess_conv3d_volume_shape(int_shape(x), data_format)
    else:
        volume_shape = None
    if hasattr(kernel, '_keras_shape'):
        kernel_shape = kernel._keras_shape
    else:
        # Will only work if `kernel` is a shared variable.
        kernel_shape = kernel.eval().shape
    kernel_shape = _preprocess_conv3d_filter_shape(kernel_shape, data_format)

    x = _preprocess_conv3d_input(x, data_format)
    kernel = _preprocess_conv3d_kernel(kernel, data_format)
    th_padding = _preprocess_padding(padding)

    conv_out = T.nnet.conv3d(x, kernel,
                             border_mode=th_padding,
                             subsample=strides,
                             input_shape=volume_shape,
                             filter_shape=kernel_shape,
                             filter_dilation=dilation_rate)
    conv_out = _postprocess_conv3d_output(conv_out, x, padding,
                                          kernel_shape, strides, data_format)
    return conv_out


def conv3d_transpose(x, kernel, output_shape, strides=(1, 1, 1),
                     padding='valid', data_format=None):
    """3D deconvolution (transposed convolution).

    # Arguments
        kernel: kernel tensor.
        output_shape: desired dimensions of output.
        strides: strides tuple.
        padding: string, "same" or "valid".
        data_format: "channels_last" or "channels_first".
            Whether to use Theano or TensorFlow data format
        in inputs/kernels/outputs.

    # Raises
        ValueError: if using an even kernel size with padding 'same'.
    """
    flip_filters = False
    if data_format is None:
        data_format = image_data_format()
    if data_format not in {'channels_first', 'channels_last'}:
        raise ValueError('Unknown data_format ' + data_format)

    if data_format == 'channels_last':
        output_shape = (output_shape[0],
                        output_shape[4],
                        output_shape[1],
                        output_shape[2],
                        output_shape[3])

    if hasattr(kernel, '_keras_shape'):
        kernel_shape = kernel._keras_shape
    else:
        # Will only work if `kernel` is a shared variable.
        kernel_shape = kernel.eval().shape

    if padding == 'same' and kernel_shape[0] % 2 == 0:
        raise ValueError('In `Conv3DTranspose`, with padding mode `same`, '
                         'even kernel sizes are not supported with Theano. '
                         'You can set `kernel_size` to an odd number.')

    kernel_shape = _preprocess_conv3d_filter_shape(kernel_shape, data_format)

    x = _preprocess_conv3d_input(x, data_format)
    kernel = _preprocess_conv3d_kernel(kernel, data_format)

    th_padding = _preprocess_padding(padding)
    op = T.nnet.abstract_conv.AbstractConv3d_gradInputs(imshp=None,
                                                        kshp=kernel_shape,
                                                        subsample=strides,
                                                        border_mode=th_padding,
                                                        filter_flip=not flip_filters)
    conv_out = op(kernel, x, output_shape[2:])
    conv_out = _postprocess_conv3d_output(conv_out, x, padding,
                                          kernel_shape, strides, data_format)
    return conv_out


def pool2d(x, pool_size, strides=(1, 1), padding='valid',
           data_format=None, pool_mode='max'):
    if data_format is None:
        data_format = image_data_format()
    if data_format not in {'channels_first', 'channels_last'}:
        raise ValueError('Unknown data_format:', data_format)

    assert pool_size[0] >= 1 and pool_size[1] >= 1

    if padding == 'same':
        w_pad = pool_size[0] - 2 if pool_size[0] > 2 and pool_size[0] % 2 == 1 else pool_size[0] - 1
        h_pad = pool_size[1] - 2 if pool_size[1] > 2 and pool_size[1] % 2 == 1 else pool_size[1] - 1
        pad = (w_pad, h_pad)
    elif padding == 'valid':
        pad = (0, 0)
    else:
        raise ValueError('Invalid border mode:', padding)

    if data_format == 'channels_last':
        x = x.dimshuffle((0, 3, 1, 2))

    if pool_mode == 'max':
        pool_out = pool.pool_2d(x, ws=pool_size, stride=strides,
                                ignore_border=True,
                                pad=pad,
                                mode='max')
    elif pool_mode == 'avg':
        if padding == 'same':
            th_avg_pool_mode = 'average_inc_pad'
        elif padding == 'valid':
            th_avg_pool_mode = 'average_exc_pad'
        pool_out = pool.pool_2d(x, ws=pool_size, stride=strides,
                                ignore_border=True,
                                pad=pad,
                                mode=th_avg_pool_mode)
    else:
        raise ValueError('Invalid pooling mode:', pool_mode)
    if padding == 'same':
        expected_width = (x.shape[2] + strides[0] - 1) // strides[0]
        expected_height = (x.shape[3] + strides[1] - 1) // strides[1]
        pool_out = pool_out[:, :,
                            : expected_width,
                            : expected_height]

    if data_format == 'channels_last':
        pool_out = pool_out.dimshuffle((0, 2, 3, 1))
    return pool_out


def pool3d(x, pool_size, strides=(1, 1, 1), padding='valid',
           data_format=None, pool_mode='max'):
    if data_format is None:
        data_format = image_data_format()
    if data_format not in {'channels_first', 'channels_last'}:
        raise ValueError('Unknown data_format:', data_format)

    if padding == 'same':
        w_pad = pool_size[0] - 2 if pool_size[0] % 2 == 1 else pool_size[0] - 1
        h_pad = pool_size[1] - 2 if pool_size[1] % 2 == 1 else pool_size[1] - 1
        d_pad = pool_size[2] - 2 if pool_size[2] % 2 == 1 else pool_size[2] - 1
        padding = (w_pad, h_pad, d_pad)
    elif padding == 'valid':
        padding = (0, 0, 0)
    else:
        raise ValueError('Invalid padding:', padding)

    if data_format == 'channels_last':
        x = x.dimshuffle((0, 4, 1, 2, 3))

    if pool_mode == 'max':
        pool_out = pool.pool_3d(x, ws=pool_size, stride=strides,
                                ignore_border=True,
                                pad=padding,
                                mode='max')
    elif pool_mode == 'avg':
        pool_out = pool.pool_3d(x, ws=pool_size, stride=strides,
                                ignore_border=True,
                                pad=padding,
                                mode='average_exc_pad')
    else:
        raise ValueError('Invalid pooling mode:', pool_mode)

    if padding == 'same':
        expected_width = (x.shape[2] + strides[0] - 1) // strides[0]
        expected_height = (x.shape[3] + strides[1] - 1) // strides[1]
        expected_depth = (x.shape[4] + strides[2] - 1) // strides[2]

        pool_out = pool_out[:, :,
                            : expected_width,
                            : expected_height,
                            : expected_depth]

    if data_format == 'channels_last':
        pool_out = pool_out.dimshuffle((0, 2, 3, 4, 1))
    return pool_out


def bias_add(x, bias, data_format=None):
    if data_format is None:
        data_format = image_data_format()
    if data_format not in {'channels_first', 'channels_last'}:
        raise ValueError('Unknown data_format ' + str(data_format))
    if ndim(bias) != 1 and ndim(bias) != ndim(x) - 1:
        raise ValueError('Unexpected bias dimensions %d, '
                         'expect to be 1 or %d dimensions'
                         % (ndim(bias), ndim(x) - 1))
    bias_shape = tuple(bias.shape)
    if ndim(x) == 5:
        if data_format == 'channels_first':
            if ndim(bias) == 1:
                x += reshape(bias, (1, bias_shape[0], 1, 1, 1))
            else:
                x += reshape(bias, (1, bias_shape[3]) + bias_shape[:3])
        elif data_format == 'channels_last':
            if ndim(bias) == 1:
                x += reshape(bias, (1, 1, 1, 1, bias_shape[0]))
            else:
                x += reshape(bias, (1,) + bias_shape)
    elif ndim(x) == 4:
        if data_format == 'channels_first':
            if ndim(bias) == 1:
                x += reshape(bias, (1, bias_shape[0], 1, 1))
            else:
                x += reshape(bias, (1, bias_shape[2]) + bias_shape[:2])
        elif data_format == 'channels_last':
            if ndim(bias) == 1:
                x += reshape(bias, (1, 1, 1, bias_shape[0]))
            else:
                x += reshape(bias, (1,) + bias_shape)
    elif ndim(x) == 3:
        if data_format == 'channels_first':
            if ndim(bias) == 1:
                x += reshape(bias, (1, bias_shape[0], 1))
            else:
                x += reshape(bias, (1, bias_shape[1], bias_shape[0]))
        elif data_format == 'channels_last':
            if ndim(bias) == 1:
                x += reshape(bias, (1, 1, bias_shape[0]))
            else:
                x += reshape(bias, (1,) + bias_shape)
    else:
        x += bias
    return x


# RANDOMNESS


def random_normal(shape, mean=0.0, stddev=1.0, dtype=None, seed=None):
    if dtype is None:
        dtype = floatx()
    if seed is None:
        seed = np.random.randint(1, 10e6)
    rng = RandomStreams(seed=seed)
    return rng.normal(size=shape, avg=mean, std=stddev, dtype=dtype)


def random_uniform(shape, minval=0.0, maxval=1.0, dtype=None, seed=None):
    if dtype is None:
        dtype = floatx()
    if seed is None:
        seed = np.random.randint(1, 10e6)
    rng = RandomStreams(seed=seed)
    return rng.uniform(shape, low=minval, high=maxval, dtype=dtype)


def random_binomial(shape, p=0.0, dtype=None, seed=None):
    if dtype is None:
        dtype = floatx()
    if seed is None:
        seed = np.random.randint(1, 10e6)
    rng = RandomStreams(seed=seed)
    return rng.binomial(shape, p=p, dtype=dtype)


def truncated_normal(shape, mean=0.0, stddev=1.0, dtype=None, seed=None):
    if dtype is None:
        dtype = floatx()
    if seed is None:
        seed = np.random.randint(1, 10e6)
    rng = RandomStreams(seed=seed)
    normal_tensor = rng.normal(size=shape, avg=mean, std=stddev, dtype=dtype)
    # Poor man's truncated normal: we literally clip the tensor
    return T.clip(normal_tensor, mean - 2 * stddev, mean + 2 * stddev)


# Theano implementation of CTC
# Used with permission from Shawn Tan
# https://github.com/shawntan/
# Note that tensorflow's native CTC code is significantly
# faster than this


def ctc_interleave_blanks(Y):
    Y_ = T.alloc(-1, Y.shape[0] * 2 + 1)
    Y_ = T.set_subtensor(Y_[T.arange(Y.shape[0]) * 2 + 1], Y)
    return Y_


def ctc_create_skip_idxs(Y):
    skip_idxs = T.arange((Y.shape[0] - 3) // 2) * 2 + 1
    non_repeats = T.neq(Y[skip_idxs], Y[skip_idxs + 2])
    return skip_idxs[non_repeats.nonzero()]


def ctc_update_log_p(skip_idxs, zeros, active, log_p_curr, log_p_prev):
    active_skip_idxs = skip_idxs[(skip_idxs < active).nonzero()]
    active_next = T.cast(T.minimum(
        T.maximum(
            active + 1,
            T.max(T.concatenate([active_skip_idxs, [-1]])) + 2 + 1
        ), log_p_curr.shape[0]), 'int32')

    common_factor = T.max(log_p_prev[:active])
    p_prev = T.exp(log_p_prev[:active] - common_factor)
    _p_prev = zeros[:active_next]
    # copy over
    _p_prev = T.set_subtensor(_p_prev[:active], p_prev)
    # previous transitions
    _p_prev = T.inc_subtensor(_p_prev[1:], _p_prev[:-1])
    # skip transitions
    _p_prev = T.inc_subtensor(_p_prev[active_skip_idxs + 2], p_prev[active_skip_idxs])
    updated_log_p_prev = T.log(_p_prev) + common_factor

    log_p_next = T.set_subtensor(
        zeros[:active_next],
        log_p_curr[:active_next] + updated_log_p_prev
    )
    return active_next, log_p_next


def ctc_path_probs(predict, Y, alpha=1e-4):
    smoothed_predict = (1 - alpha) * predict[:, Y] + alpha * np.float32(1.) / Y.shape[0]
    L = T.log(smoothed_predict)
    zeros = T.zeros_like(L[0])
    log_first = zeros

    f_skip_idxs = ctc_create_skip_idxs(Y)
    b_skip_idxs = ctc_create_skip_idxs(Y[::-1])  # there should be a shortcut to calculating this

    def step(log_f_curr, log_b_curr, f_active, log_f_prev, b_active, log_b_prev):
        f_active_next, log_f_next = ctc_update_log_p(f_skip_idxs, zeros, f_active, log_f_curr, log_f_prev)
        b_active_next, log_b_next = ctc_update_log_p(b_skip_idxs, zeros, b_active, log_b_curr, log_b_prev)
        return f_active_next, log_f_next, b_active_next, log_b_next

    [f_active, log_f_probs, b_active, log_b_probs], _ = theano.scan(
        step, sequences=[L, L[::-1, ::-1]], outputs_info=[np.int32(1), log_first, np.int32(1), log_first])

    idxs = T.arange(L.shape[1]).dimshuffle('x', 0)
    mask = (idxs < f_active.dimshuffle(0, 'x')) & (idxs < b_active.dimshuffle(0, 'x'))[::-1, ::-1]
    log_probs = log_f_probs + log_b_probs[::-1, ::-1] - L
    return log_probs, mask


def ctc_cost(predict, Y):
    log_probs, mask = ctc_path_probs(predict, ctc_interleave_blanks(Y))
    common_factor = T.max(log_probs)
    total_log_prob = T.log(T.sum(T.exp(log_probs - common_factor)[mask.nonzero()])) + common_factor
    return -total_log_prob


# batchifies original CTC code
def ctc_batch_cost(y_true, y_pred, input_length, label_length):
    """Runs CTC loss algorithm on each batch element.

    # Arguments
        y_true: tensor (samples, max_string_length) containing the truth labels
        y_pred: tensor (samples, time_steps, num_categories) containing the prediction,
                or output of the softmax
        input_length: tensor (samples,1) containing the sequence length for
                each batch item in y_pred
        label_length: tensor (samples,1) containing the sequence length for
                each batch item in y_true

    # Returns
        Tensor with shape (samples,1) containing the
            CTC loss of each element
    """

    def ctc_step(y_true_step, y_pred_step, input_length_step, label_length_step):
        y_pred_step = y_pred_step[0: input_length_step[0]]
        y_true_step = y_true_step[0:label_length_step[0]]
        return ctc_cost(y_pred_step, y_true_step)

    ret, _ = theano.scan(
        fn=ctc_step,
        outputs_info=None,
        sequences=[y_true, y_pred, input_length, label_length]
    )

    ret = ret.dimshuffle('x', 0)
    return ret


# HIGH ORDER FUNCTIONS

def map_fn(fn, elems, name=None, dtype=None):
    """Map the function fn over the elements elems and return the outputs.

    # Arguments
        fn: Callable that will be called upon each element in elems
        elems: tensor, at least 2 dimensional
        name: A string name for the map node in the graph

    # Returns
        Tensor with first dimension equal to the elems and second depending on
        fn
    """
    return theano.map(fn, elems, name=name)[0]


def foldl(fn, elems, initializer=None, name=None):
    """Reduce elems using fn to combine them from left to right.

    # Arguments
        fn: Callable that will be called upon each element in elems and an
            accumulator, for instance lambda acc, x: acc + x
        elems: tensor
        initializer: The first value used (elems[0] in case of None)
        name: A string name for the foldl node in the graph

    # Returns
        Same type and shape as initializer
    """
    if initializer is None:
        initializer = elems[0]
        elems = elems[1:]

    # We need to change the order of the arguments because theano accepts x as
    # first parameter and accumulator as second
    return theano.foldl(lambda x, acc: fn(acc, x),
                        elems, initializer, name=name)[0]


def foldr(fn, elems, initializer=None, name=None):
    """Reduce elems using fn to combine them from right to left.

    # Arguments
        fn: Callable that will be called upon each element in elems and an
            accumulator, for instance lambda acc, x: acc + x
        elems: tensor
        initializer: The first value used (elems[-1] in case of None)
        name: A string name for the foldr node in the graph

    # Returns
        Same type and shape as initializer
    """
    if initializer is None:
        initializer = elems[-1]
        elems = elems[:-1]

    # We need to change the order of the arguments because theano accepts x as
    # first parameter and accumulator as second
    return theano.foldr(lambda x, acc: fn(acc, x),
                        elems, initializer, name=name)[0]


def local_conv1d(inputs, kernel, kernel_size, strides, data_format=None):
    if data_format is None:
        data_format = image_data_format()
    if data_format not in {'channels_first', 'channels_last'}:
        raise ValueError('Unknown data_format ' + str(data_format))

    stride = strides[0]
    kernel_shape = int_shape(kernel)
    output_length, feature_dim, filters = kernel_shape

    xs = []
    for i in range(output_length):
        slice_length = slice(i * stride,
                             i * stride + kernel_size[0])
        xs.append(reshape(inputs[:, slice_length, :],
                          (1, -1, feature_dim)))
    x_aggregate = concatenate(xs, axis=0)
    # Shape: `(output_length, batch_size, filters)`.
    output = batch_dot(x_aggregate, kernel)
    return permute_dimensions(output, (1, 0, 2))


def local_conv2d(inputs, kernel, kernel_size, strides, output_shape, data_format=None):
    if data_format is None:
        data_format = image_data_format()
    if data_format not in {'channels_first', 'channels_last'}:
        raise ValueError('Unknown data_format ' + str(data_format))

    stride_row, stride_col = strides
    output_row, output_col = output_shape
    kernel_shape = int_shape(kernel)
    _, feature_dim, filters = kernel_shape

    if data_format == 'channels_first':
        output = []
        for i in range(output_row):
            for j in range(output_col):
                slice_row = slice(i * stride_row,
                                  i * stride_row + kernel_size[0])
                slice_col = slice(j * stride_col,
                                  j * stride_col + kernel_size[1])
                x_flatten = reshape(inputs[:, :, slice_row, slice_col],
                                    (1, -1, feature_dim))
                output.append(dot(x_flatten,
                                  kernel[i * output_col + j, :, :]))
        output = concatenate(output, axis=0)
        output = reshape(output,
                         (output_row, output_col, -1, filters))
        output = permute_dimensions(output, (2, 3, 0, 1))
    else:
        xs = []
        for i in range(output_row):
            for j in range(output_col):
                slice_row = slice(i * stride_row,
                                  i * stride_row + kernel_size[0])
                slice_col = slice(j * stride_col,
                                  j * stride_col + kernel_size[1])
                xs.append(reshape(inputs[:, slice_row, slice_col, :],
                                  (1, -1, feature_dim)))

        x_aggregate = concatenate(xs, axis=0)
        output = batch_dot(x_aggregate, kernel)
        output = reshape(output,
                         (output_row, output_col, -1, filters))
        output = permute_dimensions(output, (2, 0, 1, 3))
    return output<|MERGE_RESOLUTION|>--- conflicted
+++ resolved
@@ -16,7 +16,6 @@
 
 import numpy as np
 from .common import floatx, epsilon, image_data_format
-from .common import is_placeholder
 from ..utils.generic_utils import has_arg
 # Legacy functions
 from .common import set_image_dim_ordering, image_dim_ordering
@@ -172,14 +171,10 @@
     (`Layer` class) or by `Input`.
 
     # Arguments
-<<<<<<< HEAD
-        x: a potential tensor.
+        x: A candidate tensor.
         expect_other_types: Expect types that aren't a tensor
             of any kind. When True, exceptions will not be raised by
             default for non tensor types, instead it will return False.
-=======
-        x: A candidate tensor.
->>>>>>> 281bc587
 
     # Returns
         A boolean: Whether the argument is a Keras tensor.

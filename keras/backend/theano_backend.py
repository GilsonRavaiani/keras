from collections import defaultdict
from contextlib import contextmanager
import theano
from theano import tensor as T
from theano.sandbox.rng_mrg import MRG_RandomStreams as RandomStreams
from theano.tensor.signal import pool
from theano.printing import Print
try:
    import theano.sparse as th_sparse_module
except ImportError:
    th_sparse_module = None
try:
    from theano.tensor.nnet.nnet import softsign as T_softsign
except ImportError:
    from theano.sandbox.softsign import softsign as T_softsign

import numpy as np
<<<<<<< HEAD
from .common import _FLOATX, floatx, _EPSILON, image_data_format
from .common import is_placeholder
=======
from .common import floatx, epsilon, image_data_format
>>>>>>> 01e21487
from ..utils.generic_utils import has_arg
# Legacy functions
from .common import set_image_dim_ordering, image_dim_ordering

py_all = all
py_sum = sum


# INTERNAL UTILS
theano.config.floatX = floatx()
_LEARNING_PHASE = T.scalar(dtype='uint8', name='keras_learning_phase')  # 0 = test, 1 = train
_UID_PREFIXES = defaultdict(int)


def learning_phase():
    # False = test, True = train
    return _LEARNING_PHASE


def set_learning_phase(value):
    global _LEARNING_PHASE
    if value not in {0, 1}:
        raise ValueError('Expected learning phase to be '
                         '0 or 1.')
    _LEARNING_PHASE = value


def get_uid(prefix=''):
    """Provides a unique UID given a string prefix.

    # Arguments
        prefix: string.

    # Returns
        An integer.

    # Example
    ```
        >>> keras.backend.get_uid('dense')
        >>> 1
        >>> keras.backend.get_uid('dense')
        >>> 2
    ```

    """
    _UID_PREFIXES[prefix] += 1
    return _UID_PREFIXES[prefix]


def reset_uids():
    global _UID_PREFIXES
    _UID_PREFIXES = defaultdict(int)


# VARIABLE MANIPULATION


def _assert_sparse_module():
    if not th_sparse_module:
        raise ImportError("Failed to import theano.sparse\n"
                          "You probably need to pip install nose-parameterized")


def is_sparse(tensor):
    return th_sparse_module and isinstance(tensor.type, th_sparse_module.SparseType)


def to_dense(tensor):
    if is_sparse(tensor):
        return th_sparse_module.dense_from_sparse(tensor)
    else:
        return tensor


def _is_explicit_shape(shape):
    if hasattr(shape, '__iter__'):
        for x in shape:
            if x is not None:
                if not isinstance(x, int):
                    return False
        return True
    return False


NAME_SCOPE_STACK = []


@contextmanager
def name_scope(name):
    global NAME_SCOPE_STACK
    NAME_SCOPE_STACK.append(name)
    yield
    NAME_SCOPE_STACK.pop()


def _prepare_name(name, default):
    prefix = '/'.join(NAME_SCOPE_STACK)
    if name is None:
        return prefix + '/' + default
    return prefix + '/' + name


def variable(value, dtype=None, name=None):
    """Instantiates a variable and returns it.

    # Arguments
        value: Numpy array, initial value of the tensor.
        dtype: Tensor type.
        name: Optional name string for the tensor.

    # Returns
        A variable instance (with Keras metadata included).
    """
    if dtype is None:
        dtype = floatx()
    if hasattr(value, 'tocoo'):
        _assert_sparse_module()
        variable = th_sparse_module.as_sparse_variable(
            value, name=_prepare_name(name, 'variable'))
    else:
        if isinstance(value, (theano.tensor.TensorVariable,
                              theano.tensor.sharedvar.TensorSharedVariable,
                              theano.tensor.TensorConstant)):
            # Support for RandomStreams().normal(), .uniform().
            value = value.eval()
        value = np.asarray(value, dtype=dtype)
        variable = theano.shared(value=value,
                                 name=_prepare_name(name, 'variable'),
                                 strict=False)
    variable._keras_shape = value.shape
    variable._uses_learning_phase = False
    return variable


def constant(value, dtype=None, shape=None, name=None):
    if dtype is None:
        dtype = floatx()
    if shape is None:
        shape = ()
    np_value = value * np.ones(shape)
    const = T.constant(np_value,
                       dtype=dtype,
                       name=_prepare_name(name, 'constant'))
    const._keras_shape = shape
    const._uses_learning_phase = False
    return const


def is_keras_tensor(x, expect_other_types=False):
    """Returns whether `x` is a Keras tensor.

    # Arguments
        x: a potential tensor.
        expect_other_types: Expect types that aren't a tensor
            of any kind. When True, exceptions will not be raised by
            default for non tensor types, instead it will return False.

    # Returns
        A boolean: whether the argument is a Keras tensor.

    # Raises
        ValueError: in case `x` is not a symbolic tensor.

    # Examples
    ```python
        >>> from keras import backend as K
        >>> np_var = numpy.array([1, 2])
        >>> K.is_keras_tensor(np_var) # A numpy array is not a symbolic tensor.
        ValueError
        >>> k_var = theano.shared(value=np.array([1,2,3]))
        >>> K.is_keras_tensor(k_var) # A variable created directly from tensorflow/theano is not a Keras tensor.
        False
        >>> keras_var = K.variable(np_var)
        >>> K.is_keras_tensor(keras_var) # A variable created with the keras backend is a Keras tensor.
        True
        >>> keras_placeholder = K.placeholder(shape=(2, 4, 5))
        >>> K.is_keras_tensor(keras_placeholder)  # A placeholder is a Keras tensor.
        True
    ```
    """
    if (not expect_other_types and
        not isinstance(x, (T.TensorVariable,
                           T.sharedvar.TensorSharedVariable))):
        raise ValueError('Unexpectedly found an instance of type `' + str(type(x)) + '`. '
                         'Expected a symbolic tensor instance.')
    return hasattr(x, '_keras_history')


def placeholder(shape=None, ndim=None, dtype=None, sparse=False, name=None):
    """Instantiate an input data placeholder variable.
    """
    if dtype is None:
        dtype = floatx()
    if shape is None and ndim is None:
        raise ValueError('Specify either a shape or ndim value.')
    if shape is not None:
        ndim = len(shape)
    else:
        shape = tuple([None for _ in range(ndim)])

    name = _prepare_name(name, 'placeholder')
    broadcast = (False,) * ndim
    if sparse:
        _assert_sparse_module()
        x = th_sparse_module.csr_matrix(name=name, dtype=dtype)
    else:
        x = T.TensorType(dtype, broadcast)(name)
    x._keras_shape = shape
    x._uses_learning_phase = False
    x._is_placeholder = True
    return x


def shape(x):
    """Returns the shape of a tensor.

    Warning: type returned will be different for
    Theano backend (Theano tensor type) and TF backend (TF TensorShape).
    """
    return x.shape


def int_shape(x):
    """Returns the shape of a Keras tensor or a Keras variable as a tuple of
    integers or None entries.

    # Arguments
        x: Tensor or variable.

    # Returns
        A tuple of integers (or None entries).
    """
    if hasattr(x, '_keras_shape'):
        return x._keras_shape
    else:
        raise TypeError('Not a Keras tensor:', x)


def ndim(x):
    return x.ndim


def dtype(x):
    return x.dtype


def eval(x):
    """Returns the value of a tensor.
    """
    return to_dense(x).eval()


def zeros(shape, dtype=None, name=None):
    """Instantiates an all-zeros variable.
    """
    if dtype is None:
        dtype = floatx()
    return variable(np.zeros(shape), dtype, name)


def ones(shape, dtype=None, name=None):
    """Instantiates an all-ones variable.
    """
    if dtype is None:
        dtype = floatx()
    return variable(np.ones(shape), dtype, name)


def eye(size, dtype=None, name=None):
    """Instantiates an identity matrix.
    """
    if dtype is None:
        dtype = floatx()
    return variable(np.eye(size), dtype, name)


def ones_like(x, dtype=None, name=None):
    return T.ones_like(x, dtype=dtype)


def zeros_like(x, dtype=None, name=None):
    return T.zeros_like(x, dtype=dtype)


def identity(x):
    """Returns a tensor with the same content as the input tensor.

    # Arguments
        x: The input tensor.

    # Returns
        A tensor of the same shape, type and content.
    """
    return x.copy()


def random_uniform_variable(shape, low, high, dtype=None, name=None):
    return variable(np.random.uniform(low=low, high=high, size=shape),
                    dtype=dtype, name=name)


def random_normal_variable(shape, mean, scale, dtype=None, name=None):
    return variable(np.random.normal(loc=0.0, scale=scale, size=shape),
                    dtype=dtype, name=name)


def count_params(x):
    """Returns the number of scalars in a tensor.

    Return: numpy integer.
    """
    # We don't want those compilation to show up in Theano profiler.
    f = theano.function([], x.shape, profile=False)
    return np.prod(f())


def cast(x, dtype):
    return T.cast(x, dtype)


# UPDATES OPS


def update(x, new_x):
    return (x, new_x)


def update_add(x, increment):
    return (x, x + increment)


def update_sub(x, decrement):
    return (x, x - decrement)


def moving_average_update(variable, value, momentum):
    return (variable, variable * momentum + value * (1. - momentum))


# LINEAR ALGEBRA

"""
Assumed overridden:
+, -, /, *, +=, -=, *=, /=
"""


def dot(x, y):
    if is_sparse(x):
        out = th_sparse_module.basic.structured_dot(x, y)
    else:
        out = T.dot(x, y)
    if hasattr(x, '_keras_shape') and hasattr(y, '_keras_shape'):
        x_shape = list(x._keras_shape)
        y_shape = list(y._keras_shape)
        if len(x_shape) > 0:
            x_shape.pop()
        if len(y_shape) == 1:
            y_shape.pop()
        elif len(y_shape) > 1:
            y_shape.pop(-2)
        out._keras_shape = tuple(x_shape + y_shape)
    return out


def batch_dot(x, y, axes=None):
    """Batchwise dot product.

    batch_dot results in a tensor with less dimensions than the input.
    If the number of dimensions is reduced to 1, we use `expand_dims` to
    make sure that ndim is at least 2.

    # Arguments
        x, y: tensors with ndim >= 2
        axes: list (or single) int with target dimensions

    # Returns
        A tensor with shape equal to the concatenation of x's shape
        (less the dimension that was summed over) and y's shape
        (less the batch dimension and the dimension that was summed over).
        If the final rank is 1, we reshape it to (batch_size, 1).

    # Examples
        Assume x = [[1, 2], [3, 4]]   and y = [[5, 6], [7, 8]]
        batch_dot(x, y, axes=1) = [[17, 53]] which is the main diagonal
        of x.dot(y.T), although we never have to calculate the off-diagonal
        elements.

        Shape inference:
        Let x's shape be (100, 20) and y's shape be (100, 30, 20).
        If dot_axes is (1, 2), to find the output shape of resultant tensor,
            loop through each dimension in x's shape and y's shape:
        x.shape[0] : 100 : append to output shape
        x.shape[1] : 20 : do not append to output shape,
            dimension 1 of x has been summed over. (dot_axes[0] = 1)
        y.shape[0] : 100 : do not append to output shape,
            always ignore first dimension of y
        y.shape[1] : 30 : append to output shape
        y.shape[2] : 20 : do not append to output shape,
            dimension 2 of y has been summed over. (dot_axes[1] = 2)

        output_shape = (100, 30)
    """
    if isinstance(axes, int):
        axes = (axes, axes)
    if axes is None:
        # behaves like tf.batch_matmul as default
        axes = [x.ndim - 1, y.ndim - 2]
    out = T.batched_tensordot(x, y, axes=axes)
    if ndim(out) == 1:
        out = expand_dims(out, 1)

    if hasattr(x, '_keras_shape') and hasattr(y, '_keras_shape'):
        shape = []
        for axis in range(len(x._keras_shape)):
            if axis != axes[0]:
                shape.append(x._keras_shape[axis])
        for axis in range(1, len(y._keras_shape)):
            if axis != axes[1]:
                shape.append(y._keras_shape[axis])
        if len(shape) == 1:
            shape.append(1)     # Expand dims if ndim == 1
        out._keras_shape = tuple(shape)
    return out


def transpose(x):
    y = T.transpose(x)
    if hasattr(x, '_keras_shape'):
        y._keras_shape = tuple(reversed(x._keras_shape))
    return y


def gather(reference, indices):
    """Retrieves the elements of indices `indices` in the tensor `reference`.

    # Arguments
        reference: A tensor.
        indices: An integer tensor of indices.

    # Returns
        A tensor of same type as `reference`.
    """
    y = reference[indices]
    if hasattr(reference, '_keras_shape') and hasattr(indices, '_keras_shape'):
        y._keras_shape = indices._keras_shape + reference._keras_shape[1:]
    return y


# ELEMENT-WISE OPERATIONS


def max(x, axis=None, keepdims=False):
    return T.max(x, axis=axis, keepdims=keepdims)


def min(x, axis=None, keepdims=False):
    return T.min(x, axis=axis, keepdims=keepdims)


def sum(x, axis=None, keepdims=False):
    """Sum of the values in a tensor, alongside the specified axis.
    """
    return T.sum(x, axis=axis, keepdims=keepdims)


def prod(x, axis=None, keepdims=False):
    """Multiply the values in a tensor, alongside the specified axis.
    """
    return T.prod(x, axis=axis, keepdims=keepdims)


def cumsum(x, axis=0):
    """Cumulative sum of the values in a tensor, alongside the specified axis.

    # Arguments
        x: A tensor or variable.
        axis: An integer, the axis to compute the sum.

    # Returns
        A tensor of the cumulative sum of values of `x` along `axis`.
    """
    return T.extra_ops.cumsum(x, axis=axis)


def cumprod(x, axis=0):
    """Cumulative product of the values in a tensor, alongside the specified axis.

    # Arguments
        x: A tensor or variable.
        axis: An integer, the axis to compute the product.

    # Returns
        A tensor of the cumulative product of values of `x` along `axis`.
    """
    return T.extra_ops.cumprod(x, axis=axis)


def mean(x, axis=None, keepdims=False):
    """Mean of a tensor, alongside the specified axis.
    """
    dtype = None
    # bool is available since theano v0.9dev
    if 'int' in x.dtype or x.dtype == 'bool':
        dtype = floatx()
    return T.mean(x, axis=axis, keepdims=keepdims, dtype=dtype)


def std(x, axis=None, keepdims=False):
    return T.std(x, axis=axis, keepdims=keepdims)


def var(x, axis=None, keepdims=False):
    return T.var(x, axis=axis, keepdims=keepdims)


def any(x, axis=None, keepdims=False):
    """Bitwise reduction (logical OR).
    """
    return T.any(x, axis=axis, keepdims=keepdims)


def all(x, axis=None, keepdims=False):
    """Bitwise reduction (logical AND).
    """
    return T.all(x, axis=axis, keepdims=keepdims)


def argmax(x, axis=-1):
    return T.argmax(x, axis=axis, keepdims=False)


def argmin(x, axis=-1):
    return T.argmin(x, axis=axis, keepdims=False)


def square(x):
    return T.sqr(x)


def abs(x):
    return T.abs_(x)


def sqrt(x):
    x = T.clip(x, 0., np.inf)
    return T.sqrt(x)


def exp(x):
    return T.exp(x)


def log(x):
    return T.log(x)


def logsumexp(x, axis=None, keepdims=False):
    """Computes log(sum(exp(elements across dimensions of a tensor))).

    This function is more numerically stable than log(sum(exp(x))).
    It avoids overflows caused by taking the exp of large inputs and
    underflows caused by taking the log of small inputs.

    # Arguments
        x: A tensor or variable.
        axis: An integer, the axis to reduce over.
        keepdims: A boolean, whether to keep the dimensions or not.
            If `keepdims` is `False`, the rank of the tensor is reduced
            by 1. If `keepdims` is `True`, the reduced dimension is
            retained with length 1.

    # Returns
        The reduced tensor.
    """
    # Theano has a built-in optimization for logsumexp (see https://github.com/Theano/Theano/pull/4736)
    # so we can just write the expression directly:
    return T.log(T.sum(T.exp(x), axis=axis, keepdims=keepdims))


def round(x):
    return T.round(x, mode='half_to_even')


def sign(x):
    return T.sgn(x)


def pow(x, a):
    return T.pow(x, a)


def clip(x, min_value, max_value):
    if max_value is not None and max_value < min_value:
        max_value = min_value
    if max_value is None:
        max_value = np.inf
    return T.clip(x, min_value, max_value)


def equal(x, y):
    return T.eq(x, y)


def not_equal(x, y):
    return T.neq(x, y)


def greater(x, y):
    return T.gt(x, y)


def greater_equal(x, y):
    return T.ge(x, y)


def less(x, y):
    return T.lt(x, y)


def less_equal(x, y):
    return T.le(x, y)


def maximum(x, y):
    return T.maximum(x, y)


def minimum(x, y):
    return T.minimum(x, y)


def sin(x):
    return T.sin(x)


def cos(x):
    return T.cos(x)


def normalize_batch_in_training(x, gamma, beta,
                                reduction_axes, epsilon=1e-3):
    """Computes mean and std for batch then apply batch_normalization on batch.
    """
    # TODO remove this if statement when Theano without
    # T.nnet.bn.batch_normalization_train is deprecated
    if not hasattr(T.nnet.bn, 'batch_normalization_train'):
        return _old_normalize_batch_in_training(x, gamma, beta, reduction_axes, epsilon)

    if gamma is None:
        if beta is None:
            gamma = ones_like(x)
        else:
            gamma = ones_like(beta)
    if beta is None:
        if gamma is None:
            beta = zeros_like(x)
        beta = zeros_like(gamma)

    normed, mean, stdinv = T.nnet.bn.batch_normalization_train(
        x, gamma, beta, reduction_axes, epsilon)

    return normed, mean, T.inv(stdinv ** 2)


def batch_normalization(x, mean, var, beta, gamma, epsilon=1e-3):
    """Apply batch normalization on x given mean, var, beta and gamma.
    """
    # TODO remove this if statement when Theano without
    # T.nnet.bn.batch_normalization_test is deprecated
    if not hasattr(T.nnet.bn, 'batch_normalization_test'):
        return _old_batch_normalization(x, mean, var, beta, gamma, epsilon)

    if gamma is None:
        gamma = ones_like(var)
    if beta is None:
        beta = zeros_like(mean)

    if mean.ndim == 1:
        # based on TensorFlow's default: normalize along rightmost dimension
        reduction_axes = list(range(x.ndim - 1))
    else:
        reduction_axes = [i for i in range(x.ndim) if mean.broadcastable[i]]

    return T.nnet.bn.batch_normalization_test(
        x, gamma, beta, mean, var, reduction_axes, epsilon)


# TODO remove this function when Theano without
# T.nnet.bn.batch_normalization_train is deprecated
def _old_normalize_batch_in_training(x, gamma, beta,
                                     reduction_axes, epsilon=1e-3):
    """Computes mean and std for batch then apply batch_normalization on batch.
    """
    if gamma is None:
        gamma = ones_like(x)
    if beta is None:
        beta = zeros_like(x)

    dev = theano.config.device
    use_cudnn = ndim(x) < 5 and reduction_axes == [0, 2, 3] and (dev.startswith('cuda') or dev.startswith('gpu'))
    if use_cudnn:
        broadcast_beta = beta.dimshuffle('x', 0, 'x', 'x')
        broadcast_gamma = gamma.dimshuffle('x', 0, 'x', 'x')
        try:
            normed, mean, stdinv = theano.sandbox.cuda.dnn.dnn_batch_normalization_train(
                x, broadcast_gamma, broadcast_beta, 'spatial', epsilon)
            normed = theano.tensor.as_tensor_variable(normed)
            mean = theano.tensor.as_tensor_variable(mean)
            stdinv = theano.tensor.as_tensor_variable(stdinv)
            var = T.inv(stdinv ** 2)
            return normed, T.flatten(mean), T.flatten(var)
        except AttributeError:
            pass

    var = x.var(reduction_axes)
    mean = x.mean(reduction_axes)

    target_shape = []
    for axis in range(ndim(x)):
        if axis in reduction_axes:
            target_shape.append(1)
        else:
            target_shape.append(x.shape[axis])
    target_shape = T.stack(*target_shape)

    broadcast_mean = T.reshape(mean, target_shape)
    broadcast_var = T.reshape(var, target_shape)
    broadcast_beta = T.reshape(beta, target_shape)
    broadcast_gamma = T.reshape(gamma, target_shape)
    normed = batch_normalization(x, broadcast_mean, broadcast_var,
                                 broadcast_beta, broadcast_gamma,
                                 epsilon)
    return normed, mean, var


# TODO remove this if statement when Theano without
# T.nnet.bn.batch_normalization_test is deprecated
def _old_batch_normalization(x, mean, var, beta, gamma, epsilon=1e-3):
    """Apply batch normalization on x given mean, var, beta and gamma.
    """
    if gamma is None:
        gamma = ones_like(var)
    if beta is None:
        beta = zeros_like(mean)

    if mean.ndim == 1 and x.ndim > 1:
        # in TensorFlow's batch_normalization, if the parameters are vectors
        # the batch normalization should be applied along the rightmost axis.
        # Theano expects the parameters to always have x.ndim dimensions.
        shuffle_pattern = ['x'] * (x.ndim - 1) + [0]
        mean = mean.dimshuffle(shuffle_pattern)
        var = var.dimshuffle(shuffle_pattern)
        beta = beta.dimshuffle(shuffle_pattern)
        gamma = gamma.dimshuffle(shuffle_pattern)

    ndim = x.ndim
    dev = theano.config.device
    use_cudnn = ndim < 5 and (dev.startswith('cuda') or dev.startswith('gpu'))
    if use_cudnn:
        try:
            axis = mean.broadcastable.index(False)
            if axis != 1:
                shuffle_pattern = list(range(ndim))
                shuffle_pattern[1] = shuffle_pattern[axis]
                shuffle_pattern[axis] = 1
                result = theano.sandbox.cuda.dnn.dnn_batch_normalization_test(
                    x.dimshuffle(shuffle_pattern),
                    gamma.dimshuffle(shuffle_pattern),
                    beta.dimshuffle(shuffle_pattern),
                    mean.dimshuffle(shuffle_pattern),
                    var.dimshuffle(shuffle_pattern),
                    'spatial', epsilon).dimshuffle(shuffle_pattern)
            else:
                result = theano.sandbox.cuda.dnn.dnn_batch_normalization_test(
                    x, gamma, beta, mean, var, 'spatial', epsilon)
            return theano.tensor.as_tensor_variable(result)
        except AttributeError:
            pass
        except ValueError:
            pass
    return T.nnet.bn.batch_normalization(x, gamma, beta, mean, sqrt(var + epsilon),
                                         mode='high_mem')


# SHAPE OPERATIONS

def concatenate(tensors, axis=-1):
    if py_all([is_sparse(x) for x in tensors]):
        axis = axis % ndim(tensors[0])
        if axis == 0:
            return th_sparse_module.basic.vstack(tensors, format='csr')
        elif axis == 1:
            return th_sparse_module.basic.hstack(tensors, format='csr')
        else:
            raise ValueError('Invalid concat axis for sparse matrix:', axis)
    else:
        return T.concatenate([to_dense(x) for x in tensors], axis=axis)


def reshape(x, shape):
    y = T.reshape(x, shape)
    if _is_explicit_shape(shape):
        if -1 in shape:
            shape = tuple(x if x != -1 else None for x in shape)
        y._keras_shape = shape
        if hasattr(x, '_uses_learning_phase'):
            y._uses_learning_phase = x._uses_learning_phase
        else:
            y._uses_learning_phase = False
    return y


def permute_dimensions(x, pattern):
    """Transpose dimensions.

    pattern should be a tuple or list of
    dimension indices, e.g. [0, 2, 1].
    """
    pattern = tuple(pattern)
    y = x.dimshuffle(pattern)
    if hasattr(x, '_keras_shape'):
        y._keras_shape = tuple(np.asarray(x._keras_shape)[list(pattern)])
    return y


def repeat_elements(x, rep, axis):
    """Repeat the elements of a tensor along an axis, like np.repeat.

    If x has shape (s1, s2, s3) and axis=1, the output
    will have shape (s1, s2 * rep, s3).
    """
    y = T.repeat(x, rep, axis=axis)
    if hasattr(x, '_keras_shape'):
        y._keras_shape = list(x._keras_shape)
        repeat_dim = x._keras_shape[axis]
        if repeat_dim is not None:
                y._keras_shape[axis] = repeat_dim * rep
        y._keras_shape = tuple(y._keras_shape)
    return y


def resize_images(X, height_factor, width_factor, data_format):
    """Resize the images contained in a 4D tensor of shape
    - [batch, channels, height, width] (for 'channels_first' data_format)
    - [batch, height, width, channels] (for 'channels_last' data_format)
    by a factor of (height_factor, width_factor). Both factors should be
    positive integers.
    """
    if data_format == 'channels_first':
        output = repeat_elements(X, height_factor, axis=2)
        output = repeat_elements(output, width_factor, axis=3)
        return output
    elif data_format == 'channels_last':
        output = repeat_elements(X, height_factor, axis=1)
        output = repeat_elements(output, width_factor, axis=2)
        return output
    else:
        raise ValueError('Invalid data_format:', data_format)


def resize_volumes(X, depth_factor, height_factor, width_factor, data_format):
    """Resize the volume contained in a 5D tensor of shape
    - [batch, channels, depth, height, width] (for 'channels_first' data_format)
    - [batch, depth, height, width, channels] (for 'channels_last' data_format)
    by a factor of (depth_factor, height_factor, width_factor).
    Both factors should be positive integers.
    """
    if data_format == 'channels_first':
        output = repeat_elements(X, depth_factor, axis=2)
        output = repeat_elements(output, height_factor, axis=3)
        output = repeat_elements(output, width_factor, axis=4)
        return output
    elif data_format == 'channels_last':
        output = repeat_elements(X, depth_factor, axis=1)
        output = repeat_elements(output, height_factor, axis=2)
        output = repeat_elements(output, width_factor, axis=3)
        return output
    else:
        raise ValueError('Invalid data_format:', data_format)


def repeat(x, n):
    """Repeat a 2D tensor.

    If x has shape (samples, dim) and n=2,
    the output will have shape (samples, 2, dim).
    """
    assert x.ndim == 2
    y = x.dimshuffle((0, 'x', 1))
    y = T.extra_ops.repeat(y, n, axis=1)
    if hasattr(x, '_keras_shape'):
        shape = list(x._keras_shape)
        shape.insert(1, n)
        y._keras_shape = tuple(shape)

    return y


def arange(start, stop=None, step=1, dtype='int32'):
    """Creates a 1-D tensor containing a sequence of integers.

    The function arguments use the same convention as
    Theano's arange: if only one argument is provided,
    it is in fact the "stop" argument.

    The default type of the returned tensor is 'int32' to
    match TensorFlow's default.
    """
    return T.arange(start, stop=stop, step=step, dtype=dtype)


def tile(x, n):
    y = T.tile(x, n)
    if hasattr(x, '_keras_shape'):
        if _is_explicit_shape(n):
            output_shape = x._keras_shape[:-len(n)]
            for i, j in zip(x._keras_shape, n):
                if i is None:
                    output_shape += (None,)
                else:
                    output_shape += (i * j,)
        elif isinstance(n, int):
            output_shape = x._keras_shape[:-1]
            if x._keras_shape[-1] is None:
                output_shape += (None,)
            else:
                output_shape += (x._keras_shape[-1] * n,)
        else:
            # symbolic n
            if n.ndim == 0:
                # n is a scalar
                output_shape = x._keras_shape[:-1] + (None,)
            elif hasattr(n, '_keras_shape'):
                # n is a vector
                n_size = n._keras_shape[0]
                output_shape = x._keras_shape[:-n_size] + (None,) * n_size
            else:
                output_shape = (None,) * x.ndim
        y._keras_shape = output_shape
    return y


def flatten(x):
    y = T.flatten(x)
    if hasattr(x, '_keras_shape'):
        if None in x._keras_shape:
            y._keras_shape = (None,)
        else:
            y._keras_shape = (np.prod(x._keras_shape), )
    return y


def batch_flatten(x):
    """Turn a n-D tensor into a 2D tensor where
    the first dimension is conserved.
    """
    y = T.reshape(x, (x.shape[0], T.prod(x.shape[1:])))
    if hasattr(x, '_keras_shape'):
        if None in x._keras_shape[1:]:
            y._keras_shape = (x._keras_shape[0], None)
        else:
            y._keras_shape = (x._keras_shape[0], np.prod(x._keras_shape[1:]))
    return y


def expand_dims(x, axis=-1):
    """Add a 1-sized dimension at index "dim".
    """
    pattern = [i for i in range(x.type.ndim)]
    if axis < 0:
        if x.type.ndim == 0:
            axis = 0
        else:
            axis = axis % x.type.ndim + 1
    pattern.insert(axis, 'x')
    y = x.dimshuffle(pattern)
    if hasattr(x, '_keras_shape'):
        shape = list(x._keras_shape)
        shape.insert(axis, 1)
        y._keras_shape = tuple(shape)
    return y


def squeeze(x, axis):
    """Remove a 1-dimension from the tensor at index "axis".
    """
    shape = list(x.shape)
    shape.pop(axis)
    y = T.reshape(x, tuple(shape))
    if hasattr(x, '_keras_shape'):
        kshape = list(x._keras_shape)
        kshape.pop(axis)
        y._keras_shape = tuple(kshape)
    return y


def temporal_padding(x, padding=(1, 1)):
    """Pad the middle dimension of a 3D tensor
    with "padding" zeros left and right.

    Apologies for the inane API, but Theano makes this
    really hard.
    """
    assert len(padding) == 2
    input_shape = x.shape
    output_shape = (input_shape[0],
                    input_shape[1] + padding[0] + padding[1],
                    input_shape[2])
    output = T.zeros(output_shape)
    result = T.set_subtensor(output[:, padding[0]:x.shape[1] + padding[0], :], x)
    if hasattr(x, '_keras_shape'):
        result._keras_shape = (x._keras_shape[0],
                               x._keras_shape[1] + py_sum(padding),
                               x._keras_shape[2])
    return result


def spatial_2d_padding(x, padding=((1, 1), (1, 1)), data_format=None):
    """Pad the 2nd and 3rd dimensions of a 4D tensor
    with "padding[0]" and "padding[1]" (resp.) zeros left and right.
    """
    assert len(padding) == 2
    assert len(padding[0]) == 2
    assert len(padding[1]) == 2
    top_pad, bottom_pad = padding[0]
    left_pad, right_pad = padding[1]
    if data_format is None:
        data_format = image_data_format()
    if data_format not in {'channels_first', 'channels_last'}:
        raise ValueError('Unknown data_format ' + str(data_format))

    input_shape = x.shape
    if data_format == 'channels_first':
        output_shape = (input_shape[0],
                        input_shape[1],
                        input_shape[2] + top_pad + bottom_pad,
                        input_shape[3] + left_pad + right_pad)
        output = T.zeros(output_shape)
        indices = (slice(None),
                   slice(None),
                   slice(top_pad, input_shape[2] + top_pad),
                   slice(left_pad, input_shape[3] + left_pad))

    else:
        output_shape = (input_shape[0],
                        input_shape[1] + top_pad + bottom_pad,
                        input_shape[2] + left_pad + right_pad,
                        input_shape[3])
        output = T.zeros(output_shape)
        indices = (slice(None),
                   slice(top_pad, input_shape[1] + top_pad),
                   slice(left_pad, input_shape[2] + left_pad),
                   slice(None))
    y = T.set_subtensor(output[indices], x)
    y._keras_shape = output_shape
    return y


def spatial_3d_padding(x, padding=((1, 1), (1, 1), (1, 1)), data_format=None):
    """Pad the 2nd, 3rd and 4th dimensions of a 5D tensor
    with "padding[0]", "padding[1]" and "padding[2]" (resp.) zeros left and right.
    """
    if data_format is None:
        data_format = image_data_format()
    if data_format not in {'channels_first', 'channels_last'}:
        raise ValueError('Unknown data_format ' + str(data_format))

    input_shape = x.shape
    if data_format == 'channels_first':
        output_shape = (input_shape[0],
                        input_shape[1],
                        input_shape[2] + padding[0][0] + padding[0][1],
                        input_shape[3] + padding[1][0] + padding[1][1],
                        input_shape[4] + padding[2][0] + padding[2][1])
        output = T.zeros(output_shape)
        indices = (slice(None),
                   slice(None),
                   slice(padding[0][0], input_shape[2] + padding[0][0]),
                   slice(padding[1][0], input_shape[3] + padding[1][0]),
                   slice(padding[2][0], input_shape[4] + padding[2][0]))

    else:
        output_shape = (input_shape[0],
                        input_shape[1] + padding[0][0] + padding[0][1],
                        input_shape[2] + padding[1][0] + padding[1][1],
                        input_shape[3] + padding[2][0] + padding[2][1],
                        input_shape[4])
        output = T.zeros(output_shape)
        indices = (slice(None),
                   slice(padding[0][0], input_shape[1] + padding[0][0]),
                   slice(padding[1][0], input_shape[2] + padding[1][0]),
                   slice(padding[2][0], input_shape[3] + padding[2][0]),
                   slice(None))
    return T.set_subtensor(output[indices], x)


def stack(x, axis=0):
    return T.stack(x, axis=axis)


def one_hot(indices, num_classes):
    """Input: nD integer tensor of shape (batch_size, dim1, dim2, ... dim(n-1))
    Output: (n + 1)D one hot representation of the input
    with shape (batch_size, dim1, dim2, ... dim(n-1), num_classes)
    """
    input_shape = tuple((indices.shape[i] for i in range(indices.ndim)))
    indices = T.flatten(indices)
    oh = T.extra_ops.to_one_hot(indices, num_classes)
    oh = T.reshape(oh, input_shape + (num_classes,))
    return oh


def reverse(x, axes):
    """Reverse a tensor along the specified axes
    """
    if isinstance(axes, int):
        axes = [axes]
    slices = [slice(None, None, -1) if i in axes else slice(None, None, None) for i in range(x.ndim)]
    return x[slices]


def pattern_broadcast(x, broatcastable):
    return T.patternbroadcast(x, broatcastable)

# VALUE MANIPULATION


def get_value(x):
    if not hasattr(x, 'get_value'):
        raise TypeError('`get_value` can only be called on a variable. '
                        'If you have an expression instead, use `eval()`.')
    return x.get_value()


def batch_get_value(xs):
    """Returns the value of more than one tensor variable,
    as a list of Numpy arrays.
    """
    return [get_value(x) for x in xs]


def set_value(x, value):
    x.set_value(np.asarray(value, dtype=x.dtype))


def batch_set_value(tuples):
    for x, value in tuples:
        x.set_value(np.asarray(value, dtype=x.dtype))


def get_variable_shape(x):
    return x.get_value(borrow=True, return_internal_type=True).shape


def print_tensor(x, message=''):
    """Print the message and the tensor when evaluated and return the same
    tensor.
    """
    p_op = Print(message)
    return p_op(x)


# GRAPH MANIPULATION

class Function(object):

    def __init__(self, inputs, outputs, updates=[], name=None, **kwargs):
        unique_variables_to_update = {}
        for v, nv in updates:
            if v not in unique_variables_to_update:
                unique_variables_to_update[v] = nv
        updates = unique_variables_to_update.items()
        self.function = theano.function(inputs, outputs, updates=updates,
                                        allow_input_downcast=True,
                                        on_unused_input='ignore',
                                        name=name,
                                        **kwargs)
        self.name = name

    def __call__(self, inputs):
        assert isinstance(inputs, (list, tuple))
        return self.function(*inputs)


def function(inputs, outputs, updates=[], **kwargs):
    if len(kwargs) > 0:
        for key in kwargs.keys():
            if not has_arg(theano.function, key, True):
                msg = 'Invalid argument "%s" passed to K.function with Theano backend' % key
                raise ValueError(msg)
    return Function(inputs, outputs, updates=updates, **kwargs)


def gradients(loss, variables):
    return T.grad(loss, variables)


def stop_gradient(variables):
    """Returns `variables` but with zero gradient w.r.t. every other variable.

    # Arguments
        variables: tensor or list of tensors to consider constant with respect
            to any other variable.

    # Returns
        A single tensor or a list of tensors (depending on the passed argument)
            that has constant gradient with respect to any other variable.
    """
    if isinstance(variables, (list, tuple)):
        return map(theano.gradient.disconnected_grad, variables)
    else:
        return theano.gradient.disconnected_grad(variables)


# CONTROL FLOW

def rnn(step_function, inputs, initial_states,
        go_backwards=False, mask=None, constants=None,
        unroll=False, input_length=None):
    """Iterates over the time dimension of a tensor.

    # Arguments
        inputs: tensor of temporal data of shape (samples, time, ...)
            (at least 3D).
        step_function:
            Parameters:
                inputs: tensor with shape (samples, ...) (no time dimension),
                    representing input for the batch of samples at a certain
                    time step.
                states: list of tensors.
            Returns:
                outputs: tensor with shape (samples, ...) (no time dimension),
                new_states: list of tensors, same length and shapes
                    as 'states'.
        initial_states: tensor with shape (samples, ...) (no time dimension),
            containing the initial values for the states used in
            the step function.
        go_backwards: boolean. If True, do the iteration over the time
            dimension in reverse order and return the reversed sequence.
        mask: binary tensor with shape (samples, time),
            with a zero for every element that is masked.
        constants: a list of constant values passed at each step.
        unroll: whether to unroll the RNN or to use a symbolic loop (`while_loop` or `scan` depending on backend).
        input_length: must be specified if using `unroll`.

    # Returns
        A tuple (last_output, outputs, new_states).
            last_output: the latest output of the rnn, of shape (samples, ...)
            outputs: tensor with shape (samples, time, ...) where each
                entry outputs[s, t] is the output of the step function
                at time t for sample s.
            new_states: list of tensors, latest states returned by
                the step function, of shape (samples, ...).
    """
    ndim = inputs.ndim
    assert ndim >= 3, 'Input should be at least 3D.'

    if unroll:
        if input_length is None:
            raise ValueError('When specifying `unroll=True`, '
                             'an `input_length` '
                             'must be provided to `rnn`.')

    axes = [1, 0] + list(range(2, ndim))
    inputs = inputs.dimshuffle(axes)

    if constants is None:
        constants = []

    if mask is not None:
        if mask.ndim == ndim - 1:
            mask = expand_dims(mask)
        assert mask.ndim == ndim
        mask = mask.dimshuffle(axes)

        if unroll:
            indices = list(range(input_length))
            if go_backwards:
                indices = indices[::-1]

            successive_outputs = []
            successive_states = []
            states = initial_states
            for i in indices:
                output, new_states = step_function(inputs[i], states + constants)

                if len(successive_outputs) == 0:
                    prev_output = zeros_like(output)
                else:
                    prev_output = successive_outputs[-1]

                output = T.switch(mask[i], output, prev_output)
                kept_states = []
                for state, new_state in zip(states, new_states):
                    kept_states.append(T.switch(mask[i], new_state, state))
                states = kept_states

                successive_outputs.append(output)
                successive_states.append(states)

            outputs = T.stack(*successive_outputs)
            states = []
            for i in range(len(successive_states[-1])):
                states.append(T.stack(*[states_at_step[i] for states_at_step in successive_states]))
        else:
            # build an all-zero tensor of shape (samples, output_dim)
            initial_output = step_function(inputs[0], initial_states + constants)[0] * 0
            # Theano gets confused by broadcasting patterns in the scan op
            initial_output = T.unbroadcast(initial_output, 0, 1)
            if len(initial_states) > 0:
                initial_states[0] = T.unbroadcast(initial_states[0], 0, 1)

            def _step(inputs, mask, output_tm1, *states):
                outputs, new_states = step_function(inputs, states)
                # output previous output if masked.
                outputs = T.switch(mask, outputs, output_tm1)
                return_states = []
                for state, new_state in zip(states, new_states):
                    return_states.append(T.switch(mask, new_state, state))
                return [outputs] + return_states

            results, _ = theano.scan(
                _step,
                sequences=[inputs, mask],
                outputs_info=[initial_output] + initial_states,
                non_sequences=constants,
                go_backwards=go_backwards)

            # deal with Theano API inconsistency
            if isinstance(results, list):
                outputs = results[0]
                states = results[1:]
            else:
                outputs = results
                states = []
    else:
        if unroll:
            indices = list(range(input_length))
            if go_backwards:
                indices = indices[::-1]

            successive_outputs = []
            successive_states = []
            states = initial_states
            for i in indices:
                outputs, states = step_function(inputs[i], states + constants)
                successive_outputs.append(outputs)
                successive_states.append(states)
            outputs = T.stack(*successive_outputs)
            states = []
            for i in range(len(successive_states[-1])):
                states.append(T.stack(*[states_at_step[i] for states_at_step in successive_states]))

        else:
            def _step(inputs, *states):
                outputs, new_states = step_function(inputs, states)
                return [outputs] + new_states

            # Theano likes to make shape==1 dimensions in the initial states (outputs_info) broadcastable
            if len(initial_states) > 0:
                initial_states[0] = T.unbroadcast(initial_states[0], 1)

            results, _ = theano.scan(
                _step,
                sequences=inputs,
                outputs_info=[None] + initial_states,
                non_sequences=constants,
                go_backwards=go_backwards)

            # deal with Theano API inconsistency
            if isinstance(results, list):
                outputs = results[0]
                states = results[1:]
            else:
                outputs = results
                states = []

    outputs = T.squeeze(outputs)
    last_output = outputs[-1]

    axes = [1, 0] + list(range(2, outputs.ndim))
    outputs = outputs.dimshuffle(axes)
    states = [T.squeeze(state[-1]) for state in states]
    return last_output, outputs, states


def switch(condition, then_expression, else_expression):
    """Switches between two operations depending on a scalar value.

    Note that both `then_expression` and `else_expression`
    should be symbolic tensors of the *same shape*.

    # Arguments
        condition: scalar tensor (`int` or `bool`).
        then_expression: either a tensor, or a callable that returns a tensor.
        else_expression: either a tensor, or a callable that returns a tensor.

    # Returns
        The selected tensor.
    """
    if callable(then_expression):
        then_expression = then_expression()
    if callable(else_expression):
        else_expression = else_expression()
    return T.switch(condition, then_expression, else_expression)


def in_train_phase(x, alt, training=None):
    """Selects `x` in train phase, and `alt` otherwise.

    Note that `alt` should have the *same shape* as `x`.

    # Returns
        Either `x` or `alt` based on the `training` flag.
        the `training` flag defaults to `K.learning_phase()`.
    """
    if training is None:
        training = learning_phase()
        uses_learning_phase = True
    else:
        uses_learning_phase = False

    if training is 1 or training is True:
        if callable(x):
            return x()
        else:
            return x

    elif training is 0 or training is False:
        if callable(alt):
            return alt()
        else:
            return alt

    if callable(x):
        x = x()
    if callable(alt):
        alt = alt()

    # else: assume learning phase is a placeholder tensor.
    x = theano.ifelse.ifelse(training, x, alt)
    if uses_learning_phase:
        x._uses_learning_phase = True
    return x


def in_test_phase(x, alt, training=None):
    """Selects `x` in test phase, and `alt` otherwise.
    Note that `alt` should have the *same shape* as `x`.

    # Returns
        Either `x` or `alt` based on `K.learning_phase`.
    """
    return in_train_phase(alt, x, training=training)


# NN OPERATIONS

def _assert_has_capability(module, func):
    if not hasattr(module, func):
        raise EnvironmentError(
            'It looks like like your version of '
            'Theano is out of date. '
            'Install the latest version with:\n'
            'pip install git+git://github.com/Theano/Theano.git '
            '--upgrade --no-deps')


def elu(x, alpha=1.0):
    """ Exponential linear unit

    # Arguments
        x: Tensor to compute the activation function for.
        alpha: scalar
    """
    _assert_has_capability(T.nnet, 'elu')
    return T.nnet.elu(x, alpha)


def relu(x, alpha=0., max_value=None):
    _assert_has_capability(T.nnet, 'relu')
    x = T.nnet.relu(x, alpha)
    if max_value is not None:
        x = T.minimum(x, max_value)
    return x


def softmax(x):
    return T.nnet.softmax(x)


def softplus(x):
    return T.nnet.softplus(x)


def softsign(x):
    return T_softsign(x)


def categorical_crossentropy(target, output, from_logits=False):
    if from_logits:
        output = T.nnet.softmax(output)
    else:
        # scale preds so that the class probas of each sample sum to 1
        output /= output.sum(axis=-1, keepdims=True)
    # avoid numerical instability with _EPSILON clipping
    output = T.clip(output, epsilon(), 1.0 - epsilon())
    return T.nnet.categorical_crossentropy(output, target)


def sparse_categorical_crossentropy(target, output, from_logits=False):
    target = T.cast(T.flatten(target), 'int32')
    target = T.extra_ops.to_one_hot(target, nb_class=output.shape[-1])
    target = reshape(target, shape(output))
    return categorical_crossentropy(output, target, from_logits)


def binary_crossentropy(target, output, from_logits=False):
    if from_logits:
        output = T.nnet.sigmoid(output)
    # avoid numerical instability with _EPSILON clipping
    output = T.clip(output, epsilon(), 1.0 - epsilon())
    return T.nnet.binary_crossentropy(output, target)


def sigmoid(x):
    return T.nnet.sigmoid(x)


def hard_sigmoid(x):
    return T.nnet.hard_sigmoid(x)


def tanh(x):
    return T.tanh(x)


def dropout(x, level, noise_shape=None, seed=None):
    """Sets entries in `x` to zero at random,
    while scaling the entire tensor.

    # Arguments
        x: tensor
        level: fraction of the entries in the tensor
            that will be set to 0.
        noise_shape: shape for randomly generated keep/drop flags,
            must be broadcastable to the shape of `x`
        seed: random seed to ensure determinism.
    """
    if level < 0. or level >= 1:
        raise ValueError('Dropout level must be in interval [0, 1[.')
    if seed is None:
        seed = np.random.randint(1, 10e6)
    if isinstance(noise_shape, list):
        noise_shape = tuple(noise_shape)

    rng = RandomStreams(seed=seed)
    retain_prob = 1. - level

    if noise_shape is None:
        random_tensor = rng.binomial(x.shape, p=retain_prob, dtype=x.dtype)
    else:
        random_tensor = rng.binomial(noise_shape, p=retain_prob, dtype=x.dtype)
        random_tensor = T.patternbroadcast(random_tensor,
                                           [dim == 1 for dim in noise_shape])
    x *= random_tensor
    x /= retain_prob
    return x


def l2_normalize(x, axis=None):
    square_sum = T.sum(T.square(x), axis=axis, keepdims=True)
    norm = T.sqrt(T.maximum(square_sum, epsilon()))
    return x / norm


def in_top_k(predictions, targets, k):
    """Returns whether the `targets` are in the top `k` `predictions`.

    # Arguments
        predictions: A tensor of shape `(batch_size, classes)` and type `float32`.
        targets: A 1D tensor of length `batch_size` and type `int32` or `int64`.
        k: An `int`, number of top elements to consider.

    # Returns
        A 1D tensor of length `batch_size` and type `bool`.
        `output[i]` is `True` if `predictions[i, targets[i]]` is within top-`k`
        values of `predictions[i]`.
    """
    # handle k < 1 and k >= predictions.shape[1] cases to match TF behavior
    if k < 1:
        # dtype='bool' is only available since Theano 0.9.0
        try:
            return T.zeros_like(targets, dtype='bool')
        except TypeError:
            return T.zeros_like(targets, dtype='int8')

    if k >= int_shape(predictions)[1]:
        try:
            return T.ones_like(targets, dtype='bool')
        except TypeError:
            return T.ones_like(targets, dtype='int8')

    predictions_k = T.sort(predictions)[:, -k]
    targets_values = predictions[T.arange(targets.shape[0]), targets]
    return T.ge(targets_values, predictions_k)


# CONVOLUTIONS

def _preprocess_conv2d_input(x, data_format):
    if data_format == 'channels_last':
        # TF uses the last dimension as channel dimension,
        # instead of the 2nd one.
        # TH input shape: (samples, input_depth, rows, cols)
        # TF input shape: (samples, rows, cols, input_depth)
        x = x.dimshuffle((0, 3, 1, 2))
    return x


def _preprocess_conv3d_input(x, data_format):
    if data_format == 'channels_last':
        # TF uses the last dimension as channel dimension,
        # instead of the 2nd one.
        # TH input shape: (samples, input_depth, rows, cols, slices)
        # TF input shape: (samples, rows, cols, slices, input_depth)
        x = x.dimshuffle((0, 4, 1, 2, 3))
    return x


def _preprocess_conv2d_kernel(kernel, data_format):
    # As of Keras 2.0.0, all kernels are normalized
    # on the format `(rows, cols, input_depth, depth)`,
    # independently of `data_format`.
    # Theano expects `(depth, input_depth, rows, cols)`.
    kernel = kernel.dimshuffle((3, 2, 0, 1))
    return kernel


def _preprocess_conv3d_kernel(kernel, data_format):
    # As of Keras 2.0.0, all kernels are normalized
    # on the format `(space, input_depth, depth)`,
    # independently of `data_format`.
    # Theano expects `(depth, input_depth, space)`.
    kernel = kernel.dimshuffle((4, 3, 0, 1, 2))
    return kernel


def _preprocess_padding(padding):
    if padding == 'same':
        th_padding = 'half'
    elif padding == 'valid':
        th_padding = 'valid'
    elif padding == 'full':
        th_padding = 'full'
    else:
        raise ValueError('Border mode not supported:', str(padding))
    return th_padding


def _preprocess_conv2d_image_shape(image_shape, data_format):
    # Theano might not accept long type
    def int_or_none(value):
        try:
            return int(value)
        except TypeError:
            return None
    if data_format == 'channels_last':
        if image_shape:
            image_shape = (image_shape[0], image_shape[3],
                           image_shape[1], image_shape[2])
    if image_shape is not None:
        image_shape = tuple(int_or_none(v) for v in image_shape)
    return image_shape


def _preprocess_conv3d_volume_shape(volume_shape, data_format):
    # Theano might not accept long type
    def int_or_none(value):
        try:
            return int(value)
        except TypeError:
            return None
    if data_format == 'channels_last':
        if volume_shape:
            volume_shape = (volume_shape[0], volume_shape[4],
                            volume_shape[1], volume_shape[2], volume_shape[3])
    if volume_shape is not None:
        volume_shape = tuple(int_or_none(v) for v in volume_shape)
    return volume_shape


def _preprocess_conv2d_filter_shape(filter_shape, data_format):
    # Theano might not accept long type
    def int_or_none(value):
        try:
            return int(value)
        except TypeError:
            return None
    if filter_shape:
        filter_shape = (filter_shape[3], filter_shape[2],
                        filter_shape[0], filter_shape[1])
    if filter_shape is not None:
        filter_shape = tuple(int_or_none(v) for v in filter_shape)
    return filter_shape


def _preprocess_conv3d_filter_shape(filter_shape, data_format):
    # Theano might not accept long type
    def int_or_none(value):
        try:
            return int(value)
        except TypeError:
            return None
    if filter_shape:
        filter_shape = (filter_shape[4], filter_shape[3],
                        filter_shape[0], filter_shape[1], filter_shape[2])
    if filter_shape is not None:
        filter_shape = tuple(int_or_none(v) for v in filter_shape)
    return filter_shape


def _postprocess_conv2d_output(conv_out, x,
                               padding, kernel_shape,
                               strides, data_format):
    if padding == 'same':
        if kernel_shape[2] % 2 == 0:
            conv_out = conv_out[:, :, :(x.shape[2] + strides[0] - 1) // strides[0], :]
        if kernel_shape[3] % 2 == 0:
            conv_out = conv_out[:, :, :, :(x.shape[3] + strides[1] - 1) // strides[1]]
    if data_format == 'channels_last':
        conv_out = conv_out.dimshuffle((0, 2, 3, 1))
    return conv_out


def _postprocess_conv3d_output(conv_out, x,
                               padding, kernel_shape,
                               strides, data_format):
    if padding == 'same':
        if kernel_shape[2] % 2 == 0:
            conv_out = conv_out[:, :, :(x.shape[2] + strides[0] - 1) // strides[0], :, :]
        if kernel_shape[3] % 2 == 0:
            conv_out = conv_out[:, :, :, :(x.shape[3] + strides[1] - 1) // strides[1], :]
        if kernel_shape[4] % 2 == 0:
            conv_out = conv_out[:, :, :, :, :(x.shape[4] + strides[2] - 1) // strides[2]]
    if data_format == 'channels_last':
        conv_out = conv_out.dimshuffle((0, 2, 3, 4, 1))
    return conv_out


def conv1d(x, kernel, strides=1, padding='valid',
           data_format=None, dilation_rate=1):
    """1D convolution.

    # Arguments
        kernel: kernel tensor.
        strides: stride integer.
        padding: string, `"same"`, `"causal"` or `"valid"`.
        data_format: string, one of "channels_last", "channels_first"
        dilation_rate: integer.
    """
    if data_format is None:
        data_format = image_data_format()
    if data_format not in {'channels_first', 'channels_last'}:
        raise ValueError('Unknown data_format ', data_format)

    if hasattr(kernel, '_keras_shape'):
        kernel_shape = kernel._keras_shape
    else:
        kernel_shape = None
    if padding == 'causal':
        # causal (dilated) convolution:
        if not kernel_shape:
            raise AttributeError('Causal padding requires kernel._keras_shape set.')
        left_pad = dilation_rate * (kernel_shape[0] - 1)
        x = temporal_padding(x, (left_pad, 0))
        padding = 'valid'
    if hasattr(x, '_keras_shape'):
        shape = x._keras_shape
    else:
        shape = None
    if data_format == 'channels_last':
        # original shape: (batch, length, input_dim)
        # add dim to x to have (batch, length, 1, input_dim)
        x = expand_dims(x, 2)
        # update x._keras_shape
        if shape is not None:
            x._keras_shape = (shape[0], shape[1], 1, shape[2])
    else:
        # original shape: (batch, input_dim, length)
        # add dim to x to have (batch, input_dim, length, 1)
        x = expand_dims(x, 3)
        # update x._keras_shape
        if shape is not None:
            x._keras_shape = (shape[0], shape[1], shape[2], 1)
    # update dilation rate, strides
    dilation_rate = (dilation_rate, 1)
    strides = (strides, 1)
    # add dim to kernel (always same format independently of data_format)
    # i.e. (rows, 1, input_depth, depth)
    kernel = expand_dims(kernel, 1)
    output = conv2d(x, kernel,
                    strides=strides, padding=padding,
                    data_format=data_format, dilation_rate=dilation_rate)
    # remove added dim
    if data_format == 'channels_last':
        output = squeeze(output, 2)
    else:
        output = squeeze(output, 3)
    return output


def conv2d(x, kernel, strides=(1, 1), padding='valid',
           data_format=None, dilation_rate=(1, 1)):
    """2D convolution.

    # Arguments
        kernel: kernel tensor.
        strides: strides tuple.
        padding: string, "same" or "valid".
        data_format: "channels_last" or "channels_first".
            Whether to use Theano or TensorFlow data format
        in inputs/kernels/outputs.
    """
    if data_format is None:
        data_format = image_data_format()
    if data_format not in {'channels_first', 'channels_last'}:
        raise ValueError('Unknown data_format ', data_format)

    if hasattr(x, '_keras_shape'):
        image_shape = _preprocess_conv2d_image_shape(int_shape(x), data_format)
    else:
        image_shape = None
    if hasattr(kernel, '_keras_shape'):
        kernel_shape = kernel._keras_shape
    else:
        # Will only work if `kernel` is a shared variable.
        kernel_shape = kernel.eval().shape
    kernel_shape = _preprocess_conv2d_filter_shape(kernel_shape, data_format)

    x = _preprocess_conv2d_input(x, data_format)
    kernel = _preprocess_conv2d_kernel(kernel, data_format)
    th_padding = _preprocess_padding(padding)

    conv_out = T.nnet.conv2d(x, kernel,
                             border_mode=th_padding,
                             subsample=strides,
                             input_shape=image_shape,
                             filter_shape=kernel_shape,
                             filter_dilation=dilation_rate)
    conv_out = _postprocess_conv2d_output(conv_out, x, padding,
                                          kernel_shape, strides, data_format)
    return conv_out


def conv2d_transpose(x, kernel, output_shape, strides=(1, 1),
                     padding='valid', data_format=None):
    """2D deconvolution (transposed convolution).

    # Arguments
        kernel: kernel tensor.
        output_shape: desired dimensions of output.
        strides: strides tuple.
        padding: string, "same" or "valid".
        data_format: "channels_last" or "channels_first".
            Whether to use Theano or TensorFlow data format
        in inputs/kernels/outputs.

    # Raises
        ValueError: if using an even kernel size with padding 'same'.
    """
    flip_filters = False
    if data_format is None:
        data_format = image_data_format()
    if data_format not in {'channels_first', 'channels_last'}:
        raise ValueError('Unknown data_format ' + data_format)

    if data_format == 'channels_last':
        output_shape = (output_shape[0],
                        output_shape[3],
                        output_shape[1],
                        output_shape[2])

    if hasattr(kernel, '_keras_shape'):
        kernel_shape = kernel._keras_shape
    else:
        # Will only work if `kernel` is a shared variable.
        kernel_shape = kernel.eval().shape

    if padding == 'same' and kernel_shape[0] % 2 == 0:
        raise ValueError('In `Conv2DTranspose`, with padding mode `same`, '
                         'even kernel sizes are not supported with Theano. '
                         'You can set `kernel_size` to an odd number.')

    kernel_shape = _preprocess_conv2d_filter_shape(kernel_shape, data_format)

    x = _preprocess_conv2d_input(x, data_format)
    kernel = _preprocess_conv2d_kernel(kernel, data_format)

    th_padding = _preprocess_padding(padding)
    op = T.nnet.abstract_conv.AbstractConv2d_gradInputs(imshp=None,
                                                        kshp=kernel_shape,
                                                        subsample=strides,
                                                        border_mode=th_padding,
                                                        filter_flip=not flip_filters)
    conv_out = op(kernel, x, output_shape[2:])
    conv_out = _postprocess_conv2d_output(conv_out, x, padding,
                                          kernel_shape, strides, data_format)
    return conv_out


def separable_conv2d(x, depthwise_kernel, pointwise_kernel, strides=(1, 1),
                     padding='valid', data_format=None, dilation_rate=(1, 1)):
    raise NotImplementedError


def depthwise_conv2d(x, depthwise_kernel, strides=(1, 1), padding='valid',
                     data_format=None, dilation_rate=(1, 1)):
    raise NotImplementedError


def conv3d(x, kernel, strides=(1, 1, 1),
           padding='valid', data_format=None,
           dilation_rate=(1, 1, 1)):
    """3D convolution.

    # Arguments
        kernel: kernel tensor.
        strides: strides tuple.
        padding: string, "same" or "valid".
        data_format: "channels_last" or "channels_first".
            Whether to use Theano or TensorFlow data format
        in inputs/kernels/outputs.
    """
    if data_format is None:
        data_format = image_data_format()
    if data_format not in {'channels_first', 'channels_last'}:
        raise ValueError('Unknown data_format:', data_format)

    if hasattr(x, '_keras_shape'):
        volume_shape = _preprocess_conv3d_volume_shape(int_shape(x), data_format)
    else:
        volume_shape = None
    if hasattr(kernel, '_keras_shape'):
        kernel_shape = kernel._keras_shape
    else:
        # Will only work if `kernel` is a shared variable.
        kernel_shape = kernel.eval().shape
    kernel_shape = _preprocess_conv3d_filter_shape(kernel_shape, data_format)

    x = _preprocess_conv3d_input(x, data_format)
    kernel = _preprocess_conv3d_kernel(kernel, data_format)
    th_padding = _preprocess_padding(padding)

    conv_out = T.nnet.conv3d(x, kernel,
                             border_mode=th_padding,
                             subsample=strides,
                             input_shape=volume_shape,
                             filter_shape=kernel_shape,
                             filter_dilation=dilation_rate)
    conv_out = _postprocess_conv3d_output(conv_out, x, padding,
                                          kernel_shape, strides, data_format)
    return conv_out


def conv3d_transpose(x, kernel, output_shape, strides=(1, 1, 1),
                     padding='valid', data_format=None):
    """3D deconvolution (transposed convolution).

    # Arguments
        kernel: kernel tensor.
        output_shape: desired dimensions of output.
        strides: strides tuple.
        padding: string, "same" or "valid".
        data_format: "channels_last" or "channels_first".
            Whether to use Theano or TensorFlow data format
        in inputs/kernels/outputs.

    # Raises
        ValueError: if using an even kernel size with padding 'same'.
    """
    flip_filters = False
    if data_format is None:
        data_format = image_data_format()
    if data_format not in {'channels_first', 'channels_last'}:
        raise ValueError('Unknown data_format ' + data_format)

    if data_format == 'channels_last':
        output_shape = (output_shape[0],
                        output_shape[4],
                        output_shape[1],
                        output_shape[2],
                        output_shape[3])

    if hasattr(kernel, '_keras_shape'):
        kernel_shape = kernel._keras_shape
    else:
        # Will only work if `kernel` is a shared variable.
        kernel_shape = kernel.eval().shape

    if padding == 'same' and kernel_shape[0] % 2 == 0:
        raise ValueError('In `Conv3DTranspose`, with padding mode `same`, '
                         'even kernel sizes are not supported with Theano. '
                         'You can set `kernel_size` to an odd number.')

    kernel_shape = _preprocess_conv3d_filter_shape(kernel_shape, data_format)

    x = _preprocess_conv3d_input(x, data_format)
    kernel = _preprocess_conv3d_kernel(kernel, data_format)

    th_padding = _preprocess_padding(padding)
    op = T.nnet.abstract_conv.AbstractConv3d_gradInputs(imshp=None,
                                                        kshp=kernel_shape,
                                                        subsample=strides,
                                                        border_mode=th_padding,
                                                        filter_flip=not flip_filters)
    conv_out = op(kernel, x, output_shape[2:])
    conv_out = _postprocess_conv3d_output(conv_out, x, padding,
                                          kernel_shape, strides, data_format)
    return conv_out


def pool2d(x, pool_size, strides=(1, 1), padding='valid',
           data_format=None, pool_mode='max'):
    if data_format is None:
        data_format = image_data_format()
    if data_format not in {'channels_first', 'channels_last'}:
        raise ValueError('Unknown data_format:', data_format)

    assert pool_size[0] >= 1 and pool_size[1] >= 1

    if padding == 'same':
        w_pad = pool_size[0] - 2 if pool_size[0] > 2 and pool_size[0] % 2 == 1 else pool_size[0] - 1
        h_pad = pool_size[1] - 2 if pool_size[1] > 2 and pool_size[1] % 2 == 1 else pool_size[1] - 1
        pad = (w_pad, h_pad)
    elif padding == 'valid':
        pad = (0, 0)
    else:
        raise ValueError('Invalid border mode:', padding)

    if data_format == 'channels_last':
        x = x.dimshuffle((0, 3, 1, 2))

    if pool_mode == 'max':
        pool_out = pool.pool_2d(x, ws=pool_size, stride=strides,
                                ignore_border=True,
                                pad=pad,
                                mode='max')
    elif pool_mode == 'avg':
        if padding == 'same':
            th_avg_pool_mode = 'average_inc_pad'
        elif padding == 'valid':
            th_avg_pool_mode = 'average_exc_pad'
        pool_out = pool.pool_2d(x, ws=pool_size, stride=strides,
                                ignore_border=True,
                                pad=pad,
                                mode=th_avg_pool_mode)
    else:
        raise ValueError('Invalid pooling mode:', pool_mode)
    if padding == 'same':
        expected_width = (x.shape[2] + strides[0] - 1) // strides[0]
        expected_height = (x.shape[3] + strides[1] - 1) // strides[1]
        pool_out = pool_out[:, :,
                            : expected_width,
                            : expected_height]

    if data_format == 'channels_last':
        pool_out = pool_out.dimshuffle((0, 2, 3, 1))
    return pool_out


def pool3d(x, pool_size, strides=(1, 1, 1), padding='valid',
           data_format=None, pool_mode='max'):
    if data_format is None:
        data_format = image_data_format()
    if data_format not in {'channels_first', 'channels_last'}:
        raise ValueError('Unknown data_format:', data_format)

    if padding == 'same':
        w_pad = pool_size[0] - 2 if pool_size[0] % 2 == 1 else pool_size[0] - 1
        h_pad = pool_size[1] - 2 if pool_size[1] % 2 == 1 else pool_size[1] - 1
        d_pad = pool_size[2] - 2 if pool_size[2] % 2 == 1 else pool_size[2] - 1
        padding = (w_pad, h_pad, d_pad)
    elif padding == 'valid':
        padding = (0, 0, 0)
    else:
        raise ValueError('Invalid padding:', padding)

    if data_format == 'channels_last':
        x = x.dimshuffle((0, 4, 1, 2, 3))

    if pool_mode == 'max':
        pool_out = pool.pool_3d(x, ws=pool_size, stride=strides,
                                ignore_border=True,
                                pad=padding,
                                mode='max')
    elif pool_mode == 'avg':
        pool_out = pool.pool_3d(x, ws=pool_size, stride=strides,
                                ignore_border=True,
                                pad=padding,
                                mode='average_exc_pad')
    else:
        raise ValueError('Invalid pooling mode:', pool_mode)

    if padding == 'same':
        expected_width = (x.shape[2] + strides[0] - 1) // strides[0]
        expected_height = (x.shape[3] + strides[1] - 1) // strides[1]
        expected_depth = (x.shape[4] + strides[2] - 1) // strides[2]

        pool_out = pool_out[:, :,
                            : expected_width,
                            : expected_height,
                            : expected_depth]

    if data_format == 'channels_last':
        pool_out = pool_out.dimshuffle((0, 2, 3, 4, 1))
    return pool_out


def bias_add(x, bias, data_format=None):
    if data_format is None:
        data_format = image_data_format()
    if data_format not in {'channels_first', 'channels_last'}:
        raise ValueError('Unknown data_format ' + str(data_format))
    if ndim(bias) != 1 and ndim(bias) != ndim(x) - 1:
        raise ValueError('Unexpected bias dimensions %d, '
                         'expect to be 1 or %d dimensions'
                         % (ndim(bias), ndim(x) - 1))
    bias_shape = tuple(bias.shape)
    if ndim(x) == 5:
        if data_format == 'channels_first':
            if ndim(bias) == 1:
                x += reshape(bias, (1, bias_shape[0], 1, 1, 1))
            else:
                x += reshape(bias, (1, bias_shape[3]) + bias_shape[:3])
        elif data_format == 'channels_last':
            if ndim(bias) == 1:
                x += reshape(bias, (1, 1, 1, 1, bias_shape[0]))
            else:
                x += reshape(bias, (1,) + bias_shape)
    elif ndim(x) == 4:
        if data_format == 'channels_first':
            if ndim(bias) == 1:
                x += reshape(bias, (1, bias_shape[0], 1, 1))
            else:
                x += reshape(bias, (1, bias_shape[2]) + bias_shape[:2])
        elif data_format == 'channels_last':
            if ndim(bias) == 1:
                x += reshape(bias, (1, 1, 1, bias_shape[0]))
            else:
                x += reshape(bias, (1,) + bias_shape)
    elif ndim(x) == 3:
        if data_format == 'channels_first':
            if ndim(bias) == 1:
                x += reshape(bias, (1, bias_shape[0], 1))
            else:
                x += reshape(bias, (1, bias_shape[1], bias_shape[0]))
        elif data_format == 'channels_last':
            if ndim(bias) == 1:
                x += reshape(bias, (1, 1, bias_shape[0]))
            else:
                x += reshape(bias, (1,) + bias_shape)
    else:
        x += bias
    return x


# RANDOMNESS


def random_normal(shape, mean=0.0, stddev=1.0, dtype=None, seed=None):
    if dtype is None:
        dtype = floatx()
    if seed is None:
        seed = np.random.randint(1, 10e6)
    rng = RandomStreams(seed=seed)
    return rng.normal(size=shape, avg=mean, std=stddev, dtype=dtype)


def random_uniform(shape, minval=0.0, maxval=1.0, dtype=None, seed=None):
    if dtype is None:
        dtype = floatx()
    if seed is None:
        seed = np.random.randint(1, 10e6)
    rng = RandomStreams(seed=seed)
    return rng.uniform(shape, low=minval, high=maxval, dtype=dtype)


def random_binomial(shape, p=0.0, dtype=None, seed=None):
    if dtype is None:
        dtype = floatx()
    if seed is None:
        seed = np.random.randint(1, 10e6)
    rng = RandomStreams(seed=seed)
    return rng.binomial(shape, p=p, dtype=dtype)


def truncated_normal(shape, mean=0.0, stddev=1.0, dtype=None, seed=None):
    if dtype is None:
        dtype = floatx()
    if seed is None:
        seed = np.random.randint(1, 10e6)
    rng = RandomStreams(seed=seed)
    normal_tensor = rng.normal(size=shape, avg=mean, std=stddev, dtype=dtype)
    # Poor man's truncated normal: we literally clip the tensor
    return T.clip(normal_tensor, mean - 2 * stddev, mean + 2 * stddev)


# Theano implementation of CTC
# Used with permission from Shawn Tan
# https://github.com/shawntan/
# Note that tensorflow's native CTC code is significantly
# faster than this


def ctc_interleave_blanks(Y):
    Y_ = T.alloc(-1, Y.shape[0] * 2 + 1)
    Y_ = T.set_subtensor(Y_[T.arange(Y.shape[0]) * 2 + 1], Y)
    return Y_


def ctc_create_skip_idxs(Y):
    skip_idxs = T.arange((Y.shape[0] - 3) // 2) * 2 + 1
    non_repeats = T.neq(Y[skip_idxs], Y[skip_idxs + 2])
    return skip_idxs[non_repeats.nonzero()]


def ctc_update_log_p(skip_idxs, zeros, active, log_p_curr, log_p_prev):
    active_skip_idxs = skip_idxs[(skip_idxs < active).nonzero()]
    active_next = T.cast(T.minimum(
        T.maximum(
            active + 1,
            T.max(T.concatenate([active_skip_idxs, [-1]])) + 2 + 1
        ), log_p_curr.shape[0]), 'int32')

    common_factor = T.max(log_p_prev[:active])
    p_prev = T.exp(log_p_prev[:active] - common_factor)
    _p_prev = zeros[:active_next]
    # copy over
    _p_prev = T.set_subtensor(_p_prev[:active], p_prev)
    # previous transitions
    _p_prev = T.inc_subtensor(_p_prev[1:], _p_prev[:-1])
    # skip transitions
    _p_prev = T.inc_subtensor(_p_prev[active_skip_idxs + 2], p_prev[active_skip_idxs])
    updated_log_p_prev = T.log(_p_prev) + common_factor

    log_p_next = T.set_subtensor(
        zeros[:active_next],
        log_p_curr[:active_next] + updated_log_p_prev
    )
    return active_next, log_p_next


def ctc_path_probs(predict, Y, alpha=1e-4):
    smoothed_predict = (1 - alpha) * predict[:, Y] + alpha * np.float32(1.) / Y.shape[0]
    L = T.log(smoothed_predict)
    zeros = T.zeros_like(L[0])
    log_first = zeros

    f_skip_idxs = ctc_create_skip_idxs(Y)
    b_skip_idxs = ctc_create_skip_idxs(Y[::-1])  # there should be a shortcut to calculating this

    def step(log_f_curr, log_b_curr, f_active, log_f_prev, b_active, log_b_prev):
        f_active_next, log_f_next = ctc_update_log_p(f_skip_idxs, zeros, f_active, log_f_curr, log_f_prev)
        b_active_next, log_b_next = ctc_update_log_p(b_skip_idxs, zeros, b_active, log_b_curr, log_b_prev)
        return f_active_next, log_f_next, b_active_next, log_b_next

    [f_active, log_f_probs, b_active, log_b_probs], _ = theano.scan(
        step, sequences=[L, L[::-1, ::-1]], outputs_info=[np.int32(1), log_first, np.int32(1), log_first])

    idxs = T.arange(L.shape[1]).dimshuffle('x', 0)
    mask = (idxs < f_active.dimshuffle(0, 'x')) & (idxs < b_active.dimshuffle(0, 'x'))[::-1, ::-1]
    log_probs = log_f_probs + log_b_probs[::-1, ::-1] - L
    return log_probs, mask


def ctc_cost(predict, Y):
    log_probs, mask = ctc_path_probs(predict, ctc_interleave_blanks(Y))
    common_factor = T.max(log_probs)
    total_log_prob = T.log(T.sum(T.exp(log_probs - common_factor)[mask.nonzero()])) + common_factor
    return -total_log_prob


# batchifies original CTC code
def ctc_batch_cost(y_true, y_pred, input_length, label_length):
    """Runs CTC loss algorithm on each batch element.

    # Arguments
        y_true: tensor (samples, max_string_length) containing the truth labels
        y_pred: tensor (samples, time_steps, num_categories) containing the prediction,
                or output of the softmax
        input_length: tensor (samples,1) containing the sequence length for
                each batch item in y_pred
        label_length: tensor (samples,1) containing the sequence length for
                each batch item in y_true

    # Returns
        Tensor with shape (samples,1) containing the
            CTC loss of each element
    """

    def ctc_step(y_true_step, y_pred_step, input_length_step, label_length_step):
        y_pred_step = y_pred_step[0: input_length_step[0]]
        y_true_step = y_true_step[0:label_length_step[0]]
        return ctc_cost(y_pred_step, y_true_step)

    ret, _ = theano.scan(
        fn=ctc_step,
        outputs_info=None,
        sequences=[y_true, y_pred, input_length, label_length]
    )

    ret = ret.dimshuffle('x', 0)
    return ret


# HIGH ORDER FUNCTIONS

def map_fn(fn, elems, name=None, dtype=None):
    """Map the function fn over the elements elems and return the outputs.

    # Arguments
        fn: Callable that will be called upon each element in elems
        elems: tensor, at least 2 dimensional
        name: A string name for the map node in the graph

    # Returns
        Tensor with first dimension equal to the elems and second depending on
        fn
    """
    return theano.map(fn, elems, name=name)[0]


def foldl(fn, elems, initializer=None, name=None):
    """Reduce elems using fn to combine them from left to right.

    # Arguments
        fn: Callable that will be called upon each element in elems and an
            accumulator, for instance lambda acc, x: acc + x
        elems: tensor
        initializer: The first value used (elems[0] in case of None)
        name: A string name for the foldl node in the graph

    # Returns
        Same type and shape as initializer
    """
    if initializer is None:
        initializer = elems[0]
        elems = elems[1:]

    # We need to change the order of the arguments because theano accepts x as
    # first parameter and accumulator as second
    return theano.foldl(lambda x, acc: fn(acc, x),
                        elems, initializer, name=name)[0]


def foldr(fn, elems, initializer=None, name=None):
    """Reduce elems using fn to combine them from right to left.

    # Arguments
        fn: Callable that will be called upon each element in elems and an
            accumulator, for instance lambda acc, x: acc + x
        elems: tensor
        initializer: The first value used (elems[-1] in case of None)
        name: A string name for the foldr node in the graph

    # Returns
        Same type and shape as initializer
    """
    if initializer is None:
        initializer = elems[-1]
        elems = elems[:-1]

    # We need to change the order of the arguments because theano accepts x as
    # first parameter and accumulator as second
    return theano.foldr(lambda x, acc: fn(acc, x),
                        elems, initializer, name=name)[0]


def local_conv1d(inputs, kernel, kernel_size, strides, data_format=None):
    if data_format is None:
        data_format = image_data_format()
    if data_format not in {'channels_first', 'channels_last'}:
        raise ValueError('Unknown data_format ' + str(data_format))

    stride = strides[0]
    kernel_shape = int_shape(kernel)
    output_length, feature_dim, filters = kernel_shape

    xs = []
    for i in range(output_length):
        slice_length = slice(i * stride,
                             i * stride + kernel_size[0])
        xs.append(reshape(inputs[:, slice_length, :],
                          (1, -1, feature_dim)))
    x_aggregate = concatenate(xs, axis=0)
    # Shape: `(output_length, batch_size, filters)`.
    output = batch_dot(x_aggregate, kernel)
    return permute_dimensions(output, (1, 0, 2))


def local_conv2d(inputs, kernel, kernel_size, strides, output_shape, data_format=None):
    if data_format is None:
        data_format = image_data_format()
    if data_format not in {'channels_first', 'channels_last'}:
        raise ValueError('Unknown data_format ' + str(data_format))

    stride_row, stride_col = strides
    output_row, output_col = output_shape
    kernel_shape = int_shape(kernel)
    _, feature_dim, filters = kernel_shape

    if data_format == 'channels_first':
        output = []
        for i in range(output_row):
            for j in range(output_col):
                slice_row = slice(i * stride_row,
                                  i * stride_row + kernel_size[0])
                slice_col = slice(j * stride_col,
                                  j * stride_col + kernel_size[1])
                x_flatten = reshape(inputs[:, :, slice_row, slice_col],
                                    (1, -1, feature_dim))
                output.append(dot(x_flatten,
                                  kernel[i * output_col + j, :, :]))
        output = concatenate(output, axis=0)
        output = reshape(output,
                         (output_row, output_col, -1, filters))
        output = permute_dimensions(output, (2, 3, 0, 1))
    else:
        xs = []
        for i in range(output_row):
            for j in range(output_col):
                slice_row = slice(i * stride_row,
                                  i * stride_row + kernel_size[0])
                slice_col = slice(j * stride_col,
                                  j * stride_col + kernel_size[1])
                xs.append(reshape(inputs[:, slice_row, slice_col, :],
                                  (1, -1, feature_dim)))

        x_aggregate = concatenate(xs, axis=0)
        output = batch_dot(x_aggregate, kernel)
        output = reshape(output,
                         (output_row, output_col, -1, filters))
        output = permute_dimensions(output, (2, 0, 1, 3))
    return output<|MERGE_RESOLUTION|>--- conflicted
+++ resolved
@@ -15,12 +15,8 @@
     from theano.sandbox.softsign import softsign as T_softsign
 
 import numpy as np
-<<<<<<< HEAD
-from .common import _FLOATX, floatx, _EPSILON, image_data_format
+from .common import floatx, epsilon, image_data_format
 from .common import is_placeholder
-=======
-from .common import floatx, epsilon, image_data_format
->>>>>>> 01e21487
 from ..utils.generic_utils import has_arg
 # Legacy functions
 from .common import set_image_dim_ordering, image_dim_ordering

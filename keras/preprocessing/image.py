"""Fairly basic set of tools for real-time data augmentation on image data.
Can easily be extended to include new transformations,
new preprocessing methods, etc...
"""
from __future__ import absolute_import
from __future__ import print_function

import numpy as np
import re
from scipy import linalg
import scipy.ndimage as ndi
from six.moves import range
import os
import threading
import warnings
<<<<<<< HEAD
import hashlib
=======
import multiprocessing.pool
from functools import partial
>>>>>>> 710898f7

from keras.utils.generic_utils import as_bytes
from .. import backend as K
from ..utils.data_utils import Sequence

try:
    from PIL import Image as pil_image
except ImportError:
    pil_image = None


def random_rotation(x, rg, row_axis=1, col_axis=2, channel_axis=0,
                    fill_mode='nearest', cval=0.):
    """Performs a random rotation of a Numpy image tensor.

    # Arguments
        x: Input tensor. Must be 3D.
        rg: Rotation range, in degrees.
        row_axis: Index of axis for rows in the input tensor.
        col_axis: Index of axis for columns in the input tensor.
        channel_axis: Index of axis for channels in the input tensor.
        fill_mode: Points outside the boundaries of the input
            are filled according to the given mode
            (one of `{'constant', 'nearest', 'reflect', 'wrap'}`).
        cval: Value used for points outside the boundaries
            of the input if `mode='constant'`.

    # Returns
        Rotated Numpy image tensor.
    """
    theta = np.pi / 180 * np.random.uniform(-rg, rg)
    rotation_matrix = np.array([[np.cos(theta), -np.sin(theta), 0],
                                [np.sin(theta), np.cos(theta), 0],
                                [0, 0, 1]])

    h, w = x.shape[row_axis], x.shape[col_axis]
    transform_matrix = transform_matrix_offset_center(rotation_matrix, h, w)
    x = apply_transform(x, transform_matrix, channel_axis, fill_mode, cval)
    return x


def random_shift(x, wrg, hrg, row_axis=1, col_axis=2, channel_axis=0,
                 fill_mode='nearest', cval=0.):
    """Performs a random spatial shift of a Numpy image tensor.

    # Arguments
        x: Input tensor. Must be 3D.
        wrg: Width shift range, as a float fraction of the width.
        hrg: Height shift range, as a float fraction of the height.
        row_axis: Index of axis for rows in the input tensor.
        col_axis: Index of axis for columns in the input tensor.
        channel_axis: Index of axis for channels in the input tensor.
        fill_mode: Points outside the boundaries of the input
            are filled according to the given mode
            (one of `{'constant', 'nearest', 'reflect', 'wrap'}`).
        cval: Value used for points outside the boundaries
            of the input if `mode='constant'`.

    # Returns
        Shifted Numpy image tensor.
    """
    h, w = x.shape[row_axis], x.shape[col_axis]
    tx = np.random.uniform(-hrg, hrg) * h
    ty = np.random.uniform(-wrg, wrg) * w
    translation_matrix = np.array([[1, 0, tx],
                                   [0, 1, ty],
                                   [0, 0, 1]])

    transform_matrix = translation_matrix  # no need to do offset
    x = apply_transform(x, transform_matrix, channel_axis, fill_mode, cval)
    return x


def random_shear(x, intensity, row_axis=1, col_axis=2, channel_axis=0,
                 fill_mode='nearest', cval=0.):
    """Performs a random spatial shear of a Numpy image tensor.

    # Arguments
        x: Input tensor. Must be 3D.
        intensity: Transformation intensity.
        row_axis: Index of axis for rows in the input tensor.
        col_axis: Index of axis for columns in the input tensor.
        channel_axis: Index of axis for channels in the input tensor.
        fill_mode: Points outside the boundaries of the input
            are filled according to the given mode
            (one of `{'constant', 'nearest', 'reflect', 'wrap'}`).
        cval: Value used for points outside the boundaries
            of the input if `mode='constant'`.

    # Returns
        Sheared Numpy image tensor.
    """
    shear = np.random.uniform(-intensity, intensity)
    shear_matrix = np.array([[1, -np.sin(shear), 0],
                             [0, np.cos(shear), 0],
                             [0, 0, 1]])

    h, w = x.shape[row_axis], x.shape[col_axis]
    transform_matrix = transform_matrix_offset_center(shear_matrix, h, w)
    x = apply_transform(x, transform_matrix, channel_axis, fill_mode, cval)
    return x


def random_zoom(x, zoom_range, row_axis=1, col_axis=2, channel_axis=0,
                fill_mode='nearest', cval=0.):
    """Performs a random spatial zoom of a Numpy image tensor.

    # Arguments
        x: Input tensor. Must be 3D.
        zoom_range: Tuple of floats; zoom range for width and height.
        row_axis: Index of axis for rows in the input tensor.
        col_axis: Index of axis for columns in the input tensor.
        channel_axis: Index of axis for channels in the input tensor.
        fill_mode: Points outside the boundaries of the input
            are filled according to the given mode
            (one of `{'constant', 'nearest', 'reflect', 'wrap'}`).
        cval: Value used for points outside the boundaries
            of the input if `mode='constant'`.

    # Returns
        Zoomed Numpy image tensor.

    # Raises
        ValueError: if `zoom_range` isn't a tuple.
    """
    if len(zoom_range) != 2:
        raise ValueError('`zoom_range` should be a tuple or list of two floats. '
                         'Received arg: ', zoom_range)

    if zoom_range[0] == 1 and zoom_range[1] == 1:
        zx, zy = 1, 1
    else:
        zx, zy = np.random.uniform(zoom_range[0], zoom_range[1], 2)
    zoom_matrix = np.array([[zx, 0, 0],
                            [0, zy, 0],
                            [0, 0, 1]])

    h, w = x.shape[row_axis], x.shape[col_axis]
    transform_matrix = transform_matrix_offset_center(zoom_matrix, h, w)
    x = apply_transform(x, transform_matrix, channel_axis, fill_mode, cval)
    return x


def random_channel_shift(x, intensity, channel_axis=0):
    x = np.rollaxis(x, channel_axis, 0)
    min_x, max_x = np.min(x), np.max(x)
    channel_images = [np.clip(x_channel + np.random.uniform(-intensity, intensity), min_x, max_x)
                      for x_channel in x]
    x = np.stack(channel_images, axis=0)
    x = np.rollaxis(x, 0, channel_axis + 1)
    return x


def transform_matrix_offset_center(matrix, x, y):
    o_x = float(x) / 2 + 0.5
    o_y = float(y) / 2 + 0.5
    offset_matrix = np.array([[1, 0, o_x], [0, 1, o_y], [0, 0, 1]])
    reset_matrix = np.array([[1, 0, -o_x], [0, 1, -o_y], [0, 0, 1]])
    transform_matrix = np.dot(np.dot(offset_matrix, matrix), reset_matrix)
    return transform_matrix


def apply_transform(x,
                    transform_matrix,
                    channel_axis=0,
                    fill_mode='nearest',
                    cval=0.):
    """Apply the image transformation specified by a matrix.

    # Arguments
        x: 2D numpy array, single image.
        transform_matrix: Numpy array specifying the geometric transformation.
        channel_axis: Index of axis for channels in the input tensor.
        fill_mode: Points outside the boundaries of the input
            are filled according to the given mode
            (one of `{'constant', 'nearest', 'reflect', 'wrap'}`).
        cval: Value used for points outside the boundaries
            of the input if `mode='constant'`.

    # Returns
        The transformed version of the input.
    """
    x = np.rollaxis(x, channel_axis, 0)
    final_affine_matrix = transform_matrix[:2, :2]
    final_offset = transform_matrix[:2, 2]
    channel_images = [ndi.interpolation.affine_transform(
        x_channel,
        final_affine_matrix,
        final_offset,
        order=0,
        mode=fill_mode,
        cval=cval) for x_channel in x]
    x = np.stack(channel_images, axis=0)
    x = np.rollaxis(x, 0, channel_axis + 1)
    return x


def flip_axis(x, axis):
    x = np.asarray(x).swapaxes(axis, 0)
    x = x[::-1, ...]
    x = x.swapaxes(0, axis)
    return x


def array_to_img(x, data_format=None, scale=True):
    """Converts a 3D Numpy array to a PIL Image instance.

    # Arguments
        x: Input Numpy array.
        data_format: Image data format.
        scale: Whether to rescale image values
            to be within [0, 255].

    # Returns
        A PIL Image instance.

    # Raises
        ImportError: if PIL is not available.
        ValueError: if invalid `x` or `data_format` is passed.
    """
    if pil_image is None:
        raise ImportError('Could not import PIL.Image. '
                          'The use of `array_to_img` requires PIL.')
    x = np.asarray(x, dtype=K.floatx())
    if x.ndim != 3:
        raise ValueError('Expected image array to have rank 3 (single image). '
                         'Got array with shape:', x.shape)

    if data_format is None:
        data_format = K.image_data_format()
    if data_format not in {'channels_first', 'channels_last'}:
        raise ValueError('Invalid data_format:', data_format)

    # Original Numpy array x has format (height, width, channel)
    # or (channel, height, width)
    # but target PIL image has format (width, height, channel)
    if data_format == 'channels_first':
        x = x.transpose(1, 2, 0)
    if scale:
        x = x + max(-np.min(x), 0)
        x_max = np.max(x)
        if x_max != 0:
            x /= x_max
        x *= 255
    if x.shape[2] == 3:
        # RGB
        return pil_image.fromarray(x.astype('uint8'), 'RGB')
    elif x.shape[2] == 1:
        # grayscale
        return pil_image.fromarray(x[:, :, 0].astype('uint8'), 'L')
    else:
        raise ValueError('Unsupported channel number: ', x.shape[2])


def img_to_array(img, data_format=None):
    """Converts a PIL Image instance to a Numpy array.

    # Arguments
        img: PIL Image instance.
        data_format: Image data format.

    # Returns
        A 3D Numpy array.

    # Raises
        ValueError: if invalid `img` or `data_format` is passed.
    """
    if data_format is None:
        data_format = K.image_data_format()
    if data_format not in {'channels_first', 'channels_last'}:
        raise ValueError('Unknown data_format: ', data_format)
    # Numpy array x has format (height, width, channel)
    # or (channel, height, width)
    # but original PIL image has format (width, height, channel)
    x = np.asarray(img, dtype=K.floatx())
    if len(x.shape) == 3:
        if data_format == 'channels_first':
            x = x.transpose(2, 0, 1)
    elif len(x.shape) == 2:
        if data_format == 'channels_first':
            x = x.reshape((1, x.shape[0], x.shape[1]))
        else:
            x = x.reshape((x.shape[0], x.shape[1], 1))
    else:
        raise ValueError('Unsupported image shape: ', x.shape)
    return x


def load_img(path, grayscale=False, target_size=None):
    """Loads an image into PIL format.

    # Arguments
        path: Path to image file
        grayscale: Boolean, whether to load the image as grayscale.
        target_size: Either `None` (default to original size)
            or tuple of ints `(img_height, img_width)`.

    # Returns
        A PIL Image instance.

    # Raises
        ImportError: if PIL is not available.
    """
    if pil_image is None:
        raise ImportError('Could not import PIL.Image. '
                          'The use of `array_to_img` requires PIL.')
    img = pil_image.open(path)
    if grayscale:
        if img.mode != 'L':
            img = img.convert('L')
    else:
        if img.mode != 'RGB':
            img = img.convert('RGB')
    if target_size:
        hw_tuple = (target_size[1], target_size[0])
        if img.size != hw_tuple:
            img = img.resize(hw_tuple)
    return img


def list_pictures(directory, ext='jpg|jpeg|bmp|png|ppm'):
    return [os.path.join(root, f)
            for root, _, files in os.walk(directory) for f in files
            if re.match(r'([\w]+\.(?:' + ext + '))', f)]


class ImageDataGenerator(object):
    """Generate minibatches of image data with real-time data augmentation.

    # Arguments
        featurewise_center: set input mean to 0 over the dataset.
        samplewise_center: set each sample mean to 0.
        featurewise_std_normalization: divide inputs by std of the dataset.
        samplewise_std_normalization: divide each input by its std.
        zca_whitening: apply ZCA whitening.
        zca_epsilon: epsilon for ZCA whitening. Default is 1e-6.
        rotation_range: degrees (0 to 180).
        width_shift_range: fraction of total width.
        height_shift_range: fraction of total height.
        shear_range: shear intensity (shear angle in radians).
        zoom_range: amount of zoom. if scalar z, zoom will be randomly picked
            in the range [1-z, 1+z]. A sequence of two can be passed instead
            to select this range.
        channel_shift_range: shift range for each channel.
        fill_mode: points outside the boundaries are filled according to the
            given mode ('constant', 'nearest', 'reflect' or 'wrap'). Default
            is 'nearest'.
        cval: value used for points outside the boundaries when fill_mode is
            'constant'. Default is 0.
        horizontal_flip: whether to randomly flip images horizontally.
        vertical_flip: whether to randomly flip images vertically.
        rescale: rescaling factor. If None or 0, no rescaling is applied,
            otherwise we multiply the data by the value provided. This is
            applied after the `preprocessing_function` (if any provided)
            but before any other transformation.
        preprocessing_function: function that will be implied on each input.
            The function will run before any other modification on it.
            The function should take one argument:
            one image (Numpy tensor with rank 3),
            and should output a Numpy tensor with the same shape.
        data_format: 'channels_first' or 'channels_last'. In 'channels_first' mode, the channels dimension
            (the depth) is at index 1, in 'channels_last' mode it is at index 3.
            It defaults to the `image_data_format` value found in your
            Keras config file at `~/.keras/keras.json`.
            If you never set it, then it will be "channels_last".
        validation_pct: integer percentage of images reserved for validation.
    """

    def __init__(self,
                 featurewise_center=False,
                 samplewise_center=False,
                 featurewise_std_normalization=False,
                 samplewise_std_normalization=False,
                 zca_whitening=False,
                 zca_epsilon=1e-6,
                 rotation_range=0.,
                 width_shift_range=0.,
                 height_shift_range=0.,
                 shear_range=0.,
                 zoom_range=0.,
                 channel_shift_range=0.,
                 fill_mode='nearest',
                 cval=0.,
                 horizontal_flip=False,
                 vertical_flip=False,
                 rescale=None,
                 preprocessing_function=None,
                 data_format=None,
                 validation_pct=None):
        if data_format is None:
            data_format = K.image_data_format()
        self.featurewise_center = featurewise_center
        self.samplewise_center = samplewise_center
        self.featurewise_std_normalization = featurewise_std_normalization
        self.samplewise_std_normalization = samplewise_std_normalization
        self.zca_whitening = zca_whitening
        self.zca_epsilon = zca_epsilon
        self.rotation_range = rotation_range
        self.width_shift_range = width_shift_range
        self.height_shift_range = height_shift_range
        self.shear_range = shear_range
        self.zoom_range = zoom_range
        self.channel_shift_range = channel_shift_range
        self.fill_mode = fill_mode
        self.cval = cval
        self.horizontal_flip = horizontal_flip
        self.vertical_flip = vertical_flip
        self.rescale = rescale
        self.preprocessing_function = preprocessing_function

        if data_format not in {'channels_last', 'channels_first'}:
            raise ValueError('`data_format` should be `"channels_last"` (channel after row and '
                             'column) or `"channels_first"` (channel before row and column). '
                             'Received arg: ', data_format)
        self.data_format = data_format
        if data_format == 'channels_first':
            self.channel_axis = 1
            self.row_axis = 2
            self.col_axis = 3
        if data_format == 'channels_last':
            self.channel_axis = 3
            self.row_axis = 1
            self.col_axis = 2
        self._validation_pct = validation_pct

        self.mean = None
        self.std = None
        self.principal_components = None

        if np.isscalar(zoom_range):
            self.zoom_range = [1 - zoom_range, 1 + zoom_range]
        elif len(zoom_range) == 2:
            self.zoom_range = [zoom_range[0], zoom_range[1]]
        else:
            raise ValueError('`zoom_range` should be a float or '
                             'a tuple or list of two floats. '
                             'Received arg: ', zoom_range)

    def flow(self, x, y=None, batch_size=32, shuffle=True, seed=None,
             save_to_dir=None, save_prefix='', save_format='png'):
        return NumpyArrayIterator(
            x, y, self,
            batch_size=batch_size,
            shuffle=shuffle,
            seed=seed,
            data_format=self.data_format,
            save_to_dir=save_to_dir,
            save_prefix=save_prefix,
            save_format=save_format)

    def flow_from_directory(self, directory,
                            target_size=(256, 256), color_mode='rgb',
                            classes=None, class_mode='categorical',
                            batch_size=32, shuffle=True, seed=None,
                            save_to_dir=None,
                            save_prefix='',
<<<<<<< HEAD
                            save_format='jpeg',
                            follow_links=False,
                            category=None):
=======
                            save_format='png',
                            follow_links=False):
>>>>>>> 710898f7
        return DirectoryIterator(
            directory, self,
            target_size=target_size, color_mode=color_mode,
            classes=classes, class_mode=class_mode,
            data_format=self.data_format,
            batch_size=batch_size, shuffle=shuffle, seed=seed,
            save_to_dir=save_to_dir,
            save_prefix=save_prefix,
            save_format=save_format,
            follow_links=follow_links,
            category=category)

    def standardize(self, x):
        """Apply the normalization configuration to a batch of inputs.

        # Arguments
            x: batch of inputs to be normalized.

        # Returns
            The inputs, normalized.
        """
        if self.preprocessing_function:
            x = self.preprocessing_function(x)
        if self.rescale:
            x *= self.rescale
        # x is a single image, so it doesn't have image number at index 0
        img_channel_axis = self.channel_axis - 1
        if self.samplewise_center:
            x -= np.mean(x, axis=img_channel_axis, keepdims=True)
        if self.samplewise_std_normalization:
            x /= (np.std(x, axis=img_channel_axis, keepdims=True) + 1e-7)

        if self.featurewise_center:
            if self.mean is not None:
                x -= self.mean
            else:
                warnings.warn('This ImageDataGenerator specifies '
                              '`featurewise_center`, but it hasn\'t'
                              'been fit on any training data. Fit it '
                              'first by calling `.fit(numpy_data)`.')
        if self.featurewise_std_normalization:
            if self.std is not None:
                x /= (self.std + 1e-7)
            else:
                warnings.warn('This ImageDataGenerator specifies '
                              '`featurewise_std_normalization`, but it hasn\'t'
                              'been fit on any training data. Fit it '
                              'first by calling `.fit(numpy_data)`.')
        if self.zca_whitening:
            if self.principal_components is not None:
                flatx = np.reshape(x, (-1, np.prod(x.shape[-3:])))
                whitex = np.dot(flatx, self.principal_components)
                x = np.reshape(whitex, x.shape)
            else:
                warnings.warn('This ImageDataGenerator specifies '
                              '`zca_whitening`, but it hasn\'t'
                              'been fit on any training data. Fit it '
                              'first by calling `.fit(numpy_data)`.')
        return x

    def random_transform(self, x, seed=None):
        """Randomly augment a single image tensor.

        # Arguments
            x: 3D tensor, single image.
            seed: random seed.

        # Returns
            A randomly transformed version of the input (same shape).
        """
        # x is a single image, so it doesn't have image number at index 0
        img_row_axis = self.row_axis - 1
        img_col_axis = self.col_axis - 1
        img_channel_axis = self.channel_axis - 1

        if seed is not None:
            np.random.seed(seed)

        # use composition of homographies
        # to generate final transform that needs to be applied
        if self.rotation_range:
            theta = np.pi / 180 * np.random.uniform(-self.rotation_range, self.rotation_range)
        else:
            theta = 0

        if self.height_shift_range:
            tx = np.random.uniform(-self.height_shift_range, self.height_shift_range) * x.shape[img_row_axis]
        else:
            tx = 0

        if self.width_shift_range:
            ty = np.random.uniform(-self.width_shift_range, self.width_shift_range) * x.shape[img_col_axis]
        else:
            ty = 0

        if self.shear_range:
            shear = np.random.uniform(-self.shear_range, self.shear_range)
        else:
            shear = 0

        if self.zoom_range[0] == 1 and self.zoom_range[1] == 1:
            zx, zy = 1, 1
        else:
            zx, zy = np.random.uniform(self.zoom_range[0], self.zoom_range[1], 2)

        transform_matrix = None
        if theta != 0:
            rotation_matrix = np.array([[np.cos(theta), -np.sin(theta), 0],
                                        [np.sin(theta), np.cos(theta), 0],
                                        [0, 0, 1]])
            transform_matrix = rotation_matrix

        if tx != 0 or ty != 0:
            shift_matrix = np.array([[1, 0, tx],
                                     [0, 1, ty],
                                     [0, 0, 1]])
            transform_matrix = shift_matrix if transform_matrix is None else np.dot(transform_matrix, shift_matrix)

        if shear != 0:
            shear_matrix = np.array([[1, -np.sin(shear), 0],
                                    [0, np.cos(shear), 0],
                                    [0, 0, 1]])
            transform_matrix = shear_matrix if transform_matrix is None else np.dot(transform_matrix, shear_matrix)

        if zx != 1 or zy != 1:
            zoom_matrix = np.array([[zx, 0, 0],
                                    [0, zy, 0],
                                    [0, 0, 1]])
            transform_matrix = zoom_matrix if transform_matrix is None else np.dot(transform_matrix, zoom_matrix)

        if transform_matrix is not None:
            h, w = x.shape[img_row_axis], x.shape[img_col_axis]
            transform_matrix = transform_matrix_offset_center(transform_matrix, h, w)
            x = apply_transform(x, transform_matrix, img_channel_axis,
                                fill_mode=self.fill_mode, cval=self.cval)

        if self.channel_shift_range != 0:
            x = random_channel_shift(x,
                                     self.channel_shift_range,
                                     img_channel_axis)
        if self.horizontal_flip:
            if np.random.random() < 0.5:
                x = flip_axis(x, img_col_axis)

        if self.vertical_flip:
            if np.random.random() < 0.5:
                x = flip_axis(x, img_row_axis)

        return x

    def fit(self, x,
            augment=False,
            rounds=1,
            seed=None):
        """Fits internal statistics to some sample data.

        Required for featurewise_center, featurewise_std_normalization
        and zca_whitening.

        # Arguments
            x: Numpy array, the data to fit on. Should have rank 4.
                In case of grayscale data,
                the channels axis should have value 1, and in case
                of RGB data, it should have value 3.
            augment: Whether to fit on randomly augmented samples
            rounds: If `augment`,
                how many augmentation passes to do over the data
            seed: random seed.

        # Raises
            ValueError: in case of invalid input `x`.
        """
        x = np.asarray(x, dtype=K.floatx())
        if x.ndim != 4:
            raise ValueError('Input to `.fit()` should have rank 4. '
                             'Got array with shape: ' + str(x.shape))
        if x.shape[self.channel_axis] not in {1, 3, 4}:
            warnings.warn(
                'Expected input to be images (as Numpy array) '
                'following the data format convention "' + self.data_format + '" '
                '(channels on axis ' + str(self.channel_axis) + '), i.e. expected '
                'either 1, 3 or 4 channels on axis ' + str(self.channel_axis) + '. '
                'However, it was passed an array with shape ' + str(x.shape) +
                ' (' + str(x.shape[self.channel_axis]) + ' channels).')

        if seed is not None:
            np.random.seed(seed)

        x = np.copy(x)
        if augment:
            ax = np.zeros(tuple([rounds * x.shape[0]] + list(x.shape)[1:]), dtype=K.floatx())
            for r in range(rounds):
                for i in range(x.shape[0]):
                    ax[i + r * x.shape[0]] = self.random_transform(x[i])
            x = ax

        if self.featurewise_center:
            self.mean = np.mean(x, axis=(0, self.row_axis, self.col_axis))
            broadcast_shape = [1, 1, 1]
            broadcast_shape[self.channel_axis - 1] = x.shape[self.channel_axis]
            self.mean = np.reshape(self.mean, broadcast_shape)
            x -= self.mean

        if self.featurewise_std_normalization:
            self.std = np.std(x, axis=(0, self.row_axis, self.col_axis))
            broadcast_shape = [1, 1, 1]
            broadcast_shape[self.channel_axis - 1] = x.shape[self.channel_axis]
            self.std = np.reshape(self.std, broadcast_shape)
            x /= (self.std + K.epsilon())

        if self.zca_whitening:
            flat_x = np.reshape(x, (x.shape[0], x.shape[1] * x.shape[2] * x.shape[3]))
            sigma = np.dot(flat_x.T, flat_x) / flat_x.shape[0]
            u, s, _ = linalg.svd(sigma)
            self.principal_components = np.dot(np.dot(u, np.diag(1. / np.sqrt(s + self.zca_epsilon))), u.T)


class Iterator(Sequence):
    """Abstract base class for image data iterators.

    # Arguments
        n: Integer, total number of samples in the dataset to loop over.
        batch_size: Integer, size of a batch.
        shuffle: Boolean, whether to shuffle the data between epochs.
        seed: Random seeding for data shuffling.
    """

    def __init__(self, n, batch_size, shuffle, seed):
        self.n = n
        self.batch_size = batch_size
        self.seed = seed
        self.shuffle = shuffle
        self.batch_index = 0
        self.total_batches_seen = 0
        self.lock = threading.Lock()
        self.index_array = None
        self.index_generator = self._flow_index()

    def _set_index_array(self):
        self.index_array = np.arange(self.n)
        if self.shuffle:
            self.index_array = np.random.permutation(self.n)

    def __getitem__(self, idx):
        if idx >= len(self):
            raise ValueError('Asked to retrieve element {idx}, '
                             'but the Sequence '
                             'has length {length}'.format(idx=idx,
                                                          length=len(self)))
        if self.seed is not None:
            np.random.seed(self.seed + self.total_batches_seen)
        self.total_batches_seen += 1
        if self.index_array is None:
            self._set_index_array()
        index_array = self.index_array[self.batch_size * idx:
                                       self.batch_size * (idx + 1)]
        return self._get_batches_of_transformed_samples(index_array)

    def __len__(self):
        return int(np.ceil(self.n / float(self.batch_size)))

    def on_epoch_end(self):
        self._set_index_array()

    def reset(self):
        self.batch_index = 0

    def _flow_index(self):
        # Ensure self.batch_index is 0.
        self.reset()
        while 1:
            if self.seed is not None:
                np.random.seed(self.seed + self.total_batches_seen)
            if self.batch_index == 0:
                self._set_index_array()

            current_index = (self.batch_index * self.batch_size) % self.n
            if self.n > current_index + self.batch_size:
                self.batch_index += 1
            else:
                self.batch_index = 0
            self.total_batches_seen += 1
            yield self.index_array[current_index:
                                   current_index + self.batch_size]

    def __iter__(self):
        # Needed if we want to do something like:
        # for x, y in data_gen.flow(...):
        return self

    def __next__(self, *args, **kwargs):
        return self.next(*args, **kwargs)


class NumpyArrayIterator(Iterator):
    """Iterator yielding data from a Numpy array.

    # Arguments
        x: Numpy array of input data.
        y: Numpy array of targets data.
        image_data_generator: Instance of `ImageDataGenerator`
            to use for random transformations and normalization.
        batch_size: Integer, size of a batch.
        shuffle: Boolean, whether to shuffle the data between epochs.
        seed: Random seed for data shuffling.
        data_format: String, one of `channels_first`, `channels_last`.
        save_to_dir: Optional directory where to save the pictures
            being yielded, in a viewable format. This is useful
            for visualizing the random transformations being
            applied, for debugging purposes.
        save_prefix: String prefix to use for saving sample
            images (if `save_to_dir` is set).
        save_format: Format to use for saving sample images
            (if `save_to_dir` is set).
    """

    def __init__(self, x, y, image_data_generator,
                 batch_size=32, shuffle=False, seed=None,
                 data_format=None,
                 save_to_dir=None, save_prefix='', save_format='png'):
        if y is not None and len(x) != len(y):
            raise ValueError('X (images tensor) and y (labels) '
                             'should have the same length. '
                             'Found: X.shape = %s, y.shape = %s' %
                             (np.asarray(x).shape, np.asarray(y).shape))

        if data_format is None:
            data_format = K.image_data_format()
        self.x = np.asarray(x, dtype=K.floatx())

        if self.x.ndim != 4:
            raise ValueError('Input data in `NumpyArrayIterator` '
                             'should have rank 4. You passed an array '
                             'with shape', self.x.shape)
        channels_axis = 3 if data_format == 'channels_last' else 1
        if self.x.shape[channels_axis] not in {1, 3, 4}:
            warnings.warn('NumpyArrayIterator is set to use the '
                          'data format convention "' + data_format + '" '
                          '(channels on axis ' + str(channels_axis) + '), i.e. expected '
                          'either 1, 3 or 4 channels on axis ' + str(channels_axis) + '. '
                          'However, it was passed an array with shape ' + str(self.x.shape) +
                          ' (' + str(self.x.shape[channels_axis]) + ' channels).')
        if y is not None:
            self.y = np.asarray(y)
        else:
            self.y = None
        self.image_data_generator = image_data_generator
        self.data_format = data_format
        self.save_to_dir = save_to_dir
        self.save_prefix = save_prefix
        self.save_format = save_format
        super(NumpyArrayIterator, self).__init__(x.shape[0], batch_size, shuffle, seed)

    def _get_batches_of_transformed_samples(self, index_array):
        batch_x = np.zeros(tuple([len(index_array)] + list(self.x.shape)[1:]),
                           dtype=K.floatx())
        for i, j in enumerate(index_array):
            x = self.x[j]
            x = self.image_data_generator.random_transform(x.astype(K.floatx()))
            x = self.image_data_generator.standardize(x)
            batch_x[i] = x
        if self.save_to_dir:
            for i, j in enumerate(index_array):
                img = array_to_img(batch_x[i], self.data_format, scale=True)
                fname = '{prefix}_{index}_{hash}.{format}'.format(prefix=self.save_prefix,
                                                                  index=j,
                                                                  hash=np.random.randint(1e4),
                                                                  format=self.save_format)
                img.save(os.path.join(self.save_to_dir, fname))
        if self.y is None:
            return batch_x
        batch_y = self.y[index_array]
        return batch_x, batch_y

    def next(self):
        """For python 2.x.

        # Returns
            The next batch.
        """
        # Keeps under lock only the mechanism which advances
        # the indexing of each batch.
        with self.lock:
            index_array = next(self.index_generator)
        # The transformation of images is not under thread lock
        # so it can be done in parallel
        return self._get_batches_of_transformed_samples(index_array)


def _count_valid_files_in_directory(directory, white_list_formats, follow_links):
    """Count files with extension in `white_list_formats` contained in a directory.

    # Arguments
        directory: absolute path to the directory containing files to be counted
        white_list_formats: set of strings containing allowed extensions for
            the files to be counted.

    # Returns
        the count of files with extension in `white_list_formats` contained in
        the directory.
    """
    def _recursive_list(subpath):
        return sorted(os.walk(subpath, followlinks=follow_links), key=lambda tpl: tpl[0])

    samples = 0
    for root, _, files in _recursive_list(directory):
        for fname in files:
            is_valid = False
            for extension in white_list_formats:
                if fname.lower().endswith('.' + extension):
                    is_valid = True
                    break
            if is_valid:
                samples += 1
    return samples


def _list_valid_filenames_in_directory(directory, white_list_formats,
                                       class_indices, follow_links):
    """List paths of files in `subdir` relative from `directory` whose extensions are in `white_list_formats`.

    # Arguments
        directory: absolute path to a directory containing the files to list.
            The directory name is used as class label and must be a key of `class_indices`.
        white_list_formats: set of strings containing allowed extensions for
            the files to be counted.
        class_indices: dictionary mapping a class name to its index.

    # Returns
        classes: a list of class indices
        filenames: the path of valid files in `directory`, relative from
            `directory`'s parent (e.g., if `directory` is "dataset/class1",
            the filenames will be ["class1/file1.jpg", "class1/file2.jpg", ...]).
    """
    def _recursive_list(subpath):
        return sorted(os.walk(subpath, followlinks=follow_links), key=lambda tpl: tpl[0])

    classes = []
    filenames = []
    subdir = os.path.basename(directory)
    basedir = os.path.dirname(directory)
    for root, _, files in _recursive_list(directory):
        for fname in sorted(files):
            is_valid = False
            for extension in white_list_formats:
                if fname.lower().endswith('.' + extension):
                    is_valid = True
                    break
            if is_valid:
                classes.append(class_indices[subdir])
                # add filename relative to directory
                absolute_path = os.path.join(root, fname)
                filenames.append(os.path.relpath(absolute_path, basedir))
    return classes, filenames


class DirectoryIterator(Iterator):
    """Iterator capable of reading images from a directory on disk.

    # Arguments
        directory: Path to the directory to read images from.
            Each subdirectory in this directory will be
            considered to contain images from one class,
            or alternatively you could specify class subdirectories
            via the `classes` argument.
        image_data_generator: Instance of `ImageDataGenerator`
            to use for random transformations and normalization.
        target_size: tuple of integers, dimensions to resize input images to.
        color_mode: One of `"rgb"`, `"grayscale"`. Color mode to read images.
        classes: Optional list of strings, names of subdirectories
            containing images from each class (e.g. `["dogs", "cats"]`).
            It will be computed automatically if not set.
        class_mode: Mode for yielding the targets:
            `"binary"`: binary targets (if there are only two classes),
            `"categorical"`: categorical targets,
            `"sparse"`: integer targets,
            `"input"`: targets are images identical to input images (mainly
                used to work with autoencoders),
            `None`: no targets get yielded (only input images are yielded).
        batch_size: Integer, size of a batch.
        shuffle: Boolean, whether to shuffle the data between epochs.
        seed: Random seed for data shuffling.
        data_format: String, one of `channels_first`, `channels_last`.
        save_to_dir: Optional directory where to save the pictures
            being yielded, in a viewable format. This is useful
            for visualizing the random transformations being
            applied, for debugging purposes.
        save_prefix: String prefix to use for saving sample
            images (if `save_to_dir` is set).
        save_format: Format to use for saving sample images
            (if `save_to_dir` is set).
    """

    def __init__(self, directory, image_data_generator,
                 target_size=(256, 256), color_mode='rgb',
                 classes=None, class_mode='categorical',
                 batch_size=32, shuffle=True, seed=None,
                 data_format=None,
<<<<<<< HEAD
                 save_to_dir=None, save_prefix='', save_format='jpeg',
                 follow_links=False,
                 category=None):
=======
                 save_to_dir=None, save_prefix='', save_format='png',
                 follow_links=False):
>>>>>>> 710898f7
        if data_format is None:
            data_format = K.image_data_format()
        self.directory = directory
        self.image_data_generator = image_data_generator
        self.target_size = tuple(target_size)
        if color_mode not in {'rgb', 'grayscale'}:
            raise ValueError('Invalid color mode:', color_mode,
                             '; expected "rgb" or "grayscale".')
        self.color_mode = color_mode
        self.data_format = data_format
        if self.color_mode == 'rgb':
            if self.data_format == 'channels_last':
                self.image_shape = self.target_size + (3,)
            else:
                self.image_shape = (3,) + self.target_size
        else:
            if self.data_format == 'channels_last':
                self.image_shape = self.target_size + (1,)
            else:
                self.image_shape = (1,) + self.target_size
        self.classes = classes
        if class_mode not in {'categorical', 'binary', 'sparse',
                              'input', None}:
            raise ValueError('Invalid class_mode:', class_mode,
                             '; expected one of "categorical", '
                             '"binary", "sparse", "input"'
                             ' or None.')
        self.class_mode = class_mode
        self.save_to_dir = save_to_dir
        self.save_prefix = save_prefix
        self.save_format = save_format

<<<<<<< HEAD
        validation_pct = self.image_data_generator._validation_pct
        if category is not None:
            # check if self.image_data_generator.validation_pct is None
            if validation_pct is None:
                raise ValueError('Creating a category with validation_pct '
                                 'set as None in ImageDataGenerator',
                                 validation_pct)

            if category not in {'training', 'validation'}:
                raise ValueError('Invalid category name:', category,
                                 '; expected "training" or "validation".')
        self.category = category
        do_train_validation_split = validation_pct is not None
        max_num_images_per_class = 2 ** 27 - 1  # ~134M
        is_training = category is not None and category == 'training'

        white_list_formats = {'png', 'jpg', 'jpeg', 'bmp'}
=======
        white_list_formats = {'png', 'jpg', 'jpeg', 'bmp', 'ppm'}
>>>>>>> 710898f7

        # first, count the number of samples and classes
        self.samples = 0

        if not classes:
            classes = []
            for subdir in sorted(os.listdir(directory)):
                if os.path.isdir(os.path.join(directory, subdir)):
                    classes.append(subdir)
        self.num_class = len(classes)
        self.class_indices = dict(zip(classes, range(len(classes))))

<<<<<<< HEAD
        def _recursive_list(subpath):
            return sorted(os.walk(subpath, followlinks=follow_links), key=lambda tpl: tpl[0])

        def _calc_hash_pct(filename):
            # use to perform train test split if validation_pct is set
            hash_name = hashlib.sha1(as_bytes(filename)).hexdigest()
            return ((int(hash_name, 16) % (max_num_images_per_class + 1)) *
                    (100.0 / max_num_images_per_class))

        for subdir in classes:
            num_subdir_files = 0
            subpath = os.path.join(directory, subdir)
            for root, _, files in _recursive_list(subpath):
                for fname in files:
                    is_valid = False
                    for extension in white_list_formats:
                        if fname.lower().endswith('.' + extension):
                            is_valid = True
                            break
                    if is_valid:
                        num_subdir_files += 1
                        self.samples += 1
            if do_train_validation_split and num_subdir_files > max_num_images_per_class:
                warnings.warn('Folder {} has more than {} images. Some images '
                              'will never be selected.'
                              .format(self.directory, max_num_images_per_class))
=======
        pool = multiprocessing.pool.ThreadPool()
        function_partial = partial(_count_valid_files_in_directory,
                                   white_list_formats=white_list_formats,
                                   follow_links=follow_links)
        self.samples = sum(pool.map(function_partial,
                                    (os.path.join(directory, subdir)
                                     for subdir in classes)))

        print('Found %d images belonging to %d classes.' % (self.samples, self.num_class))
>>>>>>> 710898f7

        print('Found %d images belonging to %d classes.' % (self.samples, self.num_class))
        # second, build an index of the images in the different class subfolders
        results = []

        self.filenames = []
        self.classes = np.zeros((self.samples,), dtype='int32')
<<<<<<< HEAD
        how_many_files = 0
        for subdir in classes:
            subpath = os.path.join(directory, subdir)
            for root, _, files in _recursive_list(subpath):
                for fname in files:
                    is_valid = False
                    for extension in white_list_formats:
                        if fname.lower().endswith('.' + extension):
                            is_valid = True
                            break
                    if is_valid:
                        if do_train_validation_split:
                            # perform variant assignment and determine whether to ignore files from list
                            hash_pct = _calc_hash_pct(fname)
                            valid_validation = hash_pct < validation_pct and not is_training
                            valid_training = hash_pct >= validation_pct and is_training
                            if all([not valid_validation, not valid_training]):
                                continue
                        self.classes[how_many_files] = self.class_indices[subdir]
                        absolute_path = os.path.join(root, fname)
                        self.filenames.append(os.path.relpath(absolute_path, directory))
                        how_many_files += 1

        if do_train_validation_split:
            # reset samples and classes since some were skipped from variant assignment
            self.samples = how_many_files
            self.classes = self.classes[:how_many_files]
            print('Using %d files for category %s.' % (how_many_files, category))
=======
        i = 0
        for dirpath in (os.path.join(directory, subdir) for subdir in classes):
            results.append(pool.apply_async(_list_valid_filenames_in_directory,
                                            (dirpath, white_list_formats,
                                             self.class_indices, follow_links)))
        for res in results:
            classes, filenames = res.get()
            self.classes[i:i + len(classes)] = classes
            self.filenames += filenames
            i += len(classes)
        pool.close()
        pool.join()
>>>>>>> 710898f7
        super(DirectoryIterator, self).__init__(self.samples, batch_size, shuffle, seed)

    def _get_batches_of_transformed_samples(self, index_array):
        batch_x = np.zeros((len(index_array),) + self.image_shape, dtype=K.floatx())
        grayscale = self.color_mode == 'grayscale'
        # build batch of image data
        for i, j in enumerate(index_array):
            fname = self.filenames[j]
            img = load_img(os.path.join(self.directory, fname),
                           grayscale=grayscale,
                           target_size=self.target_size)
            x = img_to_array(img, data_format=self.data_format)
            x = self.image_data_generator.random_transform(x)
            x = self.image_data_generator.standardize(x)
            batch_x[i] = x
        # optionally save augmented images to disk for debugging purposes
        if self.save_to_dir:
            for i, j in enumerate(index_array):
                img = array_to_img(batch_x[i], self.data_format, scale=True)
                fname = '{prefix}_{index}_{hash}.{format}'.format(prefix=self.save_prefix,
                                                                  index=j,
                                                                  hash=np.random.randint(1e4),
                                                                  format=self.save_format)
                img.save(os.path.join(self.save_to_dir, fname))
        # build batch of labels
        if self.class_mode == 'input':
            batch_y = batch_x.copy()
        elif self.class_mode == 'sparse':
            batch_y = self.classes[index_array]
        elif self.class_mode == 'binary':
            batch_y = self.classes[index_array].astype(K.floatx())
        elif self.class_mode == 'categorical':
            batch_y = np.zeros((len(batch_x), self.num_class), dtype=K.floatx())
            for i, label in enumerate(self.classes[index_array]):
                batch_y[i, label] = 1.
        else:
            return batch_x
        return batch_x, batch_y

    def next(self):
        """For python 2.x.

        # Returns
            The next batch.
        """
        with self.lock:
            index_array = next(self.index_generator)
        # The transformation of images is not under thread lock
        # so it can be done in parallel
        return self._get_batches_of_transformed_samples(index_array)<|MERGE_RESOLUTION|>--- conflicted
+++ resolved
@@ -13,12 +13,9 @@
 import os
 import threading
 import warnings
-<<<<<<< HEAD
 import hashlib
-=======
 import multiprocessing.pool
 from functools import partial
->>>>>>> 710898f7
 
 from keras.utils.generic_utils import as_bytes
 from .. import backend as K
@@ -28,6 +25,10 @@
     from PIL import Image as pil_image
 except ImportError:
     pil_image = None
+
+
+# used for train validation split of DirectoryIterator
+MAX_NUM_IMAGES_PER_CLASS = 2 ** 27 - 1  # ~134M
 
 
 def random_rotation(x, rg, row_axis=1, col_axis=2, channel_axis=0,
@@ -384,7 +385,7 @@
             It defaults to the `image_data_format` value found in your
             Keras config file at `~/.keras/keras.json`.
             If you never set it, then it will be "channels_last".
-        validation_pct: integer percentage of images reserved for validation.
+        validation_split: integer percentage of images reserved for validation.
     """
 
     def __init__(self,
@@ -407,7 +408,7 @@
                  rescale=None,
                  preprocessing_function=None,
                  data_format=None,
-                 validation_pct=None):
+                 validation_split=None):
         if data_format is None:
             data_format = K.image_data_format()
         self.featurewise_center = featurewise_center
@@ -442,7 +443,7 @@
             self.channel_axis = 3
             self.row_axis = 1
             self.col_axis = 2
-        self._validation_pct = validation_pct
+        self._validation_split = validation_split
 
         self.mean = None
         self.std = None
@@ -475,14 +476,9 @@
                             batch_size=32, shuffle=True, seed=None,
                             save_to_dir=None,
                             save_prefix='',
-<<<<<<< HEAD
-                            save_format='jpeg',
+                            save_format='png',
                             follow_links=False,
-                            category=None):
-=======
-                            save_format='png',
-                            follow_links=False):
->>>>>>> 710898f7
+                            subset=None):
         return DirectoryIterator(
             directory, self,
             target_size=target_size, color_mode=color_mode,
@@ -493,7 +489,7 @@
             save_prefix=save_prefix,
             save_format=save_format,
             follow_links=follow_links,
-            category=category)
+            subset=subset)
 
     def standardize(self, x):
         """Apply the normalization configuration to a batch of inputs.
@@ -872,11 +868,12 @@
         return self._get_batches_of_transformed_samples(index_array)
 
 
-def _count_valid_files_in_directory(directory, white_list_formats, follow_links):
+def _count_valid_files_in_directory(directory, white_list_formats, follow_links, do_validation_split):
     """Count files with extension in `white_list_formats` contained in a directory.
 
     # Arguments
         directory: absolute path to the directory containing files to be counted
+        classes:
         white_list_formats: set of strings containing allowed extensions for
             the files to be counted.
 
@@ -888,6 +885,7 @@
         return sorted(os.walk(subpath, followlinks=follow_links), key=lambda tpl: tpl[0])
 
     samples = 0
+    num_subdir_files = 0
     for root, _, files in _recursive_list(directory):
         for fname in files:
             is_valid = False
@@ -896,12 +894,19 @@
                     is_valid = True
                     break
             if is_valid:
+                num_subdir_files += 1
                 samples += 1
+
+    if do_validation_split and num_subdir_files > MAX_NUM_IMAGES_PER_CLASS:
+        warnings.warn('Folder {} has more than {} images. Some images '
+                      'will never be selected.'
+                      .format(directory, MAX_NUM_IMAGES_PER_CLASS))
+
     return samples
 
 
-def _list_valid_filenames_in_directory(directory, white_list_formats,
-                                       class_indices, follow_links):
+def _list_valid_filenames_in_directory(directory, white_list_formats, validation_split
+                                       class_indices, subset, follow_links, do_validation_split):
     """List paths of files in `subdir` relative from `directory` whose extensions are in `white_list_formats`.
 
     # Arguments
@@ -920,22 +925,36 @@
     def _recursive_list(subpath):
         return sorted(os.walk(subpath, followlinks=follow_links), key=lambda tpl: tpl[0])
 
+    def _calculate_hash_percent(filename):
+        hash_name = hashlib.sha1(as_bytes(filename)).hexdigest()
+        return ((int(hash_name, 16) % (MAX_NUM_IMAGES_PER_CLASS + 1)) *
+                (100.0 / MAX_NUM_IMAGES_PER_CLASS))
+
+    is_training = subset is not None and subset == 'training'
+
     classes = []
     filenames = []
-    subdir = os.path.basename(directory)
-    basedir = os.path.dirname(directory)
+    how_many_files = 0
     for root, _, files in _recursive_list(directory):
-        for fname in sorted(files):
+        for fname in files:
             is_valid = False
             for extension in white_list_formats:
                 if fname.lower().endswith('.' + extension):
                     is_valid = True
                     break
             if is_valid:
-                classes.append(class_indices[subdir])
-                # add filename relative to directory
+                if do_validation_split:
+                    # perform variant assignment
+                    hash_percent = _calculate_hash_percent(fname)
+                    valid_validation = hash_percent < validation_split and not is_training
+                    valid_training = hash_percent >= validation_split and is_training
+                    if all([not valid_validation, not valid_training]):
+                        continue
+                classes[how_many_files] = class_indices[subdir]
                 absolute_path = os.path.join(root, fname)
-                filenames.append(os.path.relpath(absolute_path, basedir))
+                filenames.append(os.path.relpath(absolute_path, directory))
+                how_many_files += 1
+
     return classes, filenames
 
 
@@ -974,6 +993,7 @@
             images (if `save_to_dir` is set).
         save_format: Format to use for saving sample images
             (if `save_to_dir` is set).
+        subset: either `'training'` or `'validation'`
     """
 
     def __init__(self, directory, image_data_generator,
@@ -981,14 +1001,9 @@
                  classes=None, class_mode='categorical',
                  batch_size=32, shuffle=True, seed=None,
                  data_format=None,
-<<<<<<< HEAD
-                 save_to_dir=None, save_prefix='', save_format='jpeg',
+                 save_to_dir=None, save_prefix='', save_format='png',
                  follow_links=False,
-                 category=None):
-=======
-                 save_to_dir=None, save_prefix='', save_format='png',
-                 follow_links=False):
->>>>>>> 710898f7
+                 subset=None):
         if data_format is None:
             data_format = K.image_data_format()
         self.directory = directory
@@ -1021,27 +1036,21 @@
         self.save_prefix = save_prefix
         self.save_format = save_format
 
-<<<<<<< HEAD
-        validation_pct = self.image_data_generator._validation_pct
-        if category is not None:
-            # check if self.image_data_generator.validation_pct is None
-            if validation_pct is None:
-                raise ValueError('Creating a category with validation_pct '
+        validation_split = self.image_data_generator._validation_split
+        if subset is not None:
+            # check if self.image_data_generator.validation_split is None
+            if validation_split is None:
+                raise ValueError('Creating a subset with validation_split '
                                  'set as None in ImageDataGenerator',
-                                 validation_pct)
-
-            if category not in {'training', 'validation'}:
-                raise ValueError('Invalid category name:', category,
+                                 validation_split)
+
+            if subset not in {'training', 'validation'}:
+                raise ValueError('Invalid subset name:', subset,
                                  '; expected "training" or "validation".')
-        self.category = category
-        do_train_validation_split = validation_pct is not None
-        max_num_images_per_class = 2 ** 27 - 1  # ~134M
-        is_training = category is not None and category == 'training'
-
-        white_list_formats = {'png', 'jpg', 'jpeg', 'bmp'}
-=======
+        self.subset = subset
+        do_validation_split = validation_split is not None
+
         white_list_formats = {'png', 'jpg', 'jpeg', 'bmp', 'ppm'}
->>>>>>> 710898f7
 
         # first, count the number of samples and classes
         self.samples = 0
@@ -1054,94 +1063,43 @@
         self.num_class = len(classes)
         self.class_indices = dict(zip(classes, range(len(classes))))
 
-<<<<<<< HEAD
-        def _recursive_list(subpath):
-            return sorted(os.walk(subpath, followlinks=follow_links), key=lambda tpl: tpl[0])
-
-        def _calc_hash_pct(filename):
-            # use to perform train test split if validation_pct is set
-            hash_name = hashlib.sha1(as_bytes(filename)).hexdigest()
-            return ((int(hash_name, 16) % (max_num_images_per_class + 1)) *
-                    (100.0 / max_num_images_per_class))
-
-        for subdir in classes:
-            num_subdir_files = 0
-            subpath = os.path.join(directory, subdir)
-            for root, _, files in _recursive_list(subpath):
-                for fname in files:
-                    is_valid = False
-                    for extension in white_list_formats:
-                        if fname.lower().endswith('.' + extension):
-                            is_valid = True
-                            break
-                    if is_valid:
-                        num_subdir_files += 1
-                        self.samples += 1
-            if do_train_validation_split and num_subdir_files > max_num_images_per_class:
-                warnings.warn('Folder {} has more than {} images. Some images '
-                              'will never be selected.'
-                              .format(self.directory, max_num_images_per_class))
-=======
         pool = multiprocessing.pool.ThreadPool()
         function_partial = partial(_count_valid_files_in_directory,
                                    white_list_formats=white_list_formats,
-                                   follow_links=follow_links)
+                                   follow_links=follow_links,
+                                   do_validation_split=do_validation_split)
         self.samples = sum(pool.map(function_partial,
                                     (os.path.join(directory, subdir)
                                      for subdir in classes)))
 
         print('Found %d images belonging to %d classes.' % (self.samples, self.num_class))
->>>>>>> 710898f7
-
-        print('Found %d images belonging to %d classes.' % (self.samples, self.num_class))
+
         # second, build an index of the images in the different class subfolders
         results = []
 
         self.filenames = []
         self.classes = np.zeros((self.samples,), dtype='int32')
-<<<<<<< HEAD
-        how_many_files = 0
-        for subdir in classes:
-            subpath = os.path.join(directory, subdir)
-            for root, _, files in _recursive_list(subpath):
-                for fname in files:
-                    is_valid = False
-                    for extension in white_list_formats:
-                        if fname.lower().endswith('.' + extension):
-                            is_valid = True
-                            break
-                    if is_valid:
-                        if do_train_validation_split:
-                            # perform variant assignment and determine whether to ignore files from list
-                            hash_pct = _calc_hash_pct(fname)
-                            valid_validation = hash_pct < validation_pct and not is_training
-                            valid_training = hash_pct >= validation_pct and is_training
-                            if all([not valid_validation, not valid_training]):
-                                continue
-                        self.classes[how_many_files] = self.class_indices[subdir]
-                        absolute_path = os.path.join(root, fname)
-                        self.filenames.append(os.path.relpath(absolute_path, directory))
-                        how_many_files += 1
-
-        if do_train_validation_split:
-            # reset samples and classes since some were skipped from variant assignment
-            self.samples = how_many_files
-            self.classes = self.classes[:how_many_files]
-            print('Using %d files for category %s.' % (how_many_files, category))
-=======
         i = 0
         for dirpath in (os.path.join(directory, subdir) for subdir in classes):
             results.append(pool.apply_async(_list_valid_filenames_in_directory,
-                                            (dirpath, white_list_formats,
-                                             self.class_indices, follow_links)))
+                                            (dirpath, white_list_formats, validation_split,
+                                             self.class_indices, subset, follow_links,
+                                             do_validation_split)))
         for res in results:
             classes, filenames = res.get()
             self.classes[i:i + len(classes)] = classes
             self.filenames += filenames
             i += len(classes)
+
+        if do_validation_split:
+            # reset samples and classes since some were skipped from variant assignment
+            num_files = len(self.filenames)
+            self.samples = num_files
+            self.classes = self.classes[:num_files]
+            print('Using %d files for subset %s.' % (num_files, subset))
+
         pool.close()
         pool.join()
->>>>>>> 710898f7
         super(DirectoryIterator, self).__init__(self.samples, batch_size, shuffle, seed)
 
     def _get_batches_of_transformed_samples(self, index_array):

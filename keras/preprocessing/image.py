--- conflicted
+++ resolved
@@ -555,11 +555,7 @@
         if self.samplewise_center:
             x -= np.mean(x, keepdims=True)
         if self.samplewise_std_normalization:
-<<<<<<< HEAD
-            x /= np.std(x, keepdims=True) + K.epsilon()
-=======
             x /= (np.std(x, keepdims=True) + K.epsilon())
->>>>>>> cb3ee314
 
         if self.featurewise_center:
             if self.mean is not None:

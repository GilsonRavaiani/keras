"""Fairly basic set of tools for real-time data augmentation on image data.

Can easily be extended to include new transformations,
new preprocessing methods, etc...
"""
from __future__ import absolute_import
from __future__ import division
from __future__ import print_function

import numpy as np
import re
from scipy import linalg
import scipy.ndimage as ndi
from six.moves import range
import os
import threading
import warnings
import multiprocessing.pool
from functools import partial

from .. import backend as K
from ..utils.data_utils import Sequence

try:
    from PIL import ImageEnhance
    from PIL import Image as pil_image
except ImportError:
    pil_image = None

if pil_image is not None:
    _PIL_INTERPOLATION_METHODS = {
        'nearest': pil_image.NEAREST,
        'bilinear': pil_image.BILINEAR,
        'bicubic': pil_image.BICUBIC,
    }
    # These methods were only introduced in version 3.4.0 (2016).
    if hasattr(pil_image, 'HAMMING'):
        _PIL_INTERPOLATION_METHODS['hamming'] = pil_image.HAMMING
    if hasattr(pil_image, 'BOX'):
        _PIL_INTERPOLATION_METHODS['box'] = pil_image.BOX
    # This method is new in version 1.1.3 (2013).
    if hasattr(pil_image, 'LANCZOS'):
        _PIL_INTERPOLATION_METHODS['lanczos'] = pil_image.LANCZOS


def random_rotation(x, rg, row_axis=1, col_axis=2, channel_axis=0,
                    fill_mode='nearest', cval=0.):
    """Performs a random rotation of a Numpy image tensor.

    # Arguments
        x: Input tensor. Must be 3D.
        rg: Rotation range, in degrees.
        row_axis: Index of axis for rows in the input tensor.
        col_axis: Index of axis for columns in the input tensor.
        channel_axis: Index of axis for channels in the input tensor.
        fill_mode: Points outside the boundaries of the input
            are filled according to the given mode
            (one of `{'constant', 'nearest', 'reflect', 'wrap'}`).
        cval: Value used for points outside the boundaries
            of the input if `mode='constant'`.

    # Returns
        Rotated Numpy image tensor.
    """
    theta = np.deg2rad(np.random.uniform(-rg, rg))
    rotation_matrix = np.array([[np.cos(theta), -np.sin(theta), 0],
                                [np.sin(theta), np.cos(theta), 0],
                                [0, 0, 1]])

    h, w = x.shape[row_axis], x.shape[col_axis]
    transform_matrix = transform_matrix_offset_center(rotation_matrix, h, w)
    x = apply_transform(x, transform_matrix, channel_axis, fill_mode, cval)
    return x


def random_shift(x, wrg, hrg, row_axis=1, col_axis=2, channel_axis=0,
                 fill_mode='nearest', cval=0.):
    """Performs a random spatial shift of a Numpy image tensor.

    # Arguments
        x: Input tensor. Must be 3D.
        wrg: Width shift range, as a float fraction of the width.
        hrg: Height shift range, as a float fraction of the height.
        row_axis: Index of axis for rows in the input tensor.
        col_axis: Index of axis for columns in the input tensor.
        channel_axis: Index of axis for channels in the input tensor.
        fill_mode: Points outside the boundaries of the input
            are filled according to the given mode
            (one of `{'constant', 'nearest', 'reflect', 'wrap'}`).
        cval: Value used for points outside the boundaries
            of the input if `mode='constant'`.

    # Returns
        Shifted Numpy image tensor.
    """
    h, w = x.shape[row_axis], x.shape[col_axis]
    tx = np.random.uniform(-hrg, hrg) * h
    ty = np.random.uniform(-wrg, wrg) * w
    translation_matrix = np.array([[1, 0, tx],
                                   [0, 1, ty],
                                   [0, 0, 1]])

    transform_matrix = translation_matrix  # no need to do offset
    x = apply_transform(x, transform_matrix, channel_axis, fill_mode, cval)
    return x


def random_shear(x, intensity, row_axis=1, col_axis=2, channel_axis=0,
                 fill_mode='nearest', cval=0.):
    """Performs a random spatial shear of a Numpy image tensor.

    # Arguments
        x: Input tensor. Must be 3D.
        intensity: Transformation intensity in degrees.
        row_axis: Index of axis for rows in the input tensor.
        col_axis: Index of axis for columns in the input tensor.
        channel_axis: Index of axis for channels in the input tensor.
        fill_mode: Points outside the boundaries of the input
            are filled according to the given mode
            (one of `{'constant', 'nearest', 'reflect', 'wrap'}`).
        cval: Value used for points outside the boundaries
            of the input if `mode='constant'`.

    # Returns
        Sheared Numpy image tensor.
    """
    shear = np.deg2rad(np.random.uniform(-intensity, intensity))
    shear_matrix = np.array([[1, -np.sin(shear), 0],
                             [0, np.cos(shear), 0],
                             [0, 0, 1]])

    h, w = x.shape[row_axis], x.shape[col_axis]
    transform_matrix = transform_matrix_offset_center(shear_matrix, h, w)
    x = apply_transform(x, transform_matrix, channel_axis, fill_mode, cval)
    return x


def random_zoom(x, zoom_range, row_axis=1, col_axis=2, channel_axis=0,
                fill_mode='nearest', cval=0.):
    """Performs a random spatial zoom of a Numpy image tensor.

    # Arguments
        x: Input tensor. Must be 3D.
        zoom_range: Tuple of floats; zoom range for width and height.
        row_axis: Index of axis for rows in the input tensor.
        col_axis: Index of axis for columns in the input tensor.
        channel_axis: Index of axis for channels in the input tensor.
        fill_mode: Points outside the boundaries of the input
            are filled according to the given mode
            (one of `{'constant', 'nearest', 'reflect', 'wrap'}`).
        cval: Value used for points outside the boundaries
            of the input if `mode='constant'`.

    # Returns
        Zoomed Numpy image tensor.

    # Raises
        ValueError: if `zoom_range` isn't a tuple.
    """
    if len(zoom_range) != 2:
        raise ValueError('`zoom_range` should be a tuple or list of two floats. '
                         'Received arg: ', zoom_range)

    if zoom_range[0] == 1 and zoom_range[1] == 1:
        zx, zy = 1, 1
    else:
        zx, zy = np.random.uniform(zoom_range[0], zoom_range[1], 2)
    zoom_matrix = np.array([[zx, 0, 0],
                            [0, zy, 0],
                            [0, 0, 1]])

    h, w = x.shape[row_axis], x.shape[col_axis]
    transform_matrix = transform_matrix_offset_center(zoom_matrix, h, w)
    x = apply_transform(x, transform_matrix, channel_axis, fill_mode, cval)
    return x


def random_channel_shift(x, intensity, channel_axis=0):
    """Perform a random channel shift.

    # Arguments
        x: Input tensor. Must be 3D.
        intensity: Transformation intensity.
        channel_axis: Index of axis for channels in the input tensor.

    # Returns
        Numpy image tensor.

    """
    x = np.rollaxis(x, channel_axis, 0)
    min_x, max_x = np.min(x), np.max(x)
    channel_images = [np.clip(x_channel + np.random.uniform(-intensity, intensity), min_x, max_x)
                      for x_channel in x]
    x = np.stack(channel_images, axis=0)
    x = np.rollaxis(x, 0, channel_axis + 1)
    return x


def random_brightness(x, brightness_range):
    """Perform a random brightness shift.

    # Arguments
        x: Input tensor. Must be 3D.
        brightness_range: Tuple of floats; brightness range.
        channel_axis: Index of axis for channels in the input tensor.

    # Returns
        Numpy image tensor.

    # Raises
        ValueError if `brightness_range` isn't a tuple.

    """
    if len(brightness_range) != 2:
        raise ValueError('`brightness_range should be tuple or list of two floats. '
                         'Received arg: ', brightness_range)

    x = array_to_img(x)
    x = imgenhancer_Brightness = ImageEnhance.Brightness(x)
    u = np.random.uniform(brightness_range[0], brightness_range[1])
    x = imgenhancer_Brightness.enhance(u)
    x = img_to_array(x)
    return x


def transform_matrix_offset_center(matrix, x, y):
    o_x = float(x) / 2 + 0.5
    o_y = float(y) / 2 + 0.5
    offset_matrix = np.array([[1, 0, o_x], [0, 1, o_y], [0, 0, 1]])
    reset_matrix = np.array([[1, 0, -o_x], [0, 1, -o_y], [0, 0, 1]])
    transform_matrix = np.dot(np.dot(offset_matrix, matrix), reset_matrix)
    return transform_matrix


def apply_transform(x,
                    transform_matrix,
                    channel_axis=0,
                    fill_mode='nearest',
                    cval=0.):
    """Apply the image transformation specified by a matrix.

    # Arguments
        x: 2D numpy array, single image.
        transform_matrix: Numpy array specifying the geometric transformation.
        channel_axis: Index of axis for channels in the input tensor.
        fill_mode: Points outside the boundaries of the input
            are filled according to the given mode
            (one of `{'constant', 'nearest', 'reflect', 'wrap'}`).
        cval: Value used for points outside the boundaries
            of the input if `mode='constant'`.

    # Returns
        The transformed version of the input.
    """
    x = np.rollaxis(x, channel_axis, 0)
    final_affine_matrix = transform_matrix[:2, :2]
    final_offset = transform_matrix[:2, 2]
    channel_images = [ndi.interpolation.affine_transform(
        x_channel,
        final_affine_matrix,
        final_offset,
        order=1,
        mode=fill_mode,
        cval=cval) for x_channel in x]
    x = np.stack(channel_images, axis=0)
    x = np.rollaxis(x, 0, channel_axis + 1)
    return x


def flip_axis(x, axis):
    x = np.asarray(x).swapaxes(axis, 0)
    x = x[::-1, ...]
    x = x.swapaxes(0, axis)
    return x


def array_to_img(x, data_format=None, scale=True):
    """Converts a 3D Numpy array to a PIL Image instance.

    # Arguments
        x: Input Numpy array.
        data_format: Image data format.
        scale: Whether to rescale image values
            to be within [0, 255].

    # Returns
        A PIL Image instance.

    # Raises
        ImportError: if PIL is not available.
        ValueError: if invalid `x` or `data_format` is passed.
    """
    if pil_image is None:
        raise ImportError('Could not import PIL.Image. '
                          'The use of `array_to_img` requires PIL.')
    x = np.asarray(x, dtype=K.floatx())
    if x.ndim != 3:
        raise ValueError('Expected image array to have rank 3 (single image). '
                         'Got array with shape:', x.shape)

    if data_format is None:
        data_format = K.image_data_format()
    if data_format not in {'channels_first', 'channels_last'}:
        raise ValueError('Invalid data_format:', data_format)

    # Original Numpy array x has format (height, width, channel)
    # or (channel, height, width)
    # but target PIL image has format (width, height, channel)
    if data_format == 'channels_first':
        x = x.transpose(1, 2, 0)
    if scale:
        x = x + max(-np.min(x), 0)
        x_max = np.max(x)
        if x_max != 0:
            x /= x_max
        x *= 255
    if x.shape[2] == 3:
        # RGB
        return pil_image.fromarray(x.astype('uint8'), 'RGB')
    elif x.shape[2] == 1:
        # grayscale
        return pil_image.fromarray(x[:, :, 0].astype('uint8'), 'L')
    else:
        raise ValueError('Unsupported channel number: ', x.shape[2])


def img_to_array(img, data_format=None):
    """Converts a PIL Image instance to a Numpy array.

    # Arguments
        img: PIL Image instance.
        data_format: Image data format.

    # Returns
        A 3D Numpy array.

    # Raises
        ValueError: if invalid `img` or `data_format` is passed.
    """
    if data_format is None:
        data_format = K.image_data_format()
    if data_format not in {'channels_first', 'channels_last'}:
        raise ValueError('Unknown data_format: ', data_format)
    # Numpy array x has format (height, width, channel)
    # or (channel, height, width)
    # but original PIL image has format (width, height, channel)
    x = np.asarray(img, dtype=K.floatx())
    if len(x.shape) == 3:
        if data_format == 'channels_first':
            x = x.transpose(2, 0, 1)
    elif len(x.shape) == 2:
        if data_format == 'channels_first':
            x = x.reshape((1, x.shape[0], x.shape[1]))
        else:
            x = x.reshape((x.shape[0], x.shape[1], 1))
    else:
        raise ValueError('Unsupported image shape: ', x.shape)
    return x


def load_img(path, grayscale=False, target_size=None,
             interpolation='nearest'):
    """Loads an image into PIL format.

    # Arguments
        path: Path to image file
        grayscale: Boolean, whether to load the image as grayscale.
        target_size: Either `None` (default to original size)
            or tuple of ints `(img_height, img_width)`.
        interpolation: Interpolation method used to resample the image if the
            target size is different from that of the loaded image.
            Supported methods are "nearest", "bilinear", and "bicubic".
            If PIL version 1.1.3 or newer is installed, "lanczos" is also
            supported. If PIL version 3.4.0 or newer is installed, "box" and
            "hamming" are also supported. By default, "nearest" is used.

    # Returns
        A PIL Image instance.

    # Raises
        ImportError: if PIL is not available.
        ValueError: if interpolation method is not supported.
    """
    if pil_image is None:
        raise ImportError('Could not import PIL.Image. '
                          'The use of `array_to_img` requires PIL.')
    img = pil_image.open(path)
    if grayscale:
        if img.mode != 'L':
            img = img.convert('L')
    else:
        if img.mode != 'RGB':
            img = img.convert('RGB')
    if target_size is not None:
        width_height_tuple = (target_size[1], target_size[0])
        if img.size != width_height_tuple:
            if interpolation not in _PIL_INTERPOLATION_METHODS:
                raise ValueError(
                    'Invalid interpolation method {} specified. Supported '
                    'methods are {}'.format(
                        interpolation,
                        ", ".join(_PIL_INTERPOLATION_METHODS.keys())))
            resample = _PIL_INTERPOLATION_METHODS[interpolation]
            img = img.resize(width_height_tuple, resample)
    return img


def list_pictures(directory, ext='jpg|jpeg|bmp|png|ppm'):
    return [os.path.join(root, f)
            for root, _, files in os.walk(directory) for f in files
            if re.match(r'([\w]+\.(?:' + ext + '))', f)]


class ImageDataGenerator(object):
    """Generate batches of tensor image data with real-time data augmentation.
     The data will be looped over (in batches).

    # Arguments
        featurewise_center: Boolean. Set input mean to 0 over the dataset, feature-wise.
        samplewise_center: Boolean. Set each sample mean to 0.
        featurewise_std_normalization: Boolean. Divide inputs by std of the dataset, feature-wise.
        samplewise_std_normalization: Boolean. Divide each input by its std.
        zca_epsilon: epsilon for ZCA whitening. Default is 1e-6.
<<<<<<< HEAD
        rotation_range: degrees (0 to 180).
        width_shift_range: float, 1-D array-like or int
            float: fraction of total width, if < 1, or pixels if >= 1.
            1-D array-like: random elements from the array.
            int: integer number of pixels from interval
                `(-width_shift_range, +width_shift_range)`
            With `width_shift_range=2` possible values are integers [-1, 0, +1],
            same as with `width_shift_range=[-1, 0, +1]`,
            while with `width_shift_range=1.0` possible values are floats in
            the interval [-1.0, +1.0).
        height_shift_range: float, 1-D array-like or int. See `width_shift_range`
        shear_range: shear intensity (shear angle in degrees).
        zoom_range: amount of zoom. if scalar z, zoom will be randomly picked
            in the range [1-z, 1+z]. A sequence of two can be passed instead
            to select this range.
        channel_shift_range: shift range for each channel.
        fill_mode: points outside the boundaries are filled according to the
            given mode ('constant', 'nearest', 'reflect' or 'wrap'). Default
            is 'nearest'.
            Points outside the boundaries of the input are filled according to the given mode:
                'constant': kkkkkkkk|abcd|kkkkkkkk (cval=k)
                'nearest':  aaaaaaaa|abcd|dddddddd
                'reflect':  abcddcba|abcd|dcbaabcd
                'wrap':  abcdabcd|abcd|abcdabcd
        cval: value used for points outside the boundaries when fill_mode is
            'constant'. Default is 0.
        horizontal_flip: whether to randomly flip images horizontally.
        vertical_flip: whether to randomly flip images vertically.
        rescale: rescaling factor. If None or 0, no rescaling is applied,
            otherwise we multiply the data by the value provided. This is
            applied after the `preprocessing_function` (if any provided)
            but before any other transformation.
=======
        zca_whitening: Boolean. Apply ZCA whitening.
        rotation_range: Int. Degree range for random rotations.
        width_shift_range: Float (fraction of total width). Range for random horizontal shifts.
        height_shift_range: Float (fraction of total height). Range for random vertical shifts.
        shear_range: Float. Shear Intensity (Shear angle in counter-clockwise direction in degrees)
        zoom_range: Float or [lower, upper]. Range for random zoom. If a float, `[lower, upper] = [1-zoom_range, 1+zoom_range]`.
        channel_shift_range: Float. Range for random channel shifts.
        fill_mode: One of {"constant", "nearest", "reflect" or "wrap"}.  Default is 'nearest'.
        Points outside the boundaries of the input are filled according to the given mode:
            'constant': kkkkkkkk|abcd|kkkkkkkk (cval=k)
            'nearest':  aaaaaaaa|abcd|dddddddd
            'reflect':  abcddcba|abcd|dcbaabcd
            'wrap':  abcdabcd|abcd|abcdabcd
        cval: Float or Int. Value used for points outside the boundaries when `fill_mode = "constant"`.
        horizontal_flip: Boolean. Randomly flip inputs horizontally.
        vertical_flip: Boolean. Randomly flip inputs vertically.
        rescale: rescaling factor. Defaults to None. If None or 0, no rescaling is applied,
                otherwise we multiply the data by the value provided (before applying
                any other transformation).
>>>>>>> a053416a
        preprocessing_function: function that will be implied on each input.
                The function will run after the image is resized and augmented.
                The function should take one argument:
                one image (Numpy tensor with rank 3),
                and should output a Numpy tensor with the same shape.
        data_format: One of {"channels_first", "channels_last"}.
            "channels_last" mode means that the images should have shape `(samples, height, width, channels)`,
            "channels_first" mode means that the images should have shape `(samples, channels, height, width)`.
            It defaults to the `image_data_format` value found in your
            Keras config file at `~/.keras/keras.json`.
            If you never set it, then it will be "channels_last".
        validation_split: Float. Fraction of images reserved for validation (strictly between 0 and 1).

    # Examples
    Example of using `.flow(x, y)`:

    ```python
    (x_train, y_train), (x_test, y_test) = cifar10.load_data()
    y_train = np_utils.to_categorical(y_train, num_classes)
    y_test = np_utils.to_categorical(y_test, num_classes)

    datagen = ImageDataGenerator(
        featurewise_center=True,
        featurewise_std_normalization=True,
        rotation_range=20,
        width_shift_range=0.2,
        height_shift_range=0.2,
        horizontal_flip=True)

    # compute quantities required for featurewise normalization
    # (std, mean, and principal components if ZCA whitening is applied)
    datagen.fit(x_train)

    # fits the model on batches with real-time data augmentation:
    model.fit_generator(datagen.flow(x_train, y_train, batch_size=32),
                        steps_per_epoch=len(x_train) / 32, epochs=epochs)

    # here's a more "manual" example
    for e in range(epochs):
        print('Epoch', e)
        batches = 0
        for x_batch, y_batch in datagen.flow(x_train, y_train, batch_size=32):
            model.fit(x_batch, y_batch)
            batches += 1
            if batches >= len(x_train) / 32:
                # we need to break the loop by hand because
                # the generator loops indefinitely
                break
    ```
    Example of using `.flow_from_directory(directory)`:

    ```python
    train_datagen = ImageDataGenerator(
            rescale=1./255,
            shear_range=0.2,
            zoom_range=0.2,
            horizontal_flip=True)

    test_datagen = ImageDataGenerator(rescale=1./255)

    train_generator = train_datagen.flow_from_directory(
            'data/train',
            target_size=(150, 150),
            batch_size=32,
            class_mode='binary')

    validation_generator = test_datagen.flow_from_directory(
            'data/validation',
            target_size=(150, 150),
            batch_size=32,
            class_mode='binary')

    model.fit_generator(
            train_generator,
            steps_per_epoch=2000,
            epochs=50,
            validation_data=validation_generator,
            validation_steps=800)
    ```

    Example of transforming images and masks together.

    ```python
    # we create two instances with the same arguments
    data_gen_args = dict(featurewise_center=True,
                         featurewise_std_normalization=True,
                         rotation_range=90.,
                         width_shift_range=0.1,
                         height_shift_range=0.1,
                         zoom_range=0.2)
    image_datagen = ImageDataGenerator(**data_gen_args)
    mask_datagen = ImageDataGenerator(**data_gen_args)

    # Provide the same seed and keyword arguments to the fit and flow methods
    seed = 1
    image_datagen.fit(images, augment=True, seed=seed)
    mask_datagen.fit(masks, augment=True, seed=seed)

    image_generator = image_datagen.flow_from_directory(
        'data/images',
        class_mode=None,
        seed=seed)

    mask_generator = mask_datagen.flow_from_directory(
        'data/masks',
        class_mode=None,
        seed=seed)

    # combine generators into one which yields image and masks
    train_generator = zip(image_generator, mask_generator)

    model.fit_generator(
        train_generator,
        steps_per_epoch=2000,
        epochs=50)
    ```
    """

    def __init__(self,
                 featurewise_center=False,
                 samplewise_center=False,
                 featurewise_std_normalization=False,
                 samplewise_std_normalization=False,
                 zca_whitening=False,
                 zca_epsilon=1e-6,
                 rotation_range=0.,
                 width_shift_range=0.,
                 height_shift_range=0.,
                 brightness_range=None,
                 shear_range=0.,
                 zoom_range=0.,
                 channel_shift_range=0.,
                 fill_mode='nearest',
                 cval=0.,
                 horizontal_flip=False,
                 vertical_flip=False,
                 rescale=None,
                 preprocessing_function=None,
                 data_format=None,
                 validation_split=0.0):
        if data_format is None:
            data_format = K.image_data_format()
        self.featurewise_center = featurewise_center
        self.samplewise_center = samplewise_center
        self.featurewise_std_normalization = featurewise_std_normalization
        self.samplewise_std_normalization = samplewise_std_normalization
        self.zca_whitening = zca_whitening
        self.zca_epsilon = zca_epsilon
        self.rotation_range = rotation_range
        self.width_shift_range = width_shift_range
        self.height_shift_range = height_shift_range
        self.brightness_range = brightness_range
        self.shear_range = shear_range
        self.zoom_range = zoom_range
        self.channel_shift_range = channel_shift_range
        self.fill_mode = fill_mode
        self.cval = cval
        self.horizontal_flip = horizontal_flip
        self.vertical_flip = vertical_flip
        self.rescale = rescale
        self.preprocessing_function = preprocessing_function

        if data_format not in {'channels_last', 'channels_first'}:
            raise ValueError('`data_format` should be `"channels_last"` (channel after row and '
                             'column) or `"channels_first"` (channel before row and column). '
                             'Received arg: ', data_format)
        self.data_format = data_format
        if data_format == 'channels_first':
            self.channel_axis = 1
            self.row_axis = 2
            self.col_axis = 3
        if data_format == 'channels_last':
            self.channel_axis = 3
            self.row_axis = 1
            self.col_axis = 2
        if validation_split and not 0 < validation_split < 1:
            raise ValueError('`validation_split` must be strictly between 0 and 1. '
                             ' Received arg: ', validation_split)
        self._validation_split = validation_split

        self.mean = None
        self.std = None
        self.principal_components = None

        if np.isscalar(zoom_range):
            self.zoom_range = [1 - zoom_range, 1 + zoom_range]
        elif len(zoom_range) == 2:
            self.zoom_range = [zoom_range[0], zoom_range[1]]
        else:
            raise ValueError('`zoom_range` should be a float or '
                             'a tuple or list of two floats. '
                             'Received arg: ', zoom_range)
        if zca_whitening:
            if not featurewise_center:
                self.featurewise_center = True
                warnings.warn('This ImageDataGenerator specifies '
                              '`zca_whitening`, which overrides '
                              'setting of `featurewise_center`.')
            if featurewise_std_normalization:
                self.featurewise_std_normalization = False
                warnings.warn('This ImageDataGenerator specifies '
                              '`zca_whitening` '
                              'which overrides setting of'
                              '`featurewise_std_normalization`.')
        if featurewise_std_normalization:
            if not featurewise_center:
                self.featurewise_center = True
                warnings.warn('This ImageDataGenerator specifies '
                              '`featurewise_std_normalization`, '
                              'which overrides setting of '
                              '`featurewise_center`.')
        if samplewise_std_normalization:
            if not samplewise_center:
                self.samplewise_center = True
                warnings.warn('This ImageDataGenerator specifies '
                              '`samplewise_std_normalization`, '
                              'which overrides setting of '
                              '`samplewise_center`.')

    def flow(self, x, y=None, batch_size=32, shuffle=True, seed=None,
             save_to_dir=None, save_prefix='', save_format='png', subset=None):
        """Takes numpy data & label arrays, and generates batches of
            augmented/normalized data.

        # Arguments
               x: data. Should have rank 4.
                In case of grayscale data,
                the channels axis should have value 1, and in case
                of RGB data, it should have value 3.
               y: labels.
               batch_size: int (default: 32).
               shuffle: boolean (default: True).
               seed: int (default: None).
               save_to_dir: None or str (default: None).
                This allows you to optionally specify a directory
                to which to save the augmented pictures being generated
                (useful for visualizing what you are doing).
               save_prefix: str (default: `''`). Prefix to use for filenames of saved pictures
                (only relevant if `save_to_dir` is set).
                save_format: one of "png", "jpeg" (only relevant if `save_to_dir` is set). Default: "png".
               subset: Subset of data (`"training"` or `"validation"`) if
                `validation_split` is set in `ImageDataGenerator`.

        # Returns
            An Iterator yielding tuples of `(x, y)` where `x` is a numpy array of image data and
             `y` is a numpy array of corresponding labels."""
        return NumpyArrayIterator(
            x, y, self,
            batch_size=batch_size,
            shuffle=shuffle,
            seed=seed,
            data_format=self.data_format,
            save_to_dir=save_to_dir,
            save_prefix=save_prefix,
            save_format=save_format,
            subset=subset)

    def flow_from_directory(self, directory,
                            target_size=(256, 256), color_mode='rgb',
                            classes=None, class_mode='categorical',
                            batch_size=32, shuffle=True, seed=None,
                            save_to_dir=None,
                            save_prefix='',
                            save_format='png',
                            follow_links=False,
                            subset=None,
                            interpolation='nearest'):
        """Takes the path to a directory, and generates batches of augmented/normalized data.

        # Arguments
                directory: path to the target directory.
                 It should contain one subdirectory per class.
                 Any PNG, JPG, BMP, PPM or TIF images inside each of the subdirectories directory tree will be included in the generator.
                See [this script](https://gist.github.com/fchollet/0830affa1f7f19fd47b06d4cf89ed44d) for more details.
                target_size: tuple of integers `(height, width)`, default: `(256, 256)`.
                 The dimensions to which all images found will be resized.
                color_mode: one of "grayscale", "rbg". Default: "rgb".
                 Whether the images will be converted to have 1 or 3 color channels.
                classes: optional list of class subdirectories (e.g. `['dogs', 'cats']`). Default: None.
                 If not provided, the list of classes will be automatically
                 inferred from the subdirectory names/structure under `directory`,
                 where each subdirectory will be treated as a different class
                 (and the order of the classes, which will map to the label indices, will be alphanumeric).
                 The dictionary containing the mapping from class names to class
                 indices can be obtained via the attribute `class_indices`.
                class_mode: one of "categorical", "binary", "sparse", "input" or None. Default: "categorical".
                 Determines the type of label arrays that are returned: "categorical" will be 2D one-hot encoded labels,
                 "binary" will be 1D binary labels, "sparse" will be 1D integer labels, "input" will be images identical
                 to input images (mainly used to work with autoencoders).
                 If None, no labels are returned (the generator will only yield batches of image data, which is useful to use
                 `model.predict_generator()`, `model.evaluate_generator()`, etc.).
                  Please note that in case of class_mode None,
                   the data still needs to reside in a subdirectory of `directory` for it to work correctly.
                batch_size: size of the batches of data (default: 32).
                shuffle: whether to shuffle the data (default: True)
                seed: optional random seed for shuffling and transformations.
                save_to_dir: None or str (default: None). This allows you to optionally specify a directory to which to save
                 the augmented pictures being generated (useful for visualizing what you are doing).
                save_prefix: str. Prefix to use for filenames of saved pictures (only relevant if `save_to_dir` is set).
                save_format: one of "png", "jpeg" (only relevant if `save_to_dir` is set). Default: "png".
                follow_links: whether to follow symlinks inside class subdirectories (default: False).
                subset: Subset of data (`"training"` or `"validation"`) if
                 `validation_split` is set in `ImageDataGenerator`.
                interpolation: Interpolation method used to resample the image if the
                 target size is different from that of the loaded image.
                 Supported methods are `"nearest"`, `"bilinear"`, and `"bicubic"`.
                 If PIL version 1.1.3 or newer is installed, `"lanczos"` is also
                 supported. If PIL version 3.4.0 or newer is installed, `"box"` and
                 `"hamming"` are also supported. By default, `"nearest"` is used.

        # Returns
            A DirectoryIterator yielding tuples of `(x, y)` where `x` is a numpy array containing a batch
            of images with shape `(batch_size, *target_size, channels)` and `y` is a numpy array of corresponding labels.
        """
        return DirectoryIterator(
            directory, self,
            target_size=target_size, color_mode=color_mode,
            classes=classes, class_mode=class_mode,
            data_format=self.data_format,
            batch_size=batch_size, shuffle=shuffle, seed=seed,
            save_to_dir=save_to_dir,
            save_prefix=save_prefix,
            save_format=save_format,
            follow_links=follow_links,
            subset=subset,
            interpolation=interpolation)

    def standardize(self, x):
        """Apply the normalization configuration to a batch of inputs.

        # Arguments
            x: batch of inputs to be normalized.

        # Returns
            The inputs, normalized.
        """
        if self.preprocessing_function:
            x = self.preprocessing_function(x)
        if self.rescale:
            x *= self.rescale
        if self.samplewise_center:
            x -= np.mean(x, keepdims=True)
        if self.samplewise_std_normalization:
            x /= (np.std(x, keepdims=True) + K.epsilon())

        if self.featurewise_center:
            if self.mean is not None:
                x -= self.mean
            else:
                warnings.warn('This ImageDataGenerator specifies '
                              '`featurewise_center`, but it hasn\'t '
                              'been fit on any training data. Fit it '
                              'first by calling `.fit(numpy_data)`.')
        if self.featurewise_std_normalization:
            if self.std is not None:
                x /= (self.std + K.epsilon())
            else:
                warnings.warn('This ImageDataGenerator specifies '
                              '`featurewise_std_normalization`, but it hasn\'t '
                              'been fit on any training data. Fit it '
                              'first by calling `.fit(numpy_data)`.')
        if self.zca_whitening:
            if self.principal_components is not None:
                flatx = np.reshape(x, (-1, np.prod(x.shape[-3:])))
                whitex = np.dot(flatx, self.principal_components)
                x = np.reshape(whitex, x.shape)
            else:
                warnings.warn('This ImageDataGenerator specifies '
                              '`zca_whitening`, but it hasn\'t '
                              'been fit on any training data. Fit it '
                              'first by calling `.fit(numpy_data)`.')
        return x

    def random_transform(self, x, seed=None):
        """Randomly augment a single image tensor.

        # Arguments
            x: 3D tensor, single image.
            seed: random seed.

        # Returns
            A randomly transformed version of the input (same shape).
        """
        # x is a single image, so it doesn't have image number at index 0
        img_row_axis = self.row_axis - 1
        img_col_axis = self.col_axis - 1
        img_channel_axis = self.channel_axis - 1

        if seed is not None:
            np.random.seed(seed)

        # use composition of homographies
        # to generate final transform that needs to be applied
        if self.rotation_range:
            theta = np.deg2rad(np.random.uniform(-self.rotation_range, self.rotation_range))
        else:
            theta = 0

        if self.height_shift_range:
            try:  # 1-D array-like or int
                tx = np.random.choice(self.height_shift_range)
                tx *= np.random.choice([-1, 1])
            except ValueError:  # floating point
                tx = np.random.uniform(-self.height_shift_range,
                                       self.height_shift_range)
            if np.max(self.height_shift_range) < 1:
                tx *= x.shape[img_row_axis]
        else:
            tx = 0

        if self.width_shift_range:
            try:  # 1-D array-like or int
                ty = np.random.choice(self.width_shift_range)
                ty *= np.random.choice([-1, 1])
            except ValueError:  # floating point
                ty = np.random.uniform(-self.width_shift_range,
                                       self.width_shift_range)
            if np.max(self.width_shift_range) < 1:
                ty *= x.shape[img_col_axis]
        else:
            ty = 0

        if self.shear_range:
            shear = np.deg2rad(np.random.uniform(-self.shear_range, self.shear_range))
        else:
            shear = 0

        if self.zoom_range[0] == 1 and self.zoom_range[1] == 1:
            zx, zy = 1, 1
        else:
            zx, zy = np.random.uniform(self.zoom_range[0], self.zoom_range[1], 2)

        transform_matrix = None
        if theta != 0:
            rotation_matrix = np.array([[np.cos(theta), -np.sin(theta), 0],
                                        [np.sin(theta), np.cos(theta), 0],
                                        [0, 0, 1]])
            transform_matrix = rotation_matrix

        if tx != 0 or ty != 0:
            shift_matrix = np.array([[1, 0, tx],
                                     [0, 1, ty],
                                     [0, 0, 1]])
            transform_matrix = shift_matrix if transform_matrix is None else np.dot(transform_matrix, shift_matrix)

        if shear != 0:
            shear_matrix = np.array([[1, -np.sin(shear), 0],
                                    [0, np.cos(shear), 0],
                                    [0, 0, 1]])
            transform_matrix = shear_matrix if transform_matrix is None else np.dot(transform_matrix, shear_matrix)

        if zx != 1 or zy != 1:
            zoom_matrix = np.array([[zx, 0, 0],
                                    [0, zy, 0],
                                    [0, 0, 1]])
            transform_matrix = zoom_matrix if transform_matrix is None else np.dot(transform_matrix, zoom_matrix)

        if transform_matrix is not None:
            h, w = x.shape[img_row_axis], x.shape[img_col_axis]
            transform_matrix = transform_matrix_offset_center(transform_matrix, h, w)
            x = apply_transform(x, transform_matrix, img_channel_axis,
                                fill_mode=self.fill_mode, cval=self.cval)

        if self.channel_shift_range != 0:
            x = random_channel_shift(x,
                                     self.channel_shift_range,
                                     img_channel_axis)
        if self.horizontal_flip:
            if np.random.random() < 0.5:
                x = flip_axis(x, img_col_axis)

        if self.vertical_flip:
            if np.random.random() < 0.5:
                x = flip_axis(x, img_row_axis)

        if self.brightness_range is not None:
            x = random_brightness(x, self.brightness_range)

        return x

    def fit(self, x,
            augment=False,
            rounds=1,
            seed=None):
        """Compute the internal data stats related to the data-dependent transformations, based on an array of sample data.
        Only required if featurewise_center or featurewise_std_normalization or zca_whitening.

        # Arguments
            x: sample data. Should have rank 4.
             In case of grayscale data,
             the channels axis should have value 1, and in case
             of RGB data, it should have value 3.
            augment: Boolean (default: False). Whether to fit on randomly augmented samples.
            rounds: int (default: 1). If augment, how many augmentation passes over the data to use.
            seed: int (default: None). Random seed.
       """
        x = np.asarray(x, dtype=K.floatx())
        if x.ndim != 4:
            raise ValueError('Input to `.fit()` should have rank 4. '
                             'Got array with shape: ' + str(x.shape))
        if x.shape[self.channel_axis] not in {1, 3, 4}:
            warnings.warn(
                'Expected input to be images (as Numpy array) '
                'following the data format convention "' + self.data_format + '" '
                '(channels on axis ' + str(self.channel_axis) + '), i.e. expected '
                'either 1, 3 or 4 channels on axis ' + str(self.channel_axis) + '. '
                'However, it was passed an array with shape ' + str(x.shape) +
                ' (' + str(x.shape[self.channel_axis]) + ' channels).')

        if seed is not None:
            np.random.seed(seed)

        x = np.copy(x)
        if augment:
            ax = np.zeros(tuple([rounds * x.shape[0]] + list(x.shape)[1:]), dtype=K.floatx())
            for r in range(rounds):
                for i in range(x.shape[0]):
                    ax[i + r * x.shape[0]] = self.random_transform(x[i])
            x = ax

        if self.featurewise_center:
            self.mean = np.mean(x, axis=(0, self.row_axis, self.col_axis))
            broadcast_shape = [1, 1, 1]
            broadcast_shape[self.channel_axis - 1] = x.shape[self.channel_axis]
            self.mean = np.reshape(self.mean, broadcast_shape)
            x -= self.mean

        if self.featurewise_std_normalization:
            self.std = np.std(x, axis=(0, self.row_axis, self.col_axis))
            broadcast_shape = [1, 1, 1]
            broadcast_shape[self.channel_axis - 1] = x.shape[self.channel_axis]
            self.std = np.reshape(self.std, broadcast_shape)
            x /= (self.std + K.epsilon())

        if self.zca_whitening:
            flat_x = np.reshape(x, (x.shape[0], x.shape[1] * x.shape[2] * x.shape[3]))
            sigma = np.dot(flat_x.T, flat_x) / flat_x.shape[0]
            u, s, _ = linalg.svd(sigma)
            s_inv = 1. / np.sqrt(s[np.newaxis] + self.zca_epsilon)
            self.principal_components = (u * s_inv).dot(u.T)


class Iterator(Sequence):
    """Base class for image data iterators.

    Every `Iterator` must implement the `_get_batches_of_transformed_samples`
    method.

    # Arguments
        n: Integer, total number of samples in the dataset to loop over.
        batch_size: Integer, size of a batch.
        shuffle: Boolean, whether to shuffle the data between epochs.
        seed: Random seeding for data shuffling.
    """

    def __init__(self, n, batch_size, shuffle, seed):
        self.n = n
        self.batch_size = batch_size
        self.seed = seed
        self.shuffle = shuffle
        self.batch_index = 0
        self.total_batches_seen = 0
        self.lock = threading.Lock()
        self.index_array = None
        self.index_generator = self._flow_index()

    def _set_index_array(self):
        self.index_array = np.arange(self.n)
        if self.shuffle:
            self.index_array = np.random.permutation(self.n)

    def __getitem__(self, idx):
        if idx >= len(self):
            raise ValueError('Asked to retrieve element {idx}, '
                             'but the Sequence '
                             'has length {length}'.format(idx=idx,
                                                          length=len(self)))
        if self.seed is not None:
            np.random.seed(self.seed + self.total_batches_seen)
        self.total_batches_seen += 1
        if self.index_array is None:
            self._set_index_array()
        index_array = self.index_array[self.batch_size * idx:
                                       self.batch_size * (idx + 1)]
        return self._get_batches_of_transformed_samples(index_array)

    def __len__(self):
        return (self.n + self.batch_size - 1) // self.batch_size  # round up

    def on_epoch_end(self):
        self._set_index_array()

    def reset(self):
        self.batch_index = 0

    def _flow_index(self):
        # Ensure self.batch_index is 0.
        self.reset()
        while 1:
            if self.seed is not None:
                np.random.seed(self.seed + self.total_batches_seen)
            if self.batch_index == 0:
                self._set_index_array()

            current_index = (self.batch_index * self.batch_size) % self.n
            if self.n > current_index + self.batch_size:
                self.batch_index += 1
            else:
                self.batch_index = 0
            self.total_batches_seen += 1
            yield self.index_array[current_index:
                                   current_index + self.batch_size]

    def __iter__(self):
        # Needed if we want to do something like:
        # for x, y in data_gen.flow(...):
        return self

    def __next__(self, *args, **kwargs):
        return self.next(*args, **kwargs)

    def _get_batches_of_transformed_samples(self, index_array):
        """Gets a batch of transformed samples.

        # Arguments
            index_array: array of sample indices to include in batch.

        # Returns
            A batch of transformed samples.
        """
        raise NotImplementedError


class NumpyArrayIterator(Iterator):
    """Iterator yielding data from a Numpy array.

    # Arguments
        x: Numpy array of input data.
        y: Numpy array of targets data.
        image_data_generator: Instance of `ImageDataGenerator`
            to use for random transformations and normalization.
        batch_size: Integer, size of a batch.
        shuffle: Boolean, whether to shuffle the data between epochs.
        seed: Random seed for data shuffling.
        data_format: String, one of `channels_first`, `channels_last`.
        save_to_dir: Optional directory where to save the pictures
            being yielded, in a viewable format. This is useful
            for visualizing the random transformations being
            applied, for debugging purposes.
        save_prefix: String prefix to use for saving sample
            images (if `save_to_dir` is set).
        save_format: Format to use for saving sample images
            (if `save_to_dir` is set).
        subset: Subset of data (`"training"` or `"validation"`) if
            validation_split is set in ImageDataGenerator.
    """

    def __init__(self, x, y, image_data_generator,
                 batch_size=32, shuffle=False, seed=None,
                 data_format=None,
                 save_to_dir=None, save_prefix='', save_format='png',
                 subset=None):
        if y is not None and len(x) != len(y):
            raise ValueError('`x` (images tensor) and `y` (labels) '
                             'should have the same length. '
                             'Found: x.shape = %s, y.shape = %s' %
                             (np.asarray(x).shape, np.asarray(y).shape))
        if subset is not None:
            if subset not in {'training', 'validation'}:
                raise ValueError('Invalid subset name:', subset,
                                 '; expected "training" or "validation".')
            split_idx = int(len(x) * image_data_generator._validation_split)
            if subset == 'validation':
                x = x[:split_idx]
                if y is not None:
                    y = y[:split_idx]
            else:
                x = x[split_idx:]
                if y is not None:
                    y = y[split_idx:]
        if data_format is None:
            data_format = K.image_data_format()
        self.x = np.asarray(x, dtype=K.floatx())
        if self.x.ndim != 4:
            raise ValueError('Input data in `NumpyArrayIterator` '
                             'should have rank 4. You passed an array '
                             'with shape', self.x.shape)
        channels_axis = 3 if data_format == 'channels_last' else 1
        if self.x.shape[channels_axis] not in {1, 3, 4}:
            warnings.warn('NumpyArrayIterator is set to use the '
                          'data format convention "' + data_format + '" '
                          '(channels on axis ' + str(channels_axis) + '), i.e. expected '
                          'either 1, 3 or 4 channels on axis ' + str(channels_axis) + '. '
                          'However, it was passed an array with shape ' + str(self.x.shape) +
                          ' (' + str(self.x.shape[channels_axis]) + ' channels).')
        if y is not None:
            self.y = np.asarray(y)
        else:
            self.y = None
        self.image_data_generator = image_data_generator
        self.data_format = data_format
        self.save_to_dir = save_to_dir
        self.save_prefix = save_prefix
        self.save_format = save_format
        super(NumpyArrayIterator, self).__init__(x.shape[0], batch_size, shuffle, seed)

    def _get_batches_of_transformed_samples(self, index_array):
        batch_x = np.zeros(tuple([len(index_array)] + list(self.x.shape)[1:]),
                           dtype=K.floatx())
        for i, j in enumerate(index_array):
            x = self.x[j]
            x = self.image_data_generator.random_transform(x.astype(K.floatx()))
            x = self.image_data_generator.standardize(x)
            batch_x[i] = x
        if self.save_to_dir:
            for i, j in enumerate(index_array):
                img = array_to_img(batch_x[i], self.data_format, scale=True)
                fname = '{prefix}_{index}_{hash}.{format}'.format(prefix=self.save_prefix,
                                                                  index=j,
                                                                  hash=np.random.randint(1e4),
                                                                  format=self.save_format)
                img.save(os.path.join(self.save_to_dir, fname))
        if self.y is None:
            return batch_x
        batch_y = self.y[index_array]
        return batch_x, batch_y

    def next(self):
        """For python 2.x.

        # Returns
            The next batch.
        """
        # Keeps under lock only the mechanism which advances
        # the indexing of each batch.
        with self.lock:
            index_array = next(self.index_generator)
        # The transformation of images is not under thread lock
        # so it can be done in parallel
        return self._get_batches_of_transformed_samples(index_array)


def _iter_valid_files(directory, white_list_formats, follow_links):
    """Count files with extension in `white_list_formats` contained in directory.

    # Arguments
        directory: absolute path to the directory
            containing files to be counted
        white_list_formats: set of strings containing allowed extensions for
            the files to be counted.
        follow_links: boolean.

    # Yields
        tuple of (root, filename) with extension in `white_list_formats`.
    """
    def _recursive_list(subpath):
        return sorted(os.walk(subpath, followlinks=follow_links), key=lambda x: x[0])

    for root, _, files in _recursive_list(directory):
        for fname in sorted(files):
            for extension in white_list_formats:
                if fname.lower().endswith('.tiff'):
                    warnings.warn('Using \'.tiff\' files with multiple bands will cause distortion. '
                                  'Please verify your output.')
                if fname.lower().endswith('.' + extension):
                    yield root, fname


def _count_valid_files_in_directory(directory, white_list_formats, split, follow_links):
    """Count files with extension in `white_list_formats` contained in directory.

    # Arguments
        directory: absolute path to the directory
            containing files to be counted
        white_list_formats: set of strings containing allowed extensions for
            the files to be counted.
        split: tuple of floats (e.g. `(0.2, 0.6)`) to only take into
            account a certain fraction of files in each directory.
            E.g.: `segment=(0.6, 1.0)` would only account for last 40 percent
            of images in each directory.
        follow_links: boolean.

    # Returns
        the count of files with extension in `white_list_formats` contained in
        the directory.
    """
    num_files = len(list(_iter_valid_files(directory, white_list_formats, follow_links)))
    if split:
        start, stop = int(split[0] * num_files), int(split[1] * num_files)
    else:
        start, stop = 0, num_files
    return stop - start


def _list_valid_filenames_in_directory(directory, white_list_formats, split,
                                       class_indices, follow_links):
    """List paths of files in `subdir` with extensions in `white_list_formats`.

    # Arguments
        directory: absolute path to a directory containing the files to list.
            The directory name is used as class label and must be a key of `class_indices`.
        white_list_formats: set of strings containing allowed extensions for
            the files to be counted.
        split: tuple of floats (e.g. `(0.2, 0.6)`) to only take into
            account a certain fraction of files in each directory.
            E.g.: `segment=(0.6, 1.0)` would only account for last 40 percent
            of images in each directory.
        class_indices: dictionary mapping a class name to its index.
        follow_links: boolean.

    # Returns
        classes: a list of class indices
        filenames: the path of valid files in `directory`, relative from
            `directory`'s parent (e.g., if `directory` is "dataset/class1",
            the filenames will be ["class1/file1.jpg", "class1/file2.jpg", ...]).
    """
    dirname = os.path.basename(directory)
    if split:
        num_files = len(list(_iter_valid_files(directory, white_list_formats, follow_links)))
        start, stop = int(split[0] * num_files), int(split[1] * num_files)
        valid_files = list(_iter_valid_files(directory, white_list_formats, follow_links))[start: stop]
    else:
        valid_files = _iter_valid_files(directory, white_list_formats, follow_links)

    classes = []
    filenames = []
    for root, fname in valid_files:
        classes.append(class_indices[dirname])
        absolute_path = os.path.join(root, fname)
        relative_path = os.path.join(dirname, os.path.relpath(absolute_path, directory))
        filenames.append(relative_path)

    return classes, filenames


class DirectoryIterator(Iterator):
    """Iterator capable of reading images from a directory on disk.

    # Arguments
        directory: Path to the directory to read images from.
            Each subdirectory in this directory will be
            considered to contain images from one class,
            or alternatively you could specify class subdirectories
            via the `classes` argument.
        image_data_generator: Instance of `ImageDataGenerator`
            to use for random transformations and normalization.
        target_size: tuple of integers, dimensions to resize input images to.
        color_mode: One of `"rgb"`, `"grayscale"`. Color mode to read images.
        classes: Optional list of strings, names of subdirectories
            containing images from each class (e.g. `["dogs", "cats"]`).
            It will be computed automatically if not set.
        class_mode: Mode for yielding the targets:
            `"binary"`: binary targets (if there are only two classes),
            `"categorical"`: categorical targets,
            `"sparse"`: integer targets,
            `"input"`: targets are images identical to input images (mainly
                used to work with autoencoders),
            `None`: no targets get yielded (only input images are yielded).
        batch_size: Integer, size of a batch.
        shuffle: Boolean, whether to shuffle the data between epochs.
        seed: Random seed for data shuffling.
        data_format: String, one of `channels_first`, `channels_last`.
        save_to_dir: Optional directory where to save the pictures
            being yielded, in a viewable format. This is useful
            for visualizing the random transformations being
            applied, for debugging purposes.
        save_prefix: String prefix to use for saving sample
            images (if `save_to_dir` is set).
        save_format: Format to use for saving sample images
            (if `save_to_dir` is set).
        subset: Subset of data (`"training"` or `"validation"`) if
            validation_split is set in ImageDataGenerator.
        interpolation: Interpolation method used to resample the image if the
            target size is different from that of the loaded image.
            Supported methods are "nearest", "bilinear", and "bicubic".
            If PIL version 1.1.3 or newer is installed, "lanczos" is also
            supported. If PIL version 3.4.0 or newer is installed, "box" and
            "hamming" are also supported. By default, "nearest" is used.
    """

    def __init__(self, directory, image_data_generator,
                 target_size=(256, 256), color_mode='rgb',
                 classes=None, class_mode='categorical',
                 batch_size=32, shuffle=True, seed=None,
                 data_format=None,
                 save_to_dir=None, save_prefix='', save_format='png',
                 follow_links=False,
                 subset=None,
                 interpolation='nearest'):
        if data_format is None:
            data_format = K.image_data_format()
        self.directory = directory
        self.image_data_generator = image_data_generator
        self.target_size = tuple(target_size)
        if color_mode not in {'rgb', 'grayscale'}:
            raise ValueError('Invalid color mode:', color_mode,
                             '; expected "rgb" or "grayscale".')
        self.color_mode = color_mode
        self.data_format = data_format
        if self.color_mode == 'rgb':
            if self.data_format == 'channels_last':
                self.image_shape = self.target_size + (3,)
            else:
                self.image_shape = (3,) + self.target_size
        else:
            if self.data_format == 'channels_last':
                self.image_shape = self.target_size + (1,)
            else:
                self.image_shape = (1,) + self.target_size
        self.classes = classes
        if class_mode not in {'categorical', 'binary', 'sparse',
                              'input', None}:
            raise ValueError('Invalid class_mode:', class_mode,
                             '; expected one of "categorical", '
                             '"binary", "sparse", "input"'
                             ' or None.')
        self.class_mode = class_mode
        self.save_to_dir = save_to_dir
        self.save_prefix = save_prefix
        self.save_format = save_format
        self.interpolation = interpolation

        if subset is not None:
            validation_split = self.image_data_generator._validation_split
            if subset == 'validation':
                split = (0, validation_split)
            elif subset == 'training':
                split = (validation_split, 1)
            else:
                raise ValueError('Invalid subset name: ', subset,
                                 '; expected "training" or "validation"')
        else:
            split = None
        self.subset = subset

        white_list_formats = {'png', 'jpg', 'jpeg', 'bmp', 'ppm', 'tif', 'tiff'}

        # first, count the number of samples and classes
        self.samples = 0

        if not classes:
            classes = []
            for subdir in sorted(os.listdir(directory)):
                if os.path.isdir(os.path.join(directory, subdir)):
                    classes.append(subdir)
        self.num_classes = len(classes)
        self.class_indices = dict(zip(classes, range(len(classes))))

        pool = multiprocessing.pool.ThreadPool()
        function_partial = partial(_count_valid_files_in_directory,
                                   white_list_formats=white_list_formats,
                                   follow_links=follow_links,
                                   split=split)
        self.samples = sum(pool.map(function_partial,
                                    (os.path.join(directory, subdir)
                                     for subdir in classes)))

        print('Found %d images belonging to %d classes.' % (self.samples, self.num_classes))

        # second, build an index of the images in the different class subfolders
        results = []

        self.filenames = []
        self.classes = np.zeros((self.samples,), dtype='int32')
        i = 0
        for dirpath in (os.path.join(directory, subdir) for subdir in classes):
            results.append(pool.apply_async(_list_valid_filenames_in_directory,
                                            (dirpath, white_list_formats, split,
                                             self.class_indices, follow_links)))
        for res in results:
            classes, filenames = res.get()
            self.classes[i:i + len(classes)] = classes
            self.filenames += filenames
            i += len(classes)

        pool.close()
        pool.join()
        super(DirectoryIterator, self).__init__(self.samples, batch_size, shuffle, seed)

    def _get_batches_of_transformed_samples(self, index_array):
        batch_x = np.zeros((len(index_array),) + self.image_shape, dtype=K.floatx())
        grayscale = self.color_mode == 'grayscale'
        # build batch of image data
        for i, j in enumerate(index_array):
            fname = self.filenames[j]
            img = load_img(os.path.join(self.directory, fname),
                           grayscale=grayscale,
                           target_size=self.target_size,
                           interpolation=self.interpolation)
            x = img_to_array(img, data_format=self.data_format)
            x = self.image_data_generator.random_transform(x)
            x = self.image_data_generator.standardize(x)
            batch_x[i] = x
        # optionally save augmented images to disk for debugging purposes
        if self.save_to_dir:
            for i, j in enumerate(index_array):
                img = array_to_img(batch_x[i], self.data_format, scale=True)
                fname = '{prefix}_{index}_{hash}.{format}'.format(prefix=self.save_prefix,
                                                                  index=j,
                                                                  hash=np.random.randint(1e7),
                                                                  format=self.save_format)
                img.save(os.path.join(self.save_to_dir, fname))
        # build batch of labels
        if self.class_mode == 'input':
            batch_y = batch_x.copy()
        elif self.class_mode == 'sparse':
            batch_y = self.classes[index_array]
        elif self.class_mode == 'binary':
            batch_y = self.classes[index_array].astype(K.floatx())
        elif self.class_mode == 'categorical':
            batch_y = np.zeros((len(batch_x), self.num_classes), dtype=K.floatx())
            for i, label in enumerate(self.classes[index_array]):
                batch_y[i, label] = 1.
        else:
            return batch_x
        return batch_x, batch_y

    def next(self):
        """For python 2.x.

        # Returns
            The next batch.
        """
        with self.lock:
            index_array = next(self.index_generator)
        # The transformation of images is not under thread lock
        # so it can be done in parallel
        return self._get_batches_of_transformed_samples(index_array)<|MERGE_RESOLUTION|>--- conflicted
+++ resolved
@@ -421,8 +421,8 @@
         featurewise_std_normalization: Boolean. Divide inputs by std of the dataset, feature-wise.
         samplewise_std_normalization: Boolean. Divide each input by its std.
         zca_epsilon: epsilon for ZCA whitening. Default is 1e-6.
-<<<<<<< HEAD
-        rotation_range: degrees (0 to 180).
+        zca_whitening: Boolean. Apply ZCA whitening.
+        rotation_range: Int. Degree range for random rotations.
         width_shift_range: float, 1-D array-like or int
             float: fraction of total width, if < 1, or pixels if >= 1.
             1-D array-like: random elements from the array.
@@ -432,33 +432,6 @@
             same as with `width_shift_range=[-1, 0, +1]`,
             while with `width_shift_range=1.0` possible values are floats in
             the interval [-1.0, +1.0).
-        height_shift_range: float, 1-D array-like or int. See `width_shift_range`
-        shear_range: shear intensity (shear angle in degrees).
-        zoom_range: amount of zoom. if scalar z, zoom will be randomly picked
-            in the range [1-z, 1+z]. A sequence of two can be passed instead
-            to select this range.
-        channel_shift_range: shift range for each channel.
-        fill_mode: points outside the boundaries are filled according to the
-            given mode ('constant', 'nearest', 'reflect' or 'wrap'). Default
-            is 'nearest'.
-            Points outside the boundaries of the input are filled according to the given mode:
-                'constant': kkkkkkkk|abcd|kkkkkkkk (cval=k)
-                'nearest':  aaaaaaaa|abcd|dddddddd
-                'reflect':  abcddcba|abcd|dcbaabcd
-                'wrap':  abcdabcd|abcd|abcdabcd
-        cval: value used for points outside the boundaries when fill_mode is
-            'constant'. Default is 0.
-        horizontal_flip: whether to randomly flip images horizontally.
-        vertical_flip: whether to randomly flip images vertically.
-        rescale: rescaling factor. If None or 0, no rescaling is applied,
-            otherwise we multiply the data by the value provided. This is
-            applied after the `preprocessing_function` (if any provided)
-            but before any other transformation.
-=======
-        zca_whitening: Boolean. Apply ZCA whitening.
-        rotation_range: Int. Degree range for random rotations.
-        width_shift_range: Float (fraction of total width). Range for random horizontal shifts.
-        height_shift_range: Float (fraction of total height). Range for random vertical shifts.
         shear_range: Float. Shear Intensity (Shear angle in counter-clockwise direction in degrees)
         zoom_range: Float or [lower, upper]. Range for random zoom. If a float, `[lower, upper] = [1-zoom_range, 1+zoom_range]`.
         channel_shift_range: Float. Range for random channel shifts.
@@ -474,7 +447,6 @@
         rescale: rescaling factor. Defaults to None. If None or 0, no rescaling is applied,
                 otherwise we multiply the data by the value provided (before applying
                 any other transformation).
->>>>>>> a053416a
         preprocessing_function: function that will be implied on each input.
                 The function will run after the image is resized and augmented.
                 The function should take one argument:

"""Fairly basic set of tools for real-time data augmentation on image data.

Can easily be extended to include new transformations,
new preprocessing methods, etc...
"""
from __future__ import absolute_import
from __future__ import division
from __future__ import print_function

import numpy as np
import re
from scipy import linalg
import scipy.ndimage as ndi
from six.moves import range
import os
import threading
import warnings
import hashlib
import multiprocessing.pool
from functools import partial

from keras.utils.generic_utils import as_bytes
from .. import backend as K
from ..utils.data_utils import Sequence

try:
    from PIL import Image as pil_image
except ImportError:
    pil_image = None

# used for train validation split of DirectoryIterator
MAX_NUM_IMAGES_PER_CLASS = 2 ** 27 - 1  # ~134M

if pil_image is not None:
    _PIL_INTERPOLATION_METHODS = {
        'nearest': pil_image.NEAREST,
        'bilinear': pil_image.BILINEAR,
        'bicubic': pil_image.BICUBIC,
    }
    # These methods were only introduced in version 3.4.0 (2016).
    if hasattr(pil_image, 'HAMMING'):
        _PIL_INTERPOLATION_METHODS['hamming'] = pil_image.HAMMING
    if hasattr(pil_image, 'BOX'):
        _PIL_INTERPOLATION_METHODS['box'] = pil_image.BOX
    # This method is new in version 1.1.3 (2013).
    if hasattr(pil_image, 'LANCZOS'):
        _PIL_INTERPOLATION_METHODS['lanczos'] = pil_image.LANCZOS


def random_rotation(x, rg, row_axis=1, col_axis=2, channel_axis=0,
                    fill_mode='nearest', cval=0.):
    """Performs a random rotation of a Numpy image tensor.

    # Arguments
        x: Input tensor. Must be 3D.
        rg: Rotation range, in degrees.
        row_axis: Index of axis for rows in the input tensor.
        col_axis: Index of axis for columns in the input tensor.
        channel_axis: Index of axis for channels in the input tensor.
        fill_mode: Points outside the boundaries of the input
            are filled according to the given mode
            (one of `{'constant', 'nearest', 'reflect', 'wrap'}`).
        cval: Value used for points outside the boundaries
            of the input if `mode='constant'`.

    # Returns
        Rotated Numpy image tensor.
    """
    theta = np.deg2rad(np.random.uniform(-rg, rg))
    rotation_matrix = np.array([[np.cos(theta), -np.sin(theta), 0],
                                [np.sin(theta), np.cos(theta), 0],
                                [0, 0, 1]])

    h, w = x.shape[row_axis], x.shape[col_axis]
    transform_matrix = transform_matrix_offset_center(rotation_matrix, h, w)
    x = apply_transform(x, transform_matrix, channel_axis, fill_mode, cval)
    return x


def random_shift(x, wrg, hrg, row_axis=1, col_axis=2, channel_axis=0,
                 fill_mode='nearest', cval=0.):
    """Performs a random spatial shift of a Numpy image tensor.

    # Arguments
        x: Input tensor. Must be 3D.
        wrg: Width shift range, as a float fraction of the width.
        hrg: Height shift range, as a float fraction of the height.
        row_axis: Index of axis for rows in the input tensor.
        col_axis: Index of axis for columns in the input tensor.
        channel_axis: Index of axis for channels in the input tensor.
        fill_mode: Points outside the boundaries of the input
            are filled according to the given mode
            (one of `{'constant', 'nearest', 'reflect', 'wrap'}`).
        cval: Value used for points outside the boundaries
            of the input if `mode='constant'`.

    # Returns
        Shifted Numpy image tensor.
    """
    h, w = x.shape[row_axis], x.shape[col_axis]
    tx = np.random.uniform(-hrg, hrg) * h
    ty = np.random.uniform(-wrg, wrg) * w
    translation_matrix = np.array([[1, 0, tx],
                                   [0, 1, ty],
                                   [0, 0, 1]])

    transform_matrix = translation_matrix  # no need to do offset
    x = apply_transform(x, transform_matrix, channel_axis, fill_mode, cval)
    return x


def random_shear(x, intensity, row_axis=1, col_axis=2, channel_axis=0,
                 fill_mode='nearest', cval=0.):
    """Performs a random spatial shear of a Numpy image tensor.

    # Arguments
        x: Input tensor. Must be 3D.
        intensity: Transformation intensity in degrees.
        row_axis: Index of axis for rows in the input tensor.
        col_axis: Index of axis for columns in the input tensor.
        channel_axis: Index of axis for channels in the input tensor.
        fill_mode: Points outside the boundaries of the input
            are filled according to the given mode
            (one of `{'constant', 'nearest', 'reflect', 'wrap'}`).
        cval: Value used for points outside the boundaries
            of the input if `mode='constant'`.

    # Returns
        Sheared Numpy image tensor.
    """
    shear = np.deg2rad(np.random.uniform(-intensity, intensity))
    shear_matrix = np.array([[1, -np.sin(shear), 0],
                             [0, np.cos(shear), 0],
                             [0, 0, 1]])

    h, w = x.shape[row_axis], x.shape[col_axis]
    transform_matrix = transform_matrix_offset_center(shear_matrix, h, w)
    x = apply_transform(x, transform_matrix, channel_axis, fill_mode, cval)
    return x


def random_zoom(x, zoom_range, row_axis=1, col_axis=2, channel_axis=0,
                fill_mode='nearest', cval=0.):
    """Performs a random spatial zoom of a Numpy image tensor.

    # Arguments
        x: Input tensor. Must be 3D.
        zoom_range: Tuple of floats; zoom range for width and height.
        row_axis: Index of axis for rows in the input tensor.
        col_axis: Index of axis for columns in the input tensor.
        channel_axis: Index of axis for channels in the input tensor.
        fill_mode: Points outside the boundaries of the input
            are filled according to the given mode
            (one of `{'constant', 'nearest', 'reflect', 'wrap'}`).
        cval: Value used for points outside the boundaries
            of the input if `mode='constant'`.

    # Returns
        Zoomed Numpy image tensor.

    # Raises
        ValueError: if `zoom_range` isn't a tuple.
    """
    if len(zoom_range) != 2:
        raise ValueError('`zoom_range` should be a tuple or list of two floats. '
                         'Received arg: ', zoom_range)

    if zoom_range[0] == 1 and zoom_range[1] == 1:
        zx, zy = 1, 1
    else:
        zx, zy = np.random.uniform(zoom_range[0], zoom_range[1], 2)
    zoom_matrix = np.array([[zx, 0, 0],
                            [0, zy, 0],
                            [0, 0, 1]])

    h, w = x.shape[row_axis], x.shape[col_axis]
    transform_matrix = transform_matrix_offset_center(zoom_matrix, h, w)
    x = apply_transform(x, transform_matrix, channel_axis, fill_mode, cval)
    return x


def random_channel_shift(x, intensity, channel_axis=0):
    x = np.rollaxis(x, channel_axis, 0)
    min_x, max_x = np.min(x), np.max(x)
    channel_images = [np.clip(x_channel + np.random.uniform(-intensity, intensity), min_x, max_x)
                      for x_channel in x]
    x = np.stack(channel_images, axis=0)
    x = np.rollaxis(x, 0, channel_axis + 1)
    return x


def transform_matrix_offset_center(matrix, x, y):
    o_x = float(x) / 2 + 0.5
    o_y = float(y) / 2 + 0.5
    offset_matrix = np.array([[1, 0, o_x], [0, 1, o_y], [0, 0, 1]])
    reset_matrix = np.array([[1, 0, -o_x], [0, 1, -o_y], [0, 0, 1]])
    transform_matrix = np.dot(np.dot(offset_matrix, matrix), reset_matrix)
    return transform_matrix


def apply_transform(x,
                    transform_matrix,
                    channel_axis=0,
                    fill_mode='nearest',
                    cval=0.):
    """Apply the image transformation specified by a matrix.

    # Arguments
        x: 2D numpy array, single image.
        transform_matrix: Numpy array specifying the geometric transformation.
        channel_axis: Index of axis for channels in the input tensor.
        fill_mode: Points outside the boundaries of the input
            are filled according to the given mode
            (one of `{'constant', 'nearest', 'reflect', 'wrap'}`).
        cval: Value used for points outside the boundaries
            of the input if `mode='constant'`.

    # Returns
        The transformed version of the input.
    """
    x = np.rollaxis(x, channel_axis, 0)
    final_affine_matrix = transform_matrix[:2, :2]
    final_offset = transform_matrix[:2, 2]
    channel_images = [ndi.interpolation.affine_transform(
        x_channel,
        final_affine_matrix,
        final_offset,
        order=0,
        mode=fill_mode,
        cval=cval) for x_channel in x]
    x = np.stack(channel_images, axis=0)
    x = np.rollaxis(x, 0, channel_axis + 1)
    return x


def flip_axis(x, axis):
    x = np.asarray(x).swapaxes(axis, 0)
    x = x[::-1, ...]
    x = x.swapaxes(0, axis)
    return x


def array_to_img(x, data_format=None, scale=True):
    """Converts a 3D Numpy array to a PIL Image instance.

    # Arguments
        x: Input Numpy array.
        data_format: Image data format.
        scale: Whether to rescale image values
            to be within [0, 255].

    # Returns
        A PIL Image instance.

    # Raises
        ImportError: if PIL is not available.
        ValueError: if invalid `x` or `data_format` is passed.
    """
    if pil_image is None:
        raise ImportError('Could not import PIL.Image. '
                          'The use of `array_to_img` requires PIL.')
    x = np.asarray(x, dtype=K.floatx())
    if x.ndim != 3:
        raise ValueError('Expected image array to have rank 3 (single image). '
                         'Got array with shape:', x.shape)

    if data_format is None:
        data_format = K.image_data_format()
    if data_format not in {'channels_first', 'channels_last'}:
        raise ValueError('Invalid data_format:', data_format)

    # Original Numpy array x has format (height, width, channel)
    # or (channel, height, width)
    # but target PIL image has format (width, height, channel)
    if data_format == 'channels_first':
        x = x.transpose(1, 2, 0)
    if scale:
        x = x + max(-np.min(x), 0)
        x_max = np.max(x)
        if x_max != 0:
            x /= x_max
        x *= 255
    if x.shape[2] == 3:
        # RGB
        return pil_image.fromarray(x.astype('uint8'), 'RGB')
    elif x.shape[2] == 1:
        # grayscale
        return pil_image.fromarray(x[:, :, 0].astype('uint8'), 'L')
    else:
        raise ValueError('Unsupported channel number: ', x.shape[2])


def img_to_array(img, data_format=None):
    """Converts a PIL Image instance to a Numpy array.

    # Arguments
        img: PIL Image instance.
        data_format: Image data format.

    # Returns
        A 3D Numpy array.

    # Raises
        ValueError: if invalid `img` or `data_format` is passed.
    """
    if data_format is None:
        data_format = K.image_data_format()
    if data_format not in {'channels_first', 'channels_last'}:
        raise ValueError('Unknown data_format: ', data_format)
    # Numpy array x has format (height, width, channel)
    # or (channel, height, width)
    # but original PIL image has format (width, height, channel)
    x = np.asarray(img, dtype=K.floatx())
    if len(x.shape) == 3:
        if data_format == 'channels_first':
            x = x.transpose(2, 0, 1)
    elif len(x.shape) == 2:
        if data_format == 'channels_first':
            x = x.reshape((1, x.shape[0], x.shape[1]))
        else:
            x = x.reshape((x.shape[0], x.shape[1], 1))
    else:
        raise ValueError('Unsupported image shape: ', x.shape)
    return x


def load_img(path, grayscale=False, target_size=None,
             interpolation='nearest'):
    """Loads an image into PIL format.

    # Arguments
        path: Path to image file
        grayscale: Boolean, whether to load the image as grayscale.
        target_size: Either `None` (default to original size)
            or tuple of ints `(img_height, img_width)`.
        interpolation: Interpolation method used to resample the image if the
            target size is different from that of the loaded image.
            Supported methods are "nearest", "bilinear", and "bicubic".
            If PIL version 1.1.3 or newer is installed, "lanczos" is also
            supported. If PIL version 3.4.0 or newer is installed, "box" and
            "hamming" are also supported. By default, "nearest" is used.

    # Returns
        A PIL Image instance.

    # Raises
        ImportError: if PIL is not available.
        ValueError: if interpolation method is not supported.
    """
    if pil_image is None:
        raise ImportError('Could not import PIL.Image. '
                          'The use of `array_to_img` requires PIL.')
    img = pil_image.open(path)
    if grayscale:
        if img.mode != 'L':
            img = img.convert('L')
    else:
        if img.mode != 'RGB':
            img = img.convert('RGB')
    if target_size is not None:
        width_height_tuple = (target_size[1], target_size[0])
        if img.size != width_height_tuple:
            if interpolation not in _PIL_INTERPOLATION_METHODS:
                raise ValueError(
                    'Invalid interpolation method {} specified. Supported '
                    'methods are {}'.format(
                        interpolation,
                        ", ".join(_PIL_INTERPOLATION_METHODS.keys())))
            resample = _PIL_INTERPOLATION_METHODS[interpolation]
            img = img.resize(width_height_tuple, resample)
    return img


def list_pictures(directory, ext='jpg|jpeg|bmp|png|ppm'):
    return [os.path.join(root, f)
            for root, _, files in os.walk(directory) for f in files
            if re.match(r'([\w]+\.(?:' + ext + '))', f)]


class ImageDataGenerator(object):
    """Generate minibatches of image data with real-time data augmentation.

    # Arguments
        featurewise_center: set input mean to 0 over the dataset.
        samplewise_center: set each sample mean to 0.
        featurewise_std_normalization: divide inputs by std of the dataset.
        samplewise_std_normalization: divide each input by its std.
        zca_whitening: apply ZCA whitening.
        zca_epsilon: epsilon for ZCA whitening. Default is 1e-6.
        rotation_range: degrees (0 to 180).
        width_shift_range: fraction of total width, if < 1, or pixels if >= 1.
        height_shift_range: fraction of total height, if < 1, or pixels if >= 1.
        shear_range: shear intensity (shear angle in degrees).
        zoom_range: amount of zoom. if scalar z, zoom will be randomly picked
            in the range [1-z, 1+z]. A sequence of two can be passed instead
            to select this range.
        channel_shift_range: shift range for each channel.
        fill_mode: points outside the boundaries are filled according to the
            given mode ('constant', 'nearest', 'reflect' or 'wrap'). Default
            is 'nearest'.
            Points outside the boundaries of the input are filled according to the given mode:
                'constant': kkkkkkkk|abcd|kkkkkkkk (cval=k)
                'nearest':  aaaaaaaa|abcd|dddddddd
                'reflect':  abcddcba|abcd|dcbaabcd
                'wrap':  abcdabcd|abcd|abcdabcd
        cval: value used for points outside the boundaries when fill_mode is
            'constant'. Default is 0.
        horizontal_flip: whether to randomly flip images horizontally.
        vertical_flip: whether to randomly flip images vertically.
        rescale: rescaling factor. If None or 0, no rescaling is applied,
            otherwise we multiply the data by the value provided. This is
            applied after the `preprocessing_function` (if any provided)
            but before any other transformation.
        preprocessing_function: function that will be implied on each input.
            The function will run before any other modification on it.
            The function should take one argument:
            one image (Numpy tensor with rank 3),
            and should output a Numpy tensor with the same shape.
        data_format: 'channels_first' or 'channels_last'. In 'channels_first' mode, the channels dimension
            (the depth) is at index 1, in 'channels_last' mode it is at index 3.
            It defaults to the `image_data_format` value found in your
            Keras config file at `~/.keras/keras.json`.
            If you never set it, then it will be "channels_last".
        validation_split: percentage of images reserved for validation.
    """

    def __init__(self,
                 featurewise_center=False,
                 samplewise_center=False,
                 featurewise_std_normalization=False,
                 samplewise_std_normalization=False,
                 zca_whitening=False,
                 zca_epsilon=1e-6,
                 rotation_range=0.,
                 width_shift_range=0.,
                 height_shift_range=0.,
                 shear_range=0.,
                 zoom_range=0.,
                 channel_shift_range=0.,
                 fill_mode='nearest',
                 cval=0.,
                 horizontal_flip=False,
                 vertical_flip=False,
                 rescale=None,
                 preprocessing_function=None,
                 data_format=None,
                 validation_split=None):
        if data_format is None:
            data_format = K.image_data_format()
        self.featurewise_center = featurewise_center
        self.samplewise_center = samplewise_center
        self.featurewise_std_normalization = featurewise_std_normalization
        self.samplewise_std_normalization = samplewise_std_normalization
        self.zca_whitening = zca_whitening
        self.zca_epsilon = zca_epsilon
        self.rotation_range = rotation_range
        self.width_shift_range = width_shift_range
        self.height_shift_range = height_shift_range
        self.shear_range = shear_range
        self.zoom_range = zoom_range
        self.channel_shift_range = channel_shift_range
        self.fill_mode = fill_mode
        self.cval = cval
        self.horizontal_flip = horizontal_flip
        self.vertical_flip = vertical_flip
        self.rescale = rescale
        self.preprocessing_function = preprocessing_function

        if data_format not in {'channels_last', 'channels_first'}:
            raise ValueError('`data_format` should be `"channels_last"` (channel after row and '
                             'column) or `"channels_first"` (channel before row and column). '
                             'Received arg: ', data_format)
        self.data_format = data_format
        if data_format == 'channels_first':
            self.channel_axis = 1
            self.row_axis = 2
            self.col_axis = 3
        if data_format == 'channels_last':
            self.channel_axis = 3
            self.row_axis = 1
            self.col_axis = 2
        self._validation_split = validation_split

        self.mean = None
        self.std = None
        self.principal_components = None

        if np.isscalar(zoom_range):
            self.zoom_range = [1 - zoom_range, 1 + zoom_range]
        elif len(zoom_range) == 2:
            self.zoom_range = [zoom_range[0], zoom_range[1]]
        else:
            raise ValueError('`zoom_range` should be a float or '
                             'a tuple or list of two floats. '
                             'Received arg: ', zoom_range)
        if zca_whitening:
            if not featurewise_center:
                self.featurewise_center = True
                warnings.warn('This ImageDataGenerator specifies '
                              '`zca_whitening`, which overrides '
                              'setting of `featurewise_center`.')
            if featurewise_std_normalization:
                self.featurewise_std_normalization = False
                warnings.warn('This ImageDataGenerator specifies '
                              '`zca_whitening` '
                              'which overrides setting of'
                              '`featurewise_std_normalization`.')
        if featurewise_std_normalization:
            if not featurewise_center:
                self.featurewise_center = True
                warnings.warn('This ImageDataGenerator specifies '
                              '`featurewise_std_normalization`, '
                              'which overrides setting of '
                              '`featurewise_center`.')
        if samplewise_std_normalization:
            if not samplewise_center:
                self.samplewise_center = True
                warnings.warn('This ImageDataGenerator specifies '
                              '`samplewise_std_normalization`, '
                              'which overrides setting of '
                              '`samplewise_center`.')

    def flow(self, x, y=None, batch_size=32, shuffle=True, seed=None,
             save_to_dir=None, save_prefix='', save_format='png'):
        return NumpyArrayIterator(
            x, y, self,
            batch_size=batch_size,
            shuffle=shuffle,
            seed=seed,
            data_format=self.data_format,
            save_to_dir=save_to_dir,
            save_prefix=save_prefix,
            save_format=save_format)

    def flow_from_directory(self, directory,
                            target_size=(256, 256), color_mode='rgb',
                            classes=None, class_mode='categorical',
                            batch_size=32, shuffle=True, seed=None,
                            save_to_dir=None,
                            save_prefix='',
                            save_format='png',
                            follow_links=False,
                            subset=None,
                            interpolation='nearest'):
        return DirectoryIterator(
            directory, self,
            target_size=target_size, color_mode=color_mode,
            classes=classes, class_mode=class_mode,
            data_format=self.data_format,
            batch_size=batch_size, shuffle=shuffle, seed=seed,
            save_to_dir=save_to_dir,
            save_prefix=save_prefix,
            save_format=save_format,
            follow_links=follow_links,
            subset=subset,
            interpolation=interpolation)

    def standardize(self, x):
        """Apply the normalization configuration to a batch of inputs.

        # Arguments
            x: batch of inputs to be normalized.

        # Returns
            The inputs, normalized.
        """
        if self.preprocessing_function:
            x = self.preprocessing_function(x)
        if self.rescale:
            x *= self.rescale
        if self.samplewise_center:
            x -= np.mean(x, keepdims=True)
        if self.samplewise_std_normalization:
            x /= (np.std(x, keepdims=True) + K.epsilon())

        if self.featurewise_center:
            if self.mean is not None:
                x -= self.mean
            else:
                warnings.warn('This ImageDataGenerator specifies '
                              '`featurewise_center`, but it hasn\'t '
                              'been fit on any training data. Fit it '
                              'first by calling `.fit(numpy_data)`.')
        if self.featurewise_std_normalization:
            if self.std is not None:
                x /= (self.std + K.epsilon())
            else:
                warnings.warn('This ImageDataGenerator specifies '
                              '`featurewise_std_normalization`, but it hasn\'t '
                              'been fit on any training data. Fit it '
                              'first by calling `.fit(numpy_data)`.')
        if self.zca_whitening:
            if self.principal_components is not None:
                flatx = np.reshape(x, (-1, np.prod(x.shape[-3:])))
                whitex = np.dot(flatx, self.principal_components)
                x = np.reshape(whitex, x.shape)
            else:
                warnings.warn('This ImageDataGenerator specifies '
                              '`zca_whitening`, but it hasn\'t '
                              'been fit on any training data. Fit it '
                              'first by calling `.fit(numpy_data)`.')
        return x

    def random_transform(self, x, seed=None):
        """Randomly augment a single image tensor.

        # Arguments
            x: 3D tensor, single image.
            seed: random seed.

        # Returns
            A randomly transformed version of the input (same shape).
        """
        # x is a single image, so it doesn't have image number at index 0
        img_row_axis = self.row_axis - 1
        img_col_axis = self.col_axis - 1
        img_channel_axis = self.channel_axis - 1

        if seed is not None:
            np.random.seed(seed)

        # use composition of homographies
        # to generate final transform that needs to be applied
        if self.rotation_range:
            theta = np.deg2rad(np.random.uniform(-self.rotation_range, self.rotation_range))
        else:
            theta = 0

        if self.height_shift_range:
            tx = np.random.uniform(-self.height_shift_range, self.height_shift_range)
            if self.height_shift_range < 1:
                tx *= x.shape[img_row_axis]
        else:
            tx = 0

        if self.width_shift_range:
            ty = np.random.uniform(-self.width_shift_range, self.width_shift_range)
            if self.width_shift_range < 1:
                ty *= x.shape[img_col_axis]
        else:
            ty = 0

        if self.shear_range:
            shear = np.deg2rad(np.random.uniform(-self.shear_range, self.shear_range))
        else:
            shear = 0

        if self.zoom_range[0] == 1 and self.zoom_range[1] == 1:
            zx, zy = 1, 1
        else:
            zx, zy = np.random.uniform(self.zoom_range[0], self.zoom_range[1], 2)

        transform_matrix = None
        if theta != 0:
            rotation_matrix = np.array([[np.cos(theta), -np.sin(theta), 0],
                                        [np.sin(theta), np.cos(theta), 0],
                                        [0, 0, 1]])
            transform_matrix = rotation_matrix

        if tx != 0 or ty != 0:
            shift_matrix = np.array([[1, 0, tx],
                                     [0, 1, ty],
                                     [0, 0, 1]])
            transform_matrix = shift_matrix if transform_matrix is None else np.dot(transform_matrix, shift_matrix)

        if shear != 0:
            shear_matrix = np.array([[1, -np.sin(shear), 0],
                                    [0, np.cos(shear), 0],
                                    [0, 0, 1]])
            transform_matrix = shear_matrix if transform_matrix is None else np.dot(transform_matrix, shear_matrix)

        if zx != 1 or zy != 1:
            zoom_matrix = np.array([[zx, 0, 0],
                                    [0, zy, 0],
                                    [0, 0, 1]])
            transform_matrix = zoom_matrix if transform_matrix is None else np.dot(transform_matrix, zoom_matrix)

        if transform_matrix is not None:
            h, w = x.shape[img_row_axis], x.shape[img_col_axis]
            transform_matrix = transform_matrix_offset_center(transform_matrix, h, w)
            x = apply_transform(x, transform_matrix, img_channel_axis,
                                fill_mode=self.fill_mode, cval=self.cval)

        if self.channel_shift_range != 0:
            x = random_channel_shift(x,
                                     self.channel_shift_range,
                                     img_channel_axis)
        if self.horizontal_flip:
            if np.random.random() < 0.5:
                x = flip_axis(x, img_col_axis)

        if self.vertical_flip:
            if np.random.random() < 0.5:
                x = flip_axis(x, img_row_axis)

        return x

    def fit(self, x,
            augment=False,
            rounds=1,
            seed=None):
        """Fits internal statistics to some sample data.

        Required for featurewise_center, featurewise_std_normalization
        and zca_whitening.

        # Arguments
            x: Numpy array, the data to fit on. Should have rank 4.
                In case of grayscale data,
                the channels axis should have value 1, and in case
                of RGB data, it should have value 3.
            augment: Whether to fit on randomly augmented samples
            rounds: If `augment`,
                how many augmentation passes to do over the data
            seed: random seed.

        # Raises
            ValueError: in case of invalid input `x`.
        """
        x = np.asarray(x, dtype=K.floatx())
        if x.ndim != 4:
            raise ValueError('Input to `.fit()` should have rank 4. '
                             'Got array with shape: ' + str(x.shape))
        if x.shape[self.channel_axis] not in {1, 3, 4}:
            warnings.warn(
                'Expected input to be images (as Numpy array) '
                'following the data format convention "' + self.data_format + '" '
                '(channels on axis ' + str(self.channel_axis) + '), i.e. expected '
                'either 1, 3 or 4 channels on axis ' + str(self.channel_axis) + '. '
                'However, it was passed an array with shape ' + str(x.shape) +
                ' (' + str(x.shape[self.channel_axis]) + ' channels).')

        if seed is not None:
            np.random.seed(seed)

        x = np.copy(x)
        if augment:
            ax = np.zeros(tuple([rounds * x.shape[0]] + list(x.shape)[1:]), dtype=K.floatx())
            for r in range(rounds):
                for i in range(x.shape[0]):
                    ax[i + r * x.shape[0]] = self.random_transform(x[i])
            x = ax

        if self.featurewise_center:
            self.mean = np.mean(x, axis=(0, self.row_axis, self.col_axis))
            broadcast_shape = [1, 1, 1]
            broadcast_shape[self.channel_axis - 1] = x.shape[self.channel_axis]
            self.mean = np.reshape(self.mean, broadcast_shape)
            x -= self.mean

        if self.featurewise_std_normalization:
            self.std = np.std(x, axis=(0, self.row_axis, self.col_axis))
            broadcast_shape = [1, 1, 1]
            broadcast_shape[self.channel_axis - 1] = x.shape[self.channel_axis]
            self.std = np.reshape(self.std, broadcast_shape)
            x /= (self.std + K.epsilon())

        if self.zca_whitening:
            flat_x = np.reshape(x, (x.shape[0], x.shape[1] * x.shape[2] * x.shape[3]))
            num_examples = flat_x.shape[0]
            u, s, vt = linalg.svd(flat_x / np.sqrt(num_examples))
            s_expand = np.hstack((s, np.zeros(vt.shape[0] - num_examples, dtype=flat_x.dtype)))
            self.principal_components = (vt.T / np.sqrt(s_expand ** 2 + self.zca_epsilon)).dot(vt)


class Iterator(Sequence):
    """Base class for image data iterators.

    Every `Iterator` must implement the `_get_batches_of_transformed_samples`
    method.

    # Arguments
        n: Integer, total number of samples in the dataset to loop over.
        batch_size: Integer, size of a batch.
        shuffle: Boolean, whether to shuffle the data between epochs.
        seed: Random seeding for data shuffling.
    """

    def __init__(self, n, batch_size, shuffle, seed):
        self.n = n
        self.batch_size = batch_size
        self.seed = seed
        self.shuffle = shuffle
        self.batch_index = 0
        self.total_batches_seen = 0
        self.lock = threading.Lock()
        self.index_array = None
        self.index_generator = self._flow_index()

    def _set_index_array(self):
        self.index_array = np.arange(self.n)
        if self.shuffle:
            self.index_array = np.random.permutation(self.n)

    def __getitem__(self, idx):
        if idx >= len(self):
            raise ValueError('Asked to retrieve element {idx}, '
                             'but the Sequence '
                             'has length {length}'.format(idx=idx,
                                                          length=len(self)))
        if self.seed is not None:
            np.random.seed(self.seed + self.total_batches_seen)
        self.total_batches_seen += 1
        if self.index_array is None:
            self._set_index_array()
        index_array = self.index_array[self.batch_size * idx:
                                       self.batch_size * (idx + 1)]
        return self._get_batches_of_transformed_samples(index_array)

    def __len__(self):
        return (self.n + self.batch_size - 1) // self.batch_size  # round up

    def on_epoch_end(self):
        self._set_index_array()

    def reset(self):
        self.batch_index = 0

    def _flow_index(self):
        # Ensure self.batch_index is 0.
        self.reset()
        while 1:
            if self.seed is not None:
                np.random.seed(self.seed + self.total_batches_seen)
            if self.batch_index == 0:
                self._set_index_array()

            current_index = (self.batch_index * self.batch_size) % self.n
            if self.n > current_index + self.batch_size:
                self.batch_index += 1
            else:
                self.batch_index = 0
            self.total_batches_seen += 1
            yield self.index_array[current_index:
                                   current_index + self.batch_size]

    def __iter__(self):
        # Needed if we want to do something like:
        # for x, y in data_gen.flow(...):
        return self

    def __next__(self, *args, **kwargs):
        return self.next(*args, **kwargs)

    def _get_batches_of_transformed_samples(self, index_array):
        """Gets a batch of transformed samples.

        # Arguments
            index_array: array of sample indices to include in batch.

        # Returns
            A batch of transformed samples.
        """
        raise NotImplementedError


class NumpyArrayIterator(Iterator):
    """Iterator yielding data from a Numpy array.

    # Arguments
        x: Numpy array of input data.
        y: Numpy array of targets data.
        image_data_generator: Instance of `ImageDataGenerator`
            to use for random transformations and normalization.
        batch_size: Integer, size of a batch.
        shuffle: Boolean, whether to shuffle the data between epochs.
        seed: Random seed for data shuffling.
        data_format: String, one of `channels_first`, `channels_last`.
        save_to_dir: Optional directory where to save the pictures
            being yielded, in a viewable format. This is useful
            for visualizing the random transformations being
            applied, for debugging purposes.
        save_prefix: String prefix to use for saving sample
            images (if `save_to_dir` is set).
        save_format: Format to use for saving sample images
            (if `save_to_dir` is set).
    """

    def __init__(self, x, y, image_data_generator,
                 batch_size=32, shuffle=False, seed=None,
                 data_format=None,
                 save_to_dir=None, save_prefix='', save_format='png'):
        if y is not None and len(x) != len(y):
            raise ValueError('X (images tensor) and y (labels) '
                             'should have the same length. '
                             'Found: X.shape = %s, y.shape = %s' %
                             (np.asarray(x).shape, np.asarray(y).shape))

        if data_format is None:
            data_format = K.image_data_format()
        self.x = np.asarray(x, dtype=K.floatx())

        if self.x.ndim != 4:
            raise ValueError('Input data in `NumpyArrayIterator` '
                             'should have rank 4. You passed an array '
                             'with shape', self.x.shape)
        channels_axis = 3 if data_format == 'channels_last' else 1
        if self.x.shape[channels_axis] not in {1, 3, 4}:
            warnings.warn('NumpyArrayIterator is set to use the '
                          'data format convention "' + data_format + '" '
                          '(channels on axis ' + str(channels_axis) + '), i.e. expected '
                          'either 1, 3 or 4 channels on axis ' + str(channels_axis) + '. '
                          'However, it was passed an array with shape ' + str(self.x.shape) +
                          ' (' + str(self.x.shape[channels_axis]) + ' channels).')
        if y is not None:
            self.y = np.asarray(y)
        else:
            self.y = None
        self.image_data_generator = image_data_generator
        self.data_format = data_format
        self.save_to_dir = save_to_dir
        self.save_prefix = save_prefix
        self.save_format = save_format
        super(NumpyArrayIterator, self).__init__(x.shape[0], batch_size, shuffle, seed)

    def _get_batches_of_transformed_samples(self, index_array):
        batch_x = np.zeros(tuple([len(index_array)] + list(self.x.shape)[1:]),
                           dtype=K.floatx())
        for i, j in enumerate(index_array):
            x = self.x[j]
            x = self.image_data_generator.random_transform(x.astype(K.floatx()))
            x = self.image_data_generator.standardize(x)
            batch_x[i] = x
        if self.save_to_dir:
            for i, j in enumerate(index_array):
                img = array_to_img(batch_x[i], self.data_format, scale=True)
                fname = '{prefix}_{index}_{hash}.{format}'.format(prefix=self.save_prefix,
                                                                  index=j,
                                                                  hash=np.random.randint(1e4),
                                                                  format=self.save_format)
                img.save(os.path.join(self.save_to_dir, fname))
        if self.y is None:
            return batch_x
        batch_y = self.y[index_array]
        return batch_x, batch_y

    def next(self):
        """For python 2.x.

        # Returns
            The next batch.
        """
        # Keeps under lock only the mechanism which advances
        # the indexing of each batch.
        with self.lock:
            index_array = next(self.index_generator)
        # The transformation of images is not under thread lock
        # so it can be done in parallel
        return self._get_batches_of_transformed_samples(index_array)


<<<<<<< HEAD
def _count_valid_files_in_directory(directory, white_list_formats, follow_links, do_validation_split):
    """Count files with extension in `white_list_formats` contained in a directory.

    # Arguments
        directory: absolute path to the directory containing files to be counted
        classes:
=======
def _count_valid_files_in_directory(directory, white_list_formats, follow_links):
    """Count files with extension in `white_list_formats` contained in directory.

    # Arguments
        directory: absolute path to the directory
            containing files to be counted
>>>>>>> 3a431ea5
        white_list_formats: set of strings containing allowed extensions for
            the files to be counted.
        follow_links: boolean.
        do_validation_split: boolean.

    # Returns
        the count of files with extension in `white_list_formats` contained in
        the directory.
    """
    def _recursive_list(subpath):
        return sorted(os.walk(subpath, followlinks=follow_links), key=lambda tpl: tpl[0])

    samples = 0
<<<<<<< HEAD
    num_subdir_files = 0
    for root, _, files in _recursive_list(directory):
=======
    for _, _, files in _recursive_list(directory):
>>>>>>> 3a431ea5
        for fname in files:
            is_valid = False
            for extension in white_list_formats:
                if fname.lower().endswith('.' + extension):
                    is_valid = True
                    break
            if is_valid:
                num_subdir_files += 1
                samples += 1

    if do_validation_split and num_subdir_files > MAX_NUM_IMAGES_PER_CLASS:
        warnings.warn('Folder {} has more than {} images. Some images '
                      'will never be selected.'
                      .format(directory, MAX_NUM_IMAGES_PER_CLASS))

    return samples


def _list_valid_filenames_in_directory(directory, white_list_formats, validation_split,
                                       class_indices, subset, follow_links):
    """List paths of files in `subdir` with extensions in `white_list_formats`.

    # Arguments
        directory: absolute path to a directory containing the files to list.
            The directory name is used as class label and must be a key of `class_indices`.
        white_list_formats: set of strings containing allowed extensions for
            the files to be counted.
        validation_split: percentage of image reserved for validation.
        class_indices: dictionary mapping a class name to its index.
        subset: subset of data (`"training"` or `"validation"`)
        follow_links: boolean.

    # Returns
        classes: a list of class indices
        filenames: the path of valid files in `directory`, relative from
            `directory`'s parent (e.g., if `directory` is "dataset/class1",
            the filenames will be ["class1/file1.jpg", "class1/file2.jpg", ...]).
    """
    def _recursive_list(subpath):
        return sorted(os.walk(subpath, followlinks=follow_links), key=lambda tpl: tpl[0])

    def _calculate_hash_percent(filename):
        hash_name = hashlib.sha1(as_bytes(filename)).hexdigest()
        return ((int(hash_name, 16) % (MAX_NUM_IMAGES_PER_CLASS + 1)) *
                (100.0 / MAX_NUM_IMAGES_PER_CLASS))

    is_training = subset is not None and subset == 'training'
    dirname = os.path.basename(directory)

    classes = []
    filenames = []
    for root, _, files in _recursive_list(directory):
        for fname in files:
            is_valid = False
            for extension in white_list_formats:
                if fname.lower().endswith('.' + extension):
                    is_valid = True
                    break
            if is_valid:
                if validation_split is not None:
                    # perform variant assignment
                    hash_percent = _calculate_hash_percent(fname)
                    valid_validation = hash_percent < validation_split and not is_training
                    valid_training = hash_percent >= validation_split and is_training
                    if all([not valid_validation, not valid_training]):
                        continue
                classes.append(class_indices[dirname])
                absolute_path = os.path.join(root, fname)
                relative_path = os.path.join(dirname, os.path.relpath(absolute_path, directory))
                filenames.append(relative_path)

    return classes, filenames


class DirectoryIterator(Iterator):
    """Iterator capable of reading images from a directory on disk.

    # Arguments
        directory: Path to the directory to read images from.
            Each subdirectory in this directory will be
            considered to contain images from one class,
            or alternatively you could specify class subdirectories
            via the `classes` argument.
        image_data_generator: Instance of `ImageDataGenerator`
            to use for random transformations and normalization.
        target_size: tuple of integers, dimensions to resize input images to.
        color_mode: One of `"rgb"`, `"grayscale"`. Color mode to read images.
        classes: Optional list of strings, names of subdirectories
            containing images from each class (e.g. `["dogs", "cats"]`).
            It will be computed automatically if not set.
        class_mode: Mode for yielding the targets:
            `"binary"`: binary targets (if there are only two classes),
            `"categorical"`: categorical targets,
            `"sparse"`: integer targets,
            `"input"`: targets are images identical to input images (mainly
                used to work with autoencoders),
            `None`: no targets get yielded (only input images are yielded).
        batch_size: Integer, size of a batch.
        shuffle: Boolean, whether to shuffle the data between epochs.
        seed: Random seed for data shuffling.
        data_format: String, one of `channels_first`, `channels_last`.
        save_to_dir: Optional directory where to save the pictures
            being yielded, in a viewable format. This is useful
            for visualizing the random transformations being
            applied, for debugging purposes.
        save_prefix: String prefix to use for saving sample
            images (if `save_to_dir` is set).
        save_format: Format to use for saving sample images
            (if `save_to_dir` is set).
        subset: Subset of data (`"training"` or `"validation"`) if
            validation_split is set in ImageDataGenerator.
        interpolation: Interpolation method used to resample the image if the
            target size is different from that of the loaded image.
            Supported methods are "nearest", "bilinear", and "bicubic".
            If PIL version 1.1.3 or newer is installed, "lanczos" is also
            supported. If PIL version 3.4.0 or newer is installed, "box" and
            "hamming" are also supported. By default, "nearest" is used.
    """

    def __init__(self, directory, image_data_generator,
                 target_size=(256, 256), color_mode='rgb',
                 classes=None, class_mode='categorical',
                 batch_size=32, shuffle=True, seed=None,
                 data_format=None,
                 save_to_dir=None, save_prefix='', save_format='png',
                 follow_links=False,
                 subset=None,
                 interpolation='nearest'):
        if data_format is None:
            data_format = K.image_data_format()
        self.directory = directory
        self.image_data_generator = image_data_generator
        self.target_size = tuple(target_size)
        if color_mode not in {'rgb', 'grayscale'}:
            raise ValueError('Invalid color mode:', color_mode,
                             '; expected "rgb" or "grayscale".')
        self.color_mode = color_mode
        self.data_format = data_format
        if self.color_mode == 'rgb':
            if self.data_format == 'channels_last':
                self.image_shape = self.target_size + (3,)
            else:
                self.image_shape = (3,) + self.target_size
        else:
            if self.data_format == 'channels_last':
                self.image_shape = self.target_size + (1,)
            else:
                self.image_shape = (1,) + self.target_size
        self.classes = classes
        if class_mode not in {'categorical', 'binary', 'sparse',
                              'input', None}:
            raise ValueError('Invalid class_mode:', class_mode,
                             '; expected one of "categorical", '
                             '"binary", "sparse", "input"'
                             ' or None.')
        self.class_mode = class_mode
        self.save_to_dir = save_to_dir
        self.save_prefix = save_prefix
        self.save_format = save_format
        self.interpolation = interpolation

        validation_split = self.image_data_generator._validation_split
        if subset is not None:
            # check if self.image_data_generator.validation_split is None
            if validation_split is None:
                raise ValueError('Creating a subset with validation_split '
                                 'set as None in ImageDataGenerator',
                                 validation_split)

            if subset not in {'training', 'validation'}:
                raise ValueError('Invalid subset name:', subset,
                                 '; expected "training" or "validation".')
        self.subset = subset
        do_validation_split = validation_split is not None

        white_list_formats = {'png', 'jpg', 'jpeg', 'bmp', 'ppm'}

        # first, count the number of samples and classes
        self.samples = 0

        if not classes:
            classes = []
            for subdir in sorted(os.listdir(directory)):
                if os.path.isdir(os.path.join(directory, subdir)):
                    classes.append(subdir)
        self.num_classes = len(classes)
        self.class_indices = dict(zip(classes, range(len(classes))))

        pool = multiprocessing.pool.ThreadPool()
        function_partial = partial(_count_valid_files_in_directory,
                                   white_list_formats=white_list_formats,
                                   follow_links=follow_links,
                                   do_validation_split=do_validation_split)
        self.samples = sum(pool.map(function_partial,
                                    (os.path.join(directory, subdir)
                                     for subdir in classes)))

        print('Found %d images belonging to %d classes.' % (self.samples, self.num_classes))

        # second, build an index of the images in the different class subfolders
        results = []

        self.filenames = []
        self.classes = np.zeros((self.samples,), dtype='int32')
        i = 0
        for dirpath in (os.path.join(directory, subdir) for subdir in classes):
            results.append(pool.apply_async(_list_valid_filenames_in_directory,
                                            (dirpath, white_list_formats, validation_split,
                                             self.class_indices, subset, follow_links)))
        for res in results:
            classes, filenames = res.get()
            self.classes[i:i + len(classes)] = classes
            self.filenames += filenames
            i += len(classes)

        if do_validation_split:
            # reset samples and classes since some were skipped from variant assignment
            num_files = len(self.filenames)
            self.samples = num_files
            self.classes = self.classes[:num_files]
            print('Using %d files for subset %s.' % (num_files, subset))

        pool.close()
        pool.join()
        super(DirectoryIterator, self).__init__(self.samples, batch_size, shuffle, seed)

    def _get_batches_of_transformed_samples(self, index_array):
        batch_x = np.zeros((len(index_array),) + self.image_shape, dtype=K.floatx())
        grayscale = self.color_mode == 'grayscale'
        # build batch of image data
        for i, j in enumerate(index_array):
            fname = self.filenames[j]
            img = load_img(os.path.join(self.directory, fname),
                           grayscale=grayscale,
                           target_size=self.target_size,
                           interpolation=self.interpolation)
            x = img_to_array(img, data_format=self.data_format)
            x = self.image_data_generator.random_transform(x)
            x = self.image_data_generator.standardize(x)
            batch_x[i] = x
        # optionally save augmented images to disk for debugging purposes
        if self.save_to_dir:
            for i, j in enumerate(index_array):
                img = array_to_img(batch_x[i], self.data_format, scale=True)
                fname = '{prefix}_{index}_{hash}.{format}'.format(prefix=self.save_prefix,
                                                                  index=j,
                                                                  hash=np.random.randint(1e7),
                                                                  format=self.save_format)
                img.save(os.path.join(self.save_to_dir, fname))
        # build batch of labels
        if self.class_mode == 'input':
            batch_y = batch_x.copy()
        elif self.class_mode == 'sparse':
            batch_y = self.classes[index_array]
        elif self.class_mode == 'binary':
            batch_y = self.classes[index_array].astype(K.floatx())
        elif self.class_mode == 'categorical':
            batch_y = np.zeros((len(batch_x), self.num_classes), dtype=K.floatx())
            for i, label in enumerate(self.classes[index_array]):
                batch_y[i, label] = 1.
        else:
            return batch_x
        return batch_x, batch_y

    def next(self):
        """For python 2.x.

        # Returns
            The next batch.
        """
        with self.lock:
            index_array = next(self.index_generator)
        # The transformation of images is not under thread lock
        # so it can be done in parallel
        return self._get_batches_of_transformed_samples(index_array)<|MERGE_RESOLUTION|>--- conflicted
+++ resolved
@@ -949,21 +949,12 @@
         return self._get_batches_of_transformed_samples(index_array)
 
 
-<<<<<<< HEAD
 def _count_valid_files_in_directory(directory, white_list_formats, follow_links, do_validation_split):
-    """Count files with extension in `white_list_formats` contained in a directory.
-
-    # Arguments
-        directory: absolute path to the directory containing files to be counted
-        classes:
-=======
-def _count_valid_files_in_directory(directory, white_list_formats, follow_links):
     """Count files with extension in `white_list_formats` contained in directory.
 
     # Arguments
         directory: absolute path to the directory
             containing files to be counted
->>>>>>> 3a431ea5
         white_list_formats: set of strings containing allowed extensions for
             the files to be counted.
         follow_links: boolean.
@@ -977,12 +968,8 @@
         return sorted(os.walk(subpath, followlinks=follow_links), key=lambda tpl: tpl[0])
 
     samples = 0
-<<<<<<< HEAD
     num_subdir_files = 0
-    for root, _, files in _recursive_list(directory):
-=======
     for _, _, files in _recursive_list(directory):
->>>>>>> 3a431ea5
         for fname in files:
             is_valid = False
             for extension in white_list_formats:

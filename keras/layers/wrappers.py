--- conflicted
+++ resolved
@@ -1,10 +1,6 @@
-<<<<<<< HEAD
 import copy
-from ..engine import Layer, InputSpec
-=======
 from ..engine import Layer
 from ..engine import InputSpec
->>>>>>> c07d0e64
 from .. import backend as K
 
 

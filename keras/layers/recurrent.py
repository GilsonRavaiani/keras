# -*- coding: utf-8 -*-
from __future__ import absolute_import
import numpy as np

from .. import backend as K
from .. import activations
from .. import initializations
from .. import regularizers
from ..engine import Layer
from ..engine import InputSpec


def time_distributed_dense(x, w, b=None, dropout=None,
                           input_dim=None, output_dim=None, timesteps=None):
    """Apply `y . w + b` for every temporal slice y of x.

    # Arguments
        x: input tensor.
        w: weight matrix.
        b: optional bias vector.
        dropout: wether to apply dropout (same dropout mask
            for every temporal slice of the input).
        input_dim: integer; optional dimensionality of the input.
        output_dim: integer; optional dimensionality of the output.
        timesteps: integer; optional number of timesteps.

    # Returns
        Output tensor.
    """
    if not input_dim:
        input_dim = K.shape(x)[2]
    if not timesteps:
        timesteps = K.shape(x)[1]
    if not output_dim:
        output_dim = K.shape(w)[1]

    if dropout is not None and 0. < dropout < 1.:
        # apply the same dropout pattern at every timestep
        ones = K.ones_like(K.reshape(x[:, 0, :], (-1, input_dim)))
        dropout_matrix = K.dropout(ones, dropout)
        expanded_dropout_matrix = K.repeat(dropout_matrix, timesteps)
        x = K.in_train_phase(x * expanded_dropout_matrix, x)

    # collapse time dimension and batch dimension together
    x = K.reshape(x, (-1, input_dim))
    x = K.dot(x, w)
    if b:
        x += b
    # reshape to 3D tensor
    if K.backend() == 'tensorflow':
        x = K.reshape(x, K.stack([-1, timesteps, output_dim]))
        x.set_shape([None, None, output_dim])
    else:
        x = K.reshape(x, (-1, timesteps, output_dim))
    return x


def zoneout(level, h_tm1, h, noise_shape):
    '''Apply a zoneout function to preserve a fraction of values from h_tm1 in h.'''
    h_diff = h - h_tm1
    h = K.in_train_phase(K.dropout(h_diff, level, noise_shape=noise_shape), h_diff)
    h = h * (1. - level) + h_tm1
    return h


class Recurrent(Layer):
    """Abstract base class for recurrent layers.
    Do not use in a model -- it's not a valid layer!
    Use its children classes `LSTM`, `GRU` and `SimpleRNN` instead.

    All recurrent layers (`LSTM`, `GRU`, `SimpleRNN`) also
    follow the specifications of this class and accept
    the keyword arguments listed below.

    # Example

    ```python
        # as the first layer in a Sequential model
        model = Sequential()
        model.add(LSTM(32, input_shape=(10, 64)))
        # now model.output_shape == (None, 32)
        # note: `None` is the batch dimension.

        # the following is identical:
        model = Sequential()
        model.add(LSTM(32, input_dim=64, input_length=10))

        # for subsequent layers, not need to specify the input size:
        model.add(LSTM(16))
    ```

    # Arguments
        weights: list of Numpy arrays to set as initial weights.
            The list should have 3 elements, of shapes:
            `[(input_dim, output_dim), (output_dim, output_dim), (output_dim,)]`.
        return_sequences: Boolean. Whether to return the last output
            in the output sequence, or the full sequence.
        go_backwards: Boolean (default False).
            If True, process the input sequence backwards.
        stateful: Boolean (default False). If True, the last state
            for each sample at index i in a batch will be used as initial
            state for the sample of index i in the following batch.
        unroll: Boolean (default False). If True, the network will be unrolled,
            else a symbolic loop will be used. When using TensorFlow, the network
            is always unrolled, so this argument does not do anything.
            Unrolling can speed-up a RNN, although it tends to be more memory-intensive.
            Unrolling is only suitable for short sequences.
        consume_less: one of "cpu", "mem", or "gpu" (LSTM/GRU only).
            If set to "cpu", the RNN will use
            an implementation that uses fewer, larger matrix products,
            thus running faster on CPU but consuming more memory.
            If set to "mem", the RNN will use more matrix products,
            but smaller ones, thus running slower (may actually be faster on GPU)
            while consuming less memory.
            If set to "gpu" (LSTM/GRU only), the RNN will combine the input gate,
            the forget gate and the output gate into a single matrix,
            enabling more time-efficient parallelization on the GPU. Note: RNN
            dropout must be shared for all gates, resulting in a slightly
            reduced regularization.
        input_dim: dimensionality of the input (integer).
            This argument (or alternatively, the keyword argument `input_shape`)
            is required when using this layer as the first layer in a model.
        input_length: Length of input sequences, to be specified
            when it is constant.
            This argument is required if you are going to connect
            `Flatten` then `Dense` layers upstream
            (without it, the shape of the dense outputs cannot be computed).
            Note that if the recurrent layer is not the first layer
            in your model, you would need to specify the input length
            at the level of the first layer
            (e.g. via the `input_shape` argument)

    # Input shape
        3D tensor with shape `(nb_samples, timesteps, input_dim)`.

    # Output shape
        - if `return_sequences`: 3D tensor with shape
            `(nb_samples, timesteps, output_dim)`.
        - else, 2D tensor with shape `(nb_samples, output_dim)`.

    # Masking
        This layer supports masking for input data with a variable number
        of timesteps. To introduce masks to your data,
        use an [Embedding](embeddings.md) layer with the `mask_zero` parameter
        set to `True`.

    # Note on performance
        You are likely to see better performance with RNNs in Theano compared
        to TensorFlow. Additionally, when using TensorFlow, it is often
        preferable to set `unroll=True` for better performance.

    # Note on using statefulness in RNNs
        You can set RNN layers to be 'stateful', which means that the states
        computed for the samples in one batch will be reused as initial states
        for the samples in the next batch. This assumes a one-to-one mapping
        between samples in different successive batches.

        To enable statefulness:
            - specify `stateful=True` in the layer constructor.
            - specify a fixed batch size for your model, by passing
                if sequential model:
                  `batch_input_shape=(...)` to the first layer in your model.
                else for functional model with 1 or more Input layers:
                  `batch_shape=(...)` to all the first layers in your model.
                This is the expected shape of your inputs *including the batch size*.
                It should be a tuple of integers, e.g. `(32, 10, 100)`.
            - specify `shuffle=False` when calling fit().

        To reset the states of your model, call `.reset_states()` on either
        a specific layer, or on your entire model.
    """

    def __init__(self, weights=None,
                 return_sequences=False, go_backwards=False, stateful=False,
                 unroll=False, consume_less='cpu',
                 input_dim=None, input_length=None, **kwargs):
        self.return_sequences = return_sequences
        self.initial_weights = weights
        self.go_backwards = go_backwards
        self.stateful = stateful
        self.unroll = unroll
        self.consume_less = consume_less

        self.supports_masking = True
        self.input_spec = [InputSpec(ndim=3)]
        self.input_dim = input_dim
        self.input_length = input_length
        if self.input_dim:
            kwargs['input_shape'] = (self.input_length, self.input_dim)
        super(Recurrent, self).__init__(**kwargs)

    def get_output_shape_for(self, input_shape):
        if self.return_sequences:
            return (input_shape[0], input_shape[1], self.output_dim)
        else:
            return (input_shape[0], self.output_dim)

    def compute_mask(self, input, mask):
        if self.return_sequences:
            return mask
        else:
            return None

    def step(self, x, states):
        raise NotImplementedError

    def get_constants(self, x):
        return []

    def get_initial_states(self, x):
        # build an all-zero tensor of shape (samples, output_dim)
        initial_state = K.zeros_like(x)  # (samples, timesteps, input_dim)
        initial_state = K.sum(initial_state, axis=(1, 2))  # (samples,)
        initial_state = K.expand_dims(initial_state)  # (samples, 1)
        initial_state = K.tile(initial_state, [1, self.output_dim])  # (samples, output_dim)
        initial_states = [initial_state for _ in range(len(self.states))]
        return initial_states

    def preprocess_input(self, x):
        return x

    def call(self, x, mask=None):
        # input shape: (nb_samples, time (padded with zeros), input_dim)
        # note that the .build() method of subclasses MUST define
        # self.input_spec with a complete input shape.
        input_shape = K.int_shape(x)
        if self.unroll and input_shape[1] is None:
            raise ValueError('Cannot unroll a RNN if the '
                             'time dimension is undefined. \n'
                             '- If using a Sequential model, '
                             'specify the time dimension by passing '
                             'an `input_shape` or `batch_input_shape` '
                             'argument to your first layer. If your '
                             'first layer is an Embedding, you can '
                             'also use the `input_length` argument.\n'
                             '- If using the functional API, specify '
                             'the time dimension by passing a `shape` '
                             'or `batch_shape` argument to your Input layer.')
        if self.stateful:
            initial_states = self.states
        else:
            initial_states = self.get_initial_states(x)
        constants = self.get_constants(x)
        preprocessed_input = self.preprocess_input(x)

        last_output, outputs, states = K.rnn(self.step, preprocessed_input,
                                             initial_states,
                                             go_backwards=self.go_backwards,
                                             mask=mask,
                                             constants=constants,
                                             unroll=self.unroll,
                                             input_length=input_shape[1])
        if self.stateful:
            updates = []
            for i in range(len(states)):
                updates.append((self.states[i], states[i]))
            self.add_update(updates, x)

        if self.return_sequences:
            return outputs
        else:
            return last_output

    def get_config(self):
        config = {'return_sequences': self.return_sequences,
                  'go_backwards': self.go_backwards,
                  'stateful': self.stateful,
                  'unroll': self.unroll,
                  'consume_less': self.consume_less}
        if self.stateful and self.input_spec[0].shape:
            config['batch_input_shape'] = self.input_spec[0].shape
        else:
            config['input_dim'] = self.input_dim
            config['input_length'] = self.input_length

        base_config = super(Recurrent, self).get_config()
        return dict(list(base_config.items()) + list(config.items()))


class SimpleRNN(Recurrent):
    """Fully-connected RNN where the output is to be fed back to input.

    # Arguments
        output_dim: dimension of the internal projections and the final output.
        init: weight initialization function.
            Can be the name of an existing function (str),
            or a Theano function (see: [initializations](../initializations.md)).
        inner_init: initialization function of the inner cells.
        activation: activation function.
            Can be the name of an existing function (str),
            or a Theano function (see: [activations](../activations.md)).
        W_regularizer: instance of [WeightRegularizer](../regularizers.md)
            (eg. L1 or L2 regularization), applied to the input weights matrices.
        U_regularizer: instance of [WeightRegularizer](../regularizers.md)
            (eg. L1 or L2 regularization), applied to the recurrent weights matrices.
        b_regularizer: instance of [WeightRegularizer](../regularizers.md),
            applied to the bias.
        dropout_W: float between 0 and 1. Fraction of the input units to drop for input gates.
        dropout_U: float between 0 and 1. Fraction of the input units to drop for recurrent connections.
        zoneout_h: float between 0 and 1. Fraction of the hidden/output units to maintain their previous values.

    # References
        - [A Theoretically Grounded Application of Dropout in Recurrent Neural Networks](http://arxiv.org/abs/1512.05287)
<<<<<<< HEAD
        - [Zoneout: Regularizing RNNs by Randomly Preserving Hidden Activations](https://arxiv.org/abs/1606.01305)
    '''
=======
    """

>>>>>>> 0f4be6d1
    def __init__(self, output_dim,
                 init='glorot_uniform', inner_init='orthogonal',
                 activation='tanh',
                 W_regularizer=None, U_regularizer=None, b_regularizer=None,
                 dropout_W=0., dropout_U=0., zoneout_h=0., **kwargs):
        self.output_dim = output_dim
        self.init = initializations.get(init)
        self.inner_init = initializations.get(inner_init)
        self.activation = activations.get(activation)
        self.W_regularizer = regularizers.get(W_regularizer)
        self.U_regularizer = regularizers.get(U_regularizer)
        self.b_regularizer = regularizers.get(b_regularizer)
        self.dropout_W = dropout_W
        self.dropout_U = dropout_U
        self.zoneout_h = zoneout_h

        if self.dropout_W or self.dropout_U or self.zoneout_h:
            self.uses_learning_phase = True
        super(SimpleRNN, self).__init__(**kwargs)

    def build(self, input_shape):
        self.input_spec = [InputSpec(shape=input_shape)]
        if self.stateful:
            self.reset_states()
        else:
            # initial states: all-zero tensor of shape (output_dim)
            self.states = [None]
        input_dim = input_shape[2]
        self.input_dim = input_dim

        self.W = self.add_weight((input_dim, self.output_dim),
                                 initializer=self.init,
                                 name='{}_W'.format(self.name),
                                 regularizer=self.W_regularizer)
        self.U = self.add_weight((self.output_dim, self.output_dim),
                                 initializer=self.inner_init,
                                 name='{}_U'.format(self.name),
                                 regularizer=self.U_regularizer)
        self.b = self.add_weight((self.output_dim,),
                                 initializer='zero',
                                 name='{}_b'.format(self.name),
                                 regularizer=self.b_regularizer)

        if self.initial_weights is not None:
            self.set_weights(self.initial_weights)
            del self.initial_weights
        self.built = True

    def reset_states(self):
        assert self.stateful, 'Layer must be stateful.'
        input_shape = self.input_spec[0].shape
        if not input_shape[0]:
            raise ValueError('If a RNN is stateful, it needs to know '
                             'its batch size. Specify the batch size '
                             'of your input tensors: \n'
                             '- If using a Sequential model, '
                             'specify the batch size by passing '
                             'a `batch_input_shape` '
                             'argument to your first layer.\n'
                             '- If using the functional API, specify '
                             'the time dimension by passing a '
                             '`batch_shape` argument to your Input layer.')
        if hasattr(self, 'states'):
            K.set_value(self.states[0],
                        np.zeros((input_shape[0], self.output_dim)))
        else:
            self.states = [K.zeros((input_shape[0], self.output_dim))]

    def preprocess_input(self, x):
        if self.consume_less == 'cpu':
            input_shape = K.int_shape(x)
            input_dim = input_shape[2]
            timesteps = input_shape[1]
            return time_distributed_dense(x, self.W, self.b, self.dropout_W,
                                          input_dim, self.output_dim,
                                          timesteps)
        else:
            return x

    def step(self, x, states):
        prev_output = states[0]
        B_U = states[1]
        B_W = states[2]

        if self.consume_less == 'cpu':
            h = x
        else:
            h = K.dot(x * B_W, self.W) + self.b

        output = self.activation(h + K.dot(prev_output * B_U, self.U))
        if 0 < self.zoneout_h < 1:
            output = zoneout(self.zoneout_h, prev_output, output, noise_shape=(self.output_dim,))
        return output, [output]

    def get_constants(self, x):
        constants = []
        if 0 < self.dropout_U < 1:
            ones = K.ones_like(K.reshape(x[:, 0, 0], (-1, 1)))
            ones = K.tile(ones, (1, self.output_dim))
            B_U = K.in_train_phase(K.dropout(ones, self.dropout_U), ones)
            constants.append(B_U)
        else:
            constants.append(K.cast_to_floatx(1.))
        if self.consume_less == 'cpu' and 0 < self.dropout_W < 1:
            input_shape = K.int_shape(x)
            input_dim = input_shape[-1]
            ones = K.ones_like(K.reshape(x[:, 0, 0], (-1, 1)))
            ones = K.tile(ones, (1, int(input_dim)))
            B_W = K.in_train_phase(K.dropout(ones, self.dropout_W), ones)
            constants.append(B_W)
        else:
            constants.append(K.cast_to_floatx(1.))
        return constants

    def get_config(self):
        config = {'output_dim': self.output_dim,
                  'init': self.init.__name__,
                  'inner_init': self.inner_init.__name__,
                  'activation': self.activation.__name__,
                  'W_regularizer': self.W_regularizer.get_config() if self.W_regularizer else None,
                  'U_regularizer': self.U_regularizer.get_config() if self.U_regularizer else None,
                  'b_regularizer': self.b_regularizer.get_config() if self.b_regularizer else None,
                  'dropout_W': self.dropout_W,
                  'dropout_U': self.dropout_U,
                  'zoneout_h': self.zoneout_h}
        base_config = super(SimpleRNN, self).get_config()
        return dict(list(base_config.items()) + list(config.items()))


class GRU(Recurrent):
    """Gated Recurrent Unit - Cho et al. 2014.

    # Arguments
        output_dim: dimension of the internal projections and the final output.
        init: weight initialization function.
            Can be the name of an existing function (str),
            or a Theano function (see: [initializations](../initializations.md)).
        inner_init: initialization function of the inner cells.
        activation: activation function.
            Can be the name of an existing function (str),
            or a Theano function (see: [activations](../activations.md)).
        inner_activation: activation function for the inner cells.
        W_regularizer: instance of [WeightRegularizer](../regularizers.md)
            (eg. L1 or L2 regularization), applied to the input weights matrices.
        U_regularizer: instance of [WeightRegularizer](../regularizers.md)
            (eg. L1 or L2 regularization), applied to the recurrent weights matrices.
        b_regularizer: instance of [WeightRegularizer](../regularizers.md),
            applied to the bias.
        dropout_W: float between 0 and 1. Fraction of the input units to drop for input gates.
        dropout_U: float between 0 and 1. Fraction of the input units to drop for recurrent connections.
        zoneout_h: float between 0 and 1. Fraction of the hidden/output units to maintain their previous values.

    # References
        - [On the Properties of Neural Machine Translation: Encoder-Decoder Approaches](https://arxiv.org/abs/1409.1259)
        - [Empirical Evaluation of Gated Recurrent Neural Networks on Sequence Modeling](http://arxiv.org/abs/1412.3555v1)
        - [A Theoretically Grounded Application of Dropout in Recurrent Neural Networks](http://arxiv.org/abs/1512.05287)
<<<<<<< HEAD
        - [Zoneout: Regularizing RNNs by Randomly Preserving Hidden Activations](https://arxiv.org/abs/1606.01305)
    '''
=======
    """

>>>>>>> 0f4be6d1
    def __init__(self, output_dim,
                 init='glorot_uniform', inner_init='orthogonal',
                 activation='tanh', inner_activation='hard_sigmoid',
                 W_regularizer=None, U_regularizer=None, b_regularizer=None,
                 dropout_W=0., dropout_U=0., zoneout_h=0., **kwargs):
        self.output_dim = output_dim
        self.init = initializations.get(init)
        self.inner_init = initializations.get(inner_init)
        self.activation = activations.get(activation)
        self.inner_activation = activations.get(inner_activation)
        self.W_regularizer = regularizers.get(W_regularizer)
        self.U_regularizer = regularizers.get(U_regularizer)
        self.b_regularizer = regularizers.get(b_regularizer)
        self.dropout_W = dropout_W
        self.dropout_U = dropout_U
        self.zoneout_h = zoneout_h

        if self.dropout_W or self.dropout_U or self.zoneout_h:
            self.uses_learning_phase = True
        super(GRU, self).__init__(**kwargs)

    def build(self, input_shape):
        self.input_spec = [InputSpec(shape=input_shape)]
        self.input_dim = input_shape[2]

        if self.stateful:
            self.reset_states()
        else:
            # initial states: all-zero tensor of shape (output_dim)
            self.states = [None]

        if self.consume_less == 'gpu':
            self.W = self.add_weight((self.input_dim, 3 * self.output_dim),
                                     initializer=self.init,
                                     name='{}_W'.format(self.name),
                                     regularizer=self.W_regularizer)
            self.U = self.add_weight((self.output_dim, 3 * self.output_dim),
                                     initializer=self.inner_init,
                                     name='{}_U'.format(self.name),
                                     regularizer=self.U_regularizer)
            self.b = self.add_weight((self.output_dim * 3,),
                                     initializer='zero',
                                     name='{}_b'.format(self.name),
                                     regularizer=self.b_regularizer)
        else:
            self.W_z = self.add_weight((self.input_dim, self.output_dim),
                                       initializer=self.init,
                                       name='{}_W_z'.format(self.name),
                                       regularizer=self.W_regularizer)
            self.U_z = self.add_weight((self.output_dim, self.output_dim),
                                       initializer=self.init,
                                       name='{}_U_z'.format(self.name),
                                       regularizer=self.W_regularizer)
            self.b_z = self.add_weight((self.output_dim,),
                                       initializer='zero',
                                       name='{}_b_z'.format(self.name),
                                       regularizer=self.b_regularizer)
            self.W_r = self.add_weight((self.input_dim, self.output_dim),
                                       initializer=self.init,
                                       name='{}_W_r'.format(self.name),
                                       regularizer=self.W_regularizer)
            self.U_r = self.add_weight((self.output_dim, self.output_dim),
                                       initializer=self.init,
                                       name='{}_U_r'.format(self.name),
                                       regularizer=self.W_regularizer)
            self.b_r = self.add_weight((self.output_dim,),
                                       initializer='zero',
                                       name='{}_b_r'.format(self.name),
                                       regularizer=self.b_regularizer)
            self.W_h = self.add_weight((self.input_dim, self.output_dim),
                                       initializer=self.init,
                                       name='{}_W_h'.format(self.name),
                                       regularizer=self.W_regularizer)
            self.U_h = self.add_weight((self.output_dim, self.output_dim),
                                       initializer=self.init,
                                       name='{}_U_h'.format(self.name),
                                       regularizer=self.W_regularizer)
            self.b_h = self.add_weight((self.output_dim,),
                                       initializer='zero',
                                       name='{}_b_h'.format(self.name),
                                       regularizer=self.b_regularizer)
            self.W = K.concatenate([self.W_z, self.W_r, self.W_h])
            self.U = K.concatenate([self.U_z, self.U_r, self.U_h])
            self.b = K.concatenate([self.b_z, self.b_r, self.b_h])

        if self.initial_weights is not None:
            self.set_weights(self.initial_weights)
            del self.initial_weights
        self.built = True

    def reset_states(self):
        assert self.stateful, 'Layer must be stateful.'
        input_shape = self.input_spec[0].shape
        if not input_shape[0]:
            raise ValueError('If a RNN is stateful, a complete '
                             'input_shape must be provided '
                             '(including batch size).')
        if hasattr(self, 'states'):
            K.set_value(self.states[0],
                        np.zeros((input_shape[0], self.output_dim)))
        else:
            self.states = [K.zeros((input_shape[0], self.output_dim))]

    def preprocess_input(self, x):
        if self.consume_less == 'cpu':
            input_shape = K.int_shape(x)
            input_dim = input_shape[2]
            timesteps = input_shape[1]

            x_z = time_distributed_dense(x, self.W_z, self.b_z, self.dropout_W,
                                         input_dim, self.output_dim, timesteps)
            x_r = time_distributed_dense(x, self.W_r, self.b_r, self.dropout_W,
                                         input_dim, self.output_dim, timesteps)
            x_h = time_distributed_dense(x, self.W_h, self.b_h, self.dropout_W,
                                         input_dim, self.output_dim, timesteps)
            return K.concatenate([x_z, x_r, x_h], axis=2)
        else:
            return x

    def step(self, x, states):
        h_tm1 = states[0]  # previous memory
        B_U = states[1]  # dropout matrices for recurrent units
        B_W = states[2]

        if self.consume_less == 'gpu':

            matrix_x = K.dot(x * B_W[0], self.W) + self.b
            matrix_inner = K.dot(h_tm1 * B_U[0], self.U[:, :2 * self.output_dim])

            x_z = matrix_x[:, :self.output_dim]
            x_r = matrix_x[:, self.output_dim: 2 * self.output_dim]
            inner_z = matrix_inner[:, :self.output_dim]
            inner_r = matrix_inner[:, self.output_dim: 2 * self.output_dim]

            z = self.inner_activation(x_z + inner_z)
            r = self.inner_activation(x_r + inner_r)

            x_h = matrix_x[:, 2 * self.output_dim:]
            inner_h = K.dot(r * h_tm1 * B_U[0], self.U[:, 2 * self.output_dim:])
            hh = self.activation(x_h + inner_h)
        else:
            if self.consume_less == 'cpu':
                x_z = x[:, :self.output_dim]
                x_r = x[:, self.output_dim: 2 * self.output_dim]
                x_h = x[:, 2 * self.output_dim:]
            elif self.consume_less == 'mem':
                x_z = K.dot(x * B_W[0], self.W_z) + self.b_z
                x_r = K.dot(x * B_W[1], self.W_r) + self.b_r
                x_h = K.dot(x * B_W[2], self.W_h) + self.b_h
            else:
                raise ValueError('Unknown `consume_less` mode.')
            z = self.inner_activation(x_z + K.dot(h_tm1 * B_U[0], self.U_z))
            r = self.inner_activation(x_r + K.dot(h_tm1 * B_U[1], self.U_r))

            hh = self.activation(x_h + K.dot(r * h_tm1 * B_U[2], self.U_h))

        h = z * h_tm1 + (1 - z) * hh
        if 0 < self.zoneout_h < 1:
            h = zoneout(self.zoneout_h, h_tm1, h, noise_shape=(self.output_dim,))
        return h, [h]

    def get_constants(self, x):
        constants = []
        if 0 < self.dropout_U < 1:
            ones = K.ones_like(K.reshape(x[:, 0, 0], (-1, 1)))
            ones = K.tile(ones, (1, self.output_dim))
            B_U = [K.in_train_phase(K.dropout(ones, self.dropout_U), ones) for _ in range(3)]
            constants.append(B_U)
        else:
            constants.append([K.cast_to_floatx(1.) for _ in range(3)])

        if 0 < self.dropout_W < 1:
            input_shape = K.int_shape(x)
            input_dim = input_shape[-1]
            ones = K.ones_like(K.reshape(x[:, 0, 0], (-1, 1)))
            ones = K.tile(ones, (1, int(input_dim)))
            B_W = [K.in_train_phase(K.dropout(ones, self.dropout_W), ones) for _ in range(3)]
            constants.append(B_W)
        else:
            constants.append([K.cast_to_floatx(1.) for _ in range(3)])
        return constants

    def get_config(self):
        config = {'output_dim': self.output_dim,
                  'init': self.init.__name__,
                  'inner_init': self.inner_init.__name__,
                  'activation': self.activation.__name__,
                  'inner_activation': self.inner_activation.__name__,
                  'W_regularizer': self.W_regularizer.get_config() if self.W_regularizer else None,
                  'U_regularizer': self.U_regularizer.get_config() if self.U_regularizer else None,
                  'b_regularizer': self.b_regularizer.get_config() if self.b_regularizer else None,
                  'dropout_W': self.dropout_W,
                  'dropout_U': self.dropout_U,
                  'zoneout_h': self.zoneout_h}
        base_config = super(GRU, self).get_config()
        return dict(list(base_config.items()) + list(config.items()))


class LSTM(Recurrent):
    """Long-Short Term Memory unit - Hochreiter 1997.

    For a step-by-step description of the algorithm, see
    [this tutorial](http://deeplearning.net/tutorial/lstm.html).

    # Arguments
        output_dim: dimension of the internal projections and the final output.
        init: weight initialization function.
            Can be the name of an existing function (str),
            or a Theano function (see: [initializations](../initializations.md)).
        inner_init: initialization function of the inner cells.
        forget_bias_init: initialization function for the bias of the forget gate.
            [Jozefowicz et al.](http://www.jmlr.org/proceedings/papers/v37/jozefowicz15.pdf)
            recommend initializing with ones.
        activation: activation function.
            Can be the name of an existing function (str),
            or a Theano function (see: [activations](../activations.md)).
        inner_activation: activation function for the inner cells.
        W_regularizer: instance of [WeightRegularizer](../regularizers.md)
            (eg. L1 or L2 regularization), applied to the input weights matrices.
        U_regularizer: instance of [WeightRegularizer](../regularizers.md)
            (eg. L1 or L2 regularization), applied to the recurrent weights matrices.
        b_regularizer: instance of [WeightRegularizer](../regularizers.md),
            applied to the bias.
        dropout_W: float between 0 and 1. Fraction of the input units to drop for input gates.
        dropout_U: float between 0 and 1. Fraction of the input units to drop for recurrent connections.
        zoneout_h: float between 0 and 1. Fraction of the hidden/output units to maintain their previous values.
        zoneout_c: float between 0 and 1. Fraction of the cell units to maintain their previous values.

    # References
        - [Long short-term memory](http://deeplearning.cs.cmu.edu/pdfs/Hochreiter97_lstm.pdf) (original 1997 paper)
        - [Learning to forget: Continual prediction with LSTM](http://www.mitpressjournals.org/doi/pdf/10.1162/089976600300015015)
        - [Supervised sequence labeling with recurrent neural networks](http://www.cs.toronto.edu/~graves/preprint.pdf)
        - [A Theoretically Grounded Application of Dropout in Recurrent Neural Networks](http://arxiv.org/abs/1512.05287)
<<<<<<< HEAD
        - [Zoneout: Regularizing RNNs by Randomly Preserving Hidden Activations](https://arxiv.org/abs/1606.01305)
    '''
=======
    """

>>>>>>> 0f4be6d1
    def __init__(self, output_dim,
                 init='glorot_uniform', inner_init='orthogonal',
                 forget_bias_init='one', activation='tanh',
                 inner_activation='hard_sigmoid',
                 W_regularizer=None, U_regularizer=None, b_regularizer=None,
                 dropout_W=0., dropout_U=0., zoneout_h=0., zoneout_c=0., **kwargs):
        self.output_dim = output_dim
        self.init = initializations.get(init)
        self.inner_init = initializations.get(inner_init)
        self.forget_bias_init = initializations.get(forget_bias_init)
        self.activation = activations.get(activation)
        self.inner_activation = activations.get(inner_activation)
        self.W_regularizer = regularizers.get(W_regularizer)
        self.U_regularizer = regularizers.get(U_regularizer)
        self.b_regularizer = regularizers.get(b_regularizer)
        self.dropout_W = dropout_W
        self.dropout_U = dropout_U
        self.zoneout_h = zoneout_h
        self.zoneout_c = zoneout_c

        if self.dropout_W or self.dropout_U or self.zoneout_h or self.zoneout_c:
            self.uses_learning_phase = True
        super(LSTM, self).__init__(**kwargs)

    def build(self, input_shape):
        self.input_spec = [InputSpec(shape=input_shape)]
        self.input_dim = input_shape[2]

        if self.stateful:
            self.reset_states()
        else:
            # initial states: 2 all-zero tensors of shape (output_dim)
            self.states = [None, None]

        if self.consume_less == 'gpu':
            self.W = self.add_weight((self.input_dim, 4 * self.output_dim),
                                     initializer=self.init,
                                     name='{}_W'.format(self.name),
                                     regularizer=self.W_regularizer)
            self.U = self.add_weight((self.output_dim, 4 * self.output_dim),
                                     initializer=self.inner_init,
                                     name='{}_U'.format(self.name),
                                     regularizer=self.U_regularizer)

            def b_reg(shape, name=None):
                return K.variable(np.hstack((np.zeros(self.output_dim),
                                             K.get_value(self.forget_bias_init((self.output_dim,))),
                                             np.zeros(self.output_dim),
                                             np.zeros(self.output_dim))),
                                  name='{}_b'.format(self.name))
            self.b = self.add_weight((self.output_dim * 4,),
                                     initializer=b_reg,
                                     name='{}_b'.format(self.name),
                                     regularizer=self.b_regularizer)
        else:
            self.W_i = self.add_weight((self.input_dim, self.output_dim),
                                       initializer=self.init,
                                       name='{}_W_i'.format(self.name),
                                       regularizer=self.W_regularizer)
            self.U_i = self.add_weight((self.output_dim, self.output_dim),
                                       initializer=self.init,
                                       name='{}_U_i'.format(self.name),
                                       regularizer=self.W_regularizer)
            self.b_i = self.add_weight((self.output_dim,),
                                       initializer='zero',
                                       name='{}_b_i'.format(self.name),
                                       regularizer=self.b_regularizer)
            self.W_f = self.add_weight((self.input_dim, self.output_dim),
                                       initializer=self.init,
                                       name='{}_W_f'.format(self.name),
                                       regularizer=self.W_regularizer)
            self.U_f = self.add_weight((self.output_dim, self.output_dim),
                                       initializer=self.init,
                                       name='{}_U_f'.format(self.name),
                                       regularizer=self.W_regularizer)
            self.b_f = self.add_weight((self.output_dim,),
                                       initializer=self.forget_bias_init,
                                       name='{}_b_f'.format(self.name),
                                       regularizer=self.b_regularizer)
            self.W_c = self.add_weight((self.input_dim, self.output_dim),
                                       initializer=self.init,
                                       name='{}_W_c'.format(self.name),
                                       regularizer=self.W_regularizer)
            self.U_c = self.add_weight((self.output_dim, self.output_dim),
                                       initializer=self.init,
                                       name='{}_U_c'.format(self.name),
                                       regularizer=self.W_regularizer)
            self.b_c = self.add_weight((self.output_dim,),
                                       initializer='zero',
                                       name='{}_b_c'.format(self.name),
                                       regularizer=self.b_regularizer)
            self.W_o = self.add_weight((self.input_dim, self.output_dim),
                                       initializer=self.init,
                                       name='{}_W_o'.format(self.name),
                                       regularizer=self.W_regularizer)
            self.U_o = self.add_weight((self.output_dim, self.output_dim),
                                       initializer=self.init,
                                       name='{}_U_o'.format(self.name),
                                       regularizer=self.W_regularizer)
            self.b_o = self.add_weight((self.output_dim,),
                                       initializer='zero',
                                       name='{}_b_o'.format(self.name),
                                       regularizer=self.b_regularizer)

            self.trainable_weights = [self.W_i, self.U_i, self.b_i,
                                      self.W_c, self.U_c, self.b_c,
                                      self.W_f, self.U_f, self.b_f,
                                      self.W_o, self.U_o, self.b_o]
            self.W = K.concatenate([self.W_i, self.W_f, self.W_c, self.W_o])
            self.U = K.concatenate([self.U_i, self.U_f, self.U_c, self.U_o])
            self.b = K.concatenate([self.b_i, self.b_f, self.b_c, self.b_o])

        if self.initial_weights is not None:
            self.set_weights(self.initial_weights)
            del self.initial_weights
        self.built = True

    def reset_states(self):
        assert self.stateful, 'Layer must be stateful.'
        input_shape = self.input_spec[0].shape
        if not input_shape[0]:
            raise ValueError('If a RNN is stateful, a complete ' +
                             'input_shape must be provided (including batch size).')
        if hasattr(self, 'states'):
            K.set_value(self.states[0],
                        np.zeros((input_shape[0], self.output_dim)))
            K.set_value(self.states[1],
                        np.zeros((input_shape[0], self.output_dim)))
        else:
            self.states = [K.zeros((input_shape[0], self.output_dim)),
                           K.zeros((input_shape[0], self.output_dim))]

    def preprocess_input(self, x):
        if self.consume_less == 'cpu':
            if 0 < self.dropout_W < 1:
                dropout = self.dropout_W
            else:
                dropout = 0
            input_shape = K.int_shape(x)
            input_dim = input_shape[2]
            timesteps = input_shape[1]

            x_i = time_distributed_dense(x, self.W_i, self.b_i, dropout,
                                         input_dim, self.output_dim, timesteps)
            x_f = time_distributed_dense(x, self.W_f, self.b_f, dropout,
                                         input_dim, self.output_dim, timesteps)
            x_c = time_distributed_dense(x, self.W_c, self.b_c, dropout,
                                         input_dim, self.output_dim, timesteps)
            x_o = time_distributed_dense(x, self.W_o, self.b_o, dropout,
                                         input_dim, self.output_dim, timesteps)
            return K.concatenate([x_i, x_f, x_c, x_o], axis=2)
        else:
            return x

    def step(self, x, states):
        h_tm1 = states[0]
        c_tm1 = states[1]
        B_U = states[2]
        B_W = states[3]

        if self.consume_less == 'gpu':
            z = K.dot(x * B_W[0], self.W) + K.dot(h_tm1 * B_U[0], self.U) + self.b

            z0 = z[:, :self.output_dim]
            z1 = z[:, self.output_dim: 2 * self.output_dim]
            z2 = z[:, 2 * self.output_dim: 3 * self.output_dim]
            z3 = z[:, 3 * self.output_dim:]

            i = self.inner_activation(z0)
            f = self.inner_activation(z1)
            c = f * c_tm1 + i * self.activation(z2)
            o = self.inner_activation(z3)
        else:
            if self.consume_less == 'cpu':
                x_i = x[:, :self.output_dim]
                x_f = x[:, self.output_dim: 2 * self.output_dim]
                x_c = x[:, 2 * self.output_dim: 3 * self.output_dim]
                x_o = x[:, 3 * self.output_dim:]
            elif self.consume_less == 'mem':
                x_i = K.dot(x * B_W[0], self.W_i) + self.b_i
                x_f = K.dot(x * B_W[1], self.W_f) + self.b_f
                x_c = K.dot(x * B_W[2], self.W_c) + self.b_c
                x_o = K.dot(x * B_W[3], self.W_o) + self.b_o
            else:
                raise ValueError('Unknown `consume_less` mode.')

            i = self.inner_activation(x_i + K.dot(h_tm1 * B_U[0], self.U_i))
            f = self.inner_activation(x_f + K.dot(h_tm1 * B_U[1], self.U_f))
            c = f * c_tm1 + i * self.activation(x_c + K.dot(h_tm1 * B_U[2], self.U_c))
            o = self.inner_activation(x_o + K.dot(h_tm1 * B_U[3], self.U_o))

        if 0 < self.zoneout_c < 1:
            c = zoneout(self.zoneout_c, c_tm1, c, noise_shape=(self.output_dim,))
        h = o * self.activation(c)
        if 0 < self.zoneout_h < 1:
            h = zoneout(self.zoneout_h, h_tm1, h, noise_shape=(self.output_dim,))
        return h, [h, c]

    def get_constants(self, x):
        constants = []
        if 0 < self.dropout_U < 1:
            ones = K.ones_like(K.reshape(x[:, 0, 0], (-1, 1)))
            ones = K.tile(ones, (1, self.output_dim))
            B_U = [K.in_train_phase(K.dropout(ones, self.dropout_U), ones) for _ in range(4)]
            constants.append(B_U)
        else:
            constants.append([K.cast_to_floatx(1.) for _ in range(4)])

        if 0 < self.dropout_W < 1:
            input_shape = K.int_shape(x)
            input_dim = input_shape[-1]
            ones = K.ones_like(K.reshape(x[:, 0, 0], (-1, 1)))
            ones = K.tile(ones, (1, int(input_dim)))
            B_W = [K.in_train_phase(K.dropout(ones, self.dropout_W), ones) for _ in range(4)]
            constants.append(B_W)
        else:
            constants.append([K.cast_to_floatx(1.) for _ in range(4)])
        return constants

    def get_config(self):
        config = {'output_dim': self.output_dim,
                  'init': self.init.__name__,
                  'inner_init': self.inner_init.__name__,
                  'forget_bias_init': self.forget_bias_init.__name__,
                  'activation': self.activation.__name__,
                  'inner_activation': self.inner_activation.__name__,
                  'W_regularizer': self.W_regularizer.get_config() if self.W_regularizer else None,
                  'U_regularizer': self.U_regularizer.get_config() if self.U_regularizer else None,
                  'b_regularizer': self.b_regularizer.get_config() if self.b_regularizer else None,
                  'dropout_W': self.dropout_W,
                  'dropout_U': self.dropout_U,
                  'zoneout_h': self.zoneout_h,
                  'zoneout_c': self.zoneout_c}
        base_config = super(LSTM, self).get_config()
        return dict(list(base_config.items()) + list(config.items()))<|MERGE_RESOLUTION|>--- conflicted
+++ resolved
@@ -301,13 +301,9 @@
 
     # References
         - [A Theoretically Grounded Application of Dropout in Recurrent Neural Networks](http://arxiv.org/abs/1512.05287)
-<<<<<<< HEAD
         - [Zoneout: Regularizing RNNs by Randomly Preserving Hidden Activations](https://arxiv.org/abs/1606.01305)
-    '''
-=======
     """
 
->>>>>>> 0f4be6d1
     def __init__(self, output_dim,
                  init='glorot_uniform', inner_init='orthogonal',
                  activation='tanh',
@@ -464,13 +460,9 @@
         - [On the Properties of Neural Machine Translation: Encoder-Decoder Approaches](https://arxiv.org/abs/1409.1259)
         - [Empirical Evaluation of Gated Recurrent Neural Networks on Sequence Modeling](http://arxiv.org/abs/1412.3555v1)
         - [A Theoretically Grounded Application of Dropout in Recurrent Neural Networks](http://arxiv.org/abs/1512.05287)
-<<<<<<< HEAD
         - [Zoneout: Regularizing RNNs by Randomly Preserving Hidden Activations](https://arxiv.org/abs/1606.01305)
-    '''
-=======
     """
 
->>>>>>> 0f4be6d1
     def __init__(self, output_dim,
                  init='glorot_uniform', inner_init='orthogonal',
                  activation='tanh', inner_activation='hard_sigmoid',
@@ -704,13 +696,9 @@
         - [Learning to forget: Continual prediction with LSTM](http://www.mitpressjournals.org/doi/pdf/10.1162/089976600300015015)
         - [Supervised sequence labeling with recurrent neural networks](http://www.cs.toronto.edu/~graves/preprint.pdf)
         - [A Theoretically Grounded Application of Dropout in Recurrent Neural Networks](http://arxiv.org/abs/1512.05287)
-<<<<<<< HEAD
         - [Zoneout: Regularizing RNNs by Randomly Preserving Hidden Activations](https://arxiv.org/abs/1606.01305)
-    '''
-=======
     """
 
->>>>>>> 0f4be6d1
     def __init__(self, output_dim,
                  init='glorot_uniform', inner_init='orthogonal',
                  forget_bias_init='one', activation='tanh',

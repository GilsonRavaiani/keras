--- conflicted
+++ resolved
@@ -369,14 +369,9 @@
 
     # Arguments
         units: Positive integer, dimensionality of the output space.
-<<<<<<< HEAD
         activation: Activation function to use.
             If you don't specify anything, no activation is applied
-=======
-        activation: Activation function to use
-            (see [activations](../activations.md)).
             If you pass None, no activation is applied
->>>>>>> 986ecdb8
             (ie. "linear" activation: `a(x) = x`).
         use_bias: Boolean, whether the layer uses a bias vector.
         kernel_initializer: Initializer for the `kernel` weights matrix,
@@ -576,14 +571,8 @@
 
     # Arguments
         units: Positive integer, dimensionality of the output space.
-<<<<<<< HEAD
         activation: Activation function to use.
-            If you don't specify anything, no activation is applied
-=======
-        activation: Activation function to use
-            (see [activations](../activations.md)).
             If you pass None, no activation is applied
->>>>>>> 986ecdb8
             (ie. "linear" activation: `a(x) = x`).
         recurrent_activation: Activation function to use
             for the recurrent step.
@@ -843,14 +832,8 @@
 
     # Arguments
         units: Positive integer, dimensionality of the output space.
-<<<<<<< HEAD
         activation: Activation function to use.
-            If you don't specify anything, no activation is applied
-=======
-        activation: Activation function to use
-            (see [activations](../activations.md)).
             If you pass None, no activation is applied
->>>>>>> 986ecdb8
             (ie. "linear" activation: `a(x) = x`).
         recurrent_activation: Activation function to use
             for the recurrent step.

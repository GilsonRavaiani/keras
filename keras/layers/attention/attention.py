# Copyright 2019 The TensorFlow Authors. All Rights Reserved.
#
# Licensed under the Apache License, Version 2.0 (the "License");
# you may not use this file except in compliance with the License.
# You may obtain a copy of the License at
#
#     http://www.apache.org/licenses/LICENSE-2.0
#
# Unless required by applicable law or agreed to in writing, software
# distributed under the License is distributed on an "AS IS" BASIS,
# WITHOUT WARRANTIES OR CONDITIONS OF ANY KIND, either express or implied.
# See the License for the specific language governing permissions and
# limitations under the License.
# ==============================================================================
"""Attention layer that can be used in sequence DNN/CNN models.

This file follows the terminology of https://arxiv.org/abs/1706.03762 Figure 2.
Attention is formed by three tensors: Query, Key and Value.
"""


import tensorflow.compat.v2 as tf

from keras.layers.attention.base_dense_attention import BaseDenseAttention

# isort: off
from tensorflow.python.util.tf_export import keras_export


@keras_export("keras.layers.Attention")
class Attention(BaseDenseAttention):
    """Dot-product attention layer, a.k.a. Luong-style attention.

    Inputs are `query` tensor of shape `[batch_size, Tq, dim]`, `value` tensor
    of shape `[batch_size, Tv, dim]` and `key` tensor of shape
    `[batch_size, Tv, dim]`. The calculation follows the steps:

    1. Calculate scores with shape `[batch_size, Tq, Tv]` as a `query`-`key` dot
        product: `scores = tf.matmul(query, key, transpose_b=True)`.
    2. Use scores to calculate a distribution with shape
        `[batch_size, Tq, Tv]`: `distribution = tf.nn.softmax(scores)`.
    3. Use `distribution` to create a linear combination of `value` with
         shape `[batch_size, Tq, dim]`:
         `return tf.matmul(distribution, value)`.

    Args:
<<<<<<< HEAD
      use_scale: If `True`, will create a scalar variable to scale the attention
        scores.
      dropout: Float between 0 and 1. Fraction of the units to drop for the
        attention scores. Defaults to `0.0`.
      score_mode: Function to use to compute attention scores, one of
        `{"dot", "concat"}`. `"dot"` refers to the dot product between the query
        and key vectors. `"concat"` refers to the hyperbolic tangent of the
        concatenation of the query and key vectors.
=======
        use_scale: If `True`, will create a scalar variable to scale the
            attention scores.
        dropout: Float between 0 and 1. Fraction of the units to drop for the
            attention scores. Defaults to 0.0.
        score_mode: Function to use to compute attention scores, one of
            `{"dot", "concat"}`. `"dot"` refers to the dot product between the
            query and key vectors. `"concat"` refers to the hyperbolic tangent
            of the concatenation of the query and key vectors.
>>>>>>> 602cdf11

    Call Args:

        inputs: List of the following tensors:
            * query: Query `Tensor` of shape `[batch_size, Tq, dim]`.
            * value: Value `Tensor` of shape `[batch_size, Tv, dim]`.
            * key: Optional key `Tensor` of shape `[batch_size, Tv, dim]`. If
                not given, will use `value` for both `key` and `value`, which is
                the most common case.
        mask: List of the following tensors:
            * query_mask: A boolean mask `Tensor` of shape `[batch_size, Tq]`.
                If given, the output will be zero at the positions where
                `mask==False`.
            * value_mask: A boolean mask `Tensor` of shape `[batch_size, Tv]`.
                If given, will apply the mask such that values at positions
                 where `mask==False` do not contribute to the result.
        return_attention_scores: bool, it `True`, returns the attention scores
            (after masking and softmax) as an additional output argument.
        training: Python boolean indicating whether the layer should behave in
            training mode (adding dropout) or in inference mode (no dropout).
        use_causal_mask: Boolean. Set to `True` for decoder self-attention. Adds
            a mask such that position `i` cannot attend to positions `j > i`.
            This prevents the flow of information from the future towards the
            past.
            Defaults to `False`.

    Output:

        Attention outputs of shape `[batch_size, Tq, dim]`.
        [Optional] Attention scores after masking and softmax with shape
            `[batch_size, Tq, Tv]`.

    The meaning of `query`, `value` and `key` depend on the application. In the
    case of text similarity, for example, `query` is the sequence embeddings of
    the first piece of text and `value` is the sequence embeddings of the second
    piece of text. `key` is usually the same tensor as `value`.

    Here is a code example for using `Attention` in a CNN+Attention network:

    ```python
    # Variable-length int sequences.
    query_input = tf.keras.Input(shape=(None,), dtype='int32')
    value_input = tf.keras.Input(shape=(None,), dtype='int32')

    # Embedding lookup.
    token_embedding = tf.keras.layers.Embedding(input_dim=1000, output_dim=64)
    # Query embeddings of shape [batch_size, Tq, dimension].
    query_embeddings = token_embedding(query_input)
    # Value embeddings of shape [batch_size, Tv, dimension].
    value_embeddings = token_embedding(value_input)

    # CNN layer.
    cnn_layer = tf.keras.layers.Conv1D(
        filters=100,
        kernel_size=4,
        # Use 'same' padding so outputs have the same shape as inputs.
        padding='same')
    # Query encoding of shape [batch_size, Tq, filters].
    query_seq_encoding = cnn_layer(query_embeddings)
    # Value encoding of shape [batch_size, Tv, filters].
    value_seq_encoding = cnn_layer(value_embeddings)

    # Query-value attention of shape [batch_size, Tq, filters].
    query_value_attention_seq = tf.keras.layers.Attention()(
        [query_seq_encoding, value_seq_encoding])

    # Reduce over the sequence axis to produce encodings of shape
    # [batch_size, filters].
    query_encoding = tf.keras.layers.GlobalAveragePooling1D()(
        query_seq_encoding)
    query_value_attention = tf.keras.layers.GlobalAveragePooling1D()(
        query_value_attention_seq)

    # Concatenate query and document encodings to produce a DNN input layer.
    input_layer = tf.keras.layers.Concatenate()(
        [query_encoding, query_value_attention])

    # Add DNN layers, and create Model.
    # ...
    ```
    """

    def __init__(self, use_scale=False, score_mode="dot", **kwargs):
        super().__init__(**kwargs)
        self.use_scale = use_scale
        self.score_mode = score_mode
        if self.score_mode not in ["dot", "concat"]:
            raise ValueError(
                f"Received: score_mode={score_mode}. Acceptable values "
                'are: ["dot", "concat"]'
            )

    def build(self, input_shape):
        """Creates variable when `use_scale` is True or `score_mode` is
        `concat`."""
        if self.use_scale:
            self.scale = self.add_weight(
                name="scale",
                shape=(),
                initializer="ones",
                dtype=self.dtype,
                trainable=True,
            )
        else:
            self.scale = None
        if self.score_mode == "concat":
            self.concat_score_weight = self.add_weight(
                name="concat_score_weight",
                shape=(),
                initializer="ones",
                dtype=self.dtype,
                trainable=True,
            )
        else:
            self.concat_score_weight = None
        super().build(input_shape)

    def _calculate_scores(self, query, key):
        """Calculates attention scores as a query-key dot product.

        Args:
            query: Query tensor of shape `[batch_size, Tq, dim]`.
            key: Key tensor of shape `[batch_size, Tv, dim]`.
        Returns:
            Tensor of shape `[batch_size, Tq, Tv]`.
        """
        if self.score_mode == "dot":
            scores = tf.matmul(query, key, transpose_b=True)
            if self.scale is not None:
                scores *= self.scale
        elif self.score_mode == "concat":
            # Reshape tensors to enable broadcasting.
            # Reshape into [batch_size, Tq, 1, dim].
            q_reshaped = tf.expand_dims(query, axis=-2)
            # Reshape into [batch_size, 1, Tv, dim].
            k_reshaped = tf.expand_dims(key, axis=-3)
            if self.scale is not None:
                scores = self.concat_score_weight * tf.reduce_sum(
                    tf.tanh(self.scale * (q_reshaped + k_reshaped)), axis=-1
                )
            else:
                scores = self.concat_score_weight * tf.reduce_sum(
                    tf.tanh(q_reshaped + k_reshaped), axis=-1
                )

        return scores

    def get_config(self):
        config = {"use_scale": self.use_scale, "score_mode": self.score_mode}
        base_config = super().get_config()
        return dict(list(base_config.items()) + list(config.items()))<|MERGE_RESOLUTION|>--- conflicted
+++ resolved
@@ -44,16 +44,6 @@
          `return tf.matmul(distribution, value)`.
 
     Args:
-<<<<<<< HEAD
-      use_scale: If `True`, will create a scalar variable to scale the attention
-        scores.
-      dropout: Float between 0 and 1. Fraction of the units to drop for the
-        attention scores. Defaults to `0.0`.
-      score_mode: Function to use to compute attention scores, one of
-        `{"dot", "concat"}`. `"dot"` refers to the dot product between the query
-        and key vectors. `"concat"` refers to the hyperbolic tangent of the
-        concatenation of the query and key vectors.
-=======
         use_scale: If `True`, will create a scalar variable to scale the
             attention scores.
         dropout: Float between 0 and 1. Fraction of the units to drop for the
@@ -62,7 +52,6 @@
             `{"dot", "concat"}`. `"dot"` refers to the dot product between the
             query and key vectors. `"concat"` refers to the hyperbolic tangent
             of the concatenation of the query and key vectors.
->>>>>>> 602cdf11
 
     Call Args:
 

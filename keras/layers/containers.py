# -*- coding: utf-8 -*-
from __future__ import absolute_import
from __future__ import print_function

from collections import OrderedDict
from .. import backend as K
from ..layers.core import Layer, Merge, Siamese, SiameseHead
from six.moves import range


class Sequential(Layer):
    '''
        Simple linear stack of layers.

        inherited from Layer:
        - get_params
        - get_output_mask
        - supports_masked_input
    '''

    def __init__(self, layers=[]):
        self.layers = []
<<<<<<< HEAD
        self.params = []
        self.regularizers = []
        self.constraints = []
        self.learning_rate_multipliers = []
        self.updates = []

=======
>>>>>>> f28d765b
        for layer in layers:
            self.add(layer)

    def set_previous(self, layer):
        self.layers[0].previous = layer

    def add(self, layer):
        self.layers.append(layer)
        if len(self.layers) > 1:
            self.layers[-1].set_previous(self.layers[-2])
            if not hasattr(self.layers[0], 'input'):
                self.set_input()

<<<<<<< HEAD
        params, regularizers, constraints, learning_rate_multipliers, updates = layer.get_params()
        self.params += params
        self.regularizers += regularizers
        self.constraints += constraints
        self.learning_rate_multipliers += learning_rate_multipliers
        self.updates += updates
=======
    @property
    def params(self):
        params = []
        for l in self.layers:
            if l.trainable:
                params += l.get_params()[0]
        return params

    @property
    def regularizers(self):
        regularizers = []
        for l in self.layers:
            if l.trainable:
                regularizers += l.get_params()[1]
        return regularizers

    @property
    def constraints(self):
        constraints = []
        for l in self.layers:
            if l.trainable:
                constraints += l.get_params()[2]
        return constraints

    @property
    def updates(self):
        updates = []
        for l in self.layers:
            if l.trainable:
                updates += l.get_params()[3]
        return updates

    @property
    def output_shape(self):
        return self.layers[-1].output_shape
>>>>>>> f28d765b

    def get_output(self, train=False):
        return self.layers[-1].get_output(train)

    def set_input(self):
        for l in self.layers:
            if hasattr(l, 'input'):
                ndim = len(K.get_shape(l.input))
                self.layers[0].input = K.placeholder(ndim=ndim)
                break

    def get_input(self, train=False):
        if not hasattr(self.layers[0], 'input'):
            self.set_input()
        return self.layers[0].get_input(train)

    @property
    def input_shape(self):
        return self.layers[0].input_shape

    @property
    def input(self):
        return self.get_input()

    def get_weights(self):
        weights = []
        for layer in self.layers:
            weights += layer.get_weights()
        return weights

    def set_weights(self, weights):
        for i in range(len(self.layers)):
            nb_param = len(self.layers[i].params)
            self.layers[i].set_weights(weights[:nb_param])
            weights = weights[nb_param:]

    def get_config(self):
        return {"name": self.__class__.__name__,
                "layers": [layer.get_config() for layer in self.layers]}

    def count_params(self):
        return sum([layer.count_params() for layer in self.layers])


class Graph(Layer):
    '''
        Implement a NN graph with arbitrary layer connections,
        arbitrary number of inputs and arbitrary number of outputs.

        Note: Graph can only be used as a layer
        (connect, input, get_input, get_output)
        when it has exactly one input and one output.

        inherited from Layer:
            - get_output_mask
            - supports_masked_input
            - get_weights
            - set_weights
    '''
    def __init__(self):
        self.namespace = set()  # strings
        self.nodes = OrderedDict()  # layer-like
        self.inputs = {}  # layer-like
        self.input_order = []  # strings
        self.outputs = {}  # layer-like
        self.output_order = []  # strings
        self.input_config = []  # dicts
        self.output_config = []  # dicts
        self.node_config = []  # dicts

<<<<<<< HEAD
        self.params = []
        self.regularizers = []
        self.constraints = []
        self.learning_rate_multipliers = []
        self.updates = []

=======
>>>>>>> f28d765b
    @property
    def nb_input(self):
        return len(self.inputs)

    @property
    def nb_output(self):
        return len(self.outputs)

    @property
    def params(self):
        params = []
        for l in self.nodes.values():
            if l.trainable:
                params += l.get_params()[0]
        return params

    @property
    def regularizers(self):
        regularizers = []
        for l in self.nodes.values():
            if l.trainable:
                regularizers += l.get_params()[1]
        return regularizers

    @property
    def constraints(self):
        constraints = []
        for l in self.nodes.values():
            if l.trainable:
                constraints += l.get_params()[2]
        return constraints

    @property
    def updates(self):
        updates = []
        for l in self.nodes.values():
            if l.trainable:
                updates += l.get_params()[3]
        return updates

    def set_previous(self, layer, connection_map={}):
        if self.nb_input != layer.nb_output:
            raise Exception('Cannot connect layers: input count does not match output count.')
        if self.nb_input == 1:
            self.inputs[self.input_order[0]].set_previous(layer)
        else:
            if not connection_map:
                raise Exception('Cannot attach multi-input layer: no connection_map provided.')
            for k, v in connection_map.items():
                if k in self.inputs and v in layer.outputs:
                    self.inputs[k].set_previous(layer.outputs[v])
                else:
                    raise Exception('Invalid connection map.')

    def get_input(self, train=False):
        if len(self.inputs) == len(self.outputs) == 1:
            return self.inputs[self.input_order[0]].get_input(train)
        else:
            return dict([(k, v.get_input(train)) for k, v in self.inputs.items()])

    @property
    def input(self):
        return self.get_input()

    @property
    def output_shape(self):
        if self.nb_output == 1:
            # return tuple
            return self.outputs[self.output_order[0]].output_shape
        else:
            # return dictionary mapping output names to shape tuples
            return dict([(k, v.output_shape) for k, v in self.outputs.items()])

    def get_output(self, train=False):
        if len(self.inputs) == len(self.outputs) == 1:
            return self.outputs[self.output_order[0]].get_output(train)
        else:
            return dict([(k, v.get_output(train)) for k, v in self.outputs.items()])

    def add_input(self, name, input_shape=None, batch_input_shape=None, dtype='float'):
        if name in self.namespace:
            raise Exception('Duplicate node identifier: ' + name)
        self.namespace.add(name)
        self.input_order.append(name)
        layer = Layer()  # empty layer
        if input_shape:
            layer.set_input_shape((None,) + tuple(input_shape))
        elif batch_input_shape:
            layer.set_input_shape(batch_input_shape)
        if dtype == 'float':
            layer.input = K.placeholder(shape=layer.input_shape, name=name)
        else:
            if len(input_shape) == 1:
                layer.input = K.placeholder(shape=layer.input_shape,
                                            dtype='int32',
                                            name=name)
            else:
                raise Exception('Type "int" can only be used with ndim==2 (Embedding).')
        self.inputs[name] = layer
        self.input_config.append({'name': name,
                                  'input_shape': input_shape,
                                  'dtype': dtype})

    def add_node(self, layer, name, input=None, inputs=[],
                 merge_mode='concat', concat_axis=-1, dot_axes=-1,
                 create_output=False):
        if name in self.namespace:
            raise Exception('Duplicate node identifier: ' + name)
        if input:
            if input not in self.namespace:
                raise Exception('Unknown node/input identifier: ' + input)
            if input in self.nodes:
                layer.set_previous(self.nodes[input])
            elif input in self.inputs:
                layer.set_previous(self.inputs[input])
        if inputs:
            to_merge = []
            for n in inputs:
                if n in self.nodes:
                    to_merge.append(self.nodes[n])
                elif n in self.inputs:
                    to_merge.append(self.inputs[n])
                else:
                    raise Exception('Unknown identifier: ' + n)
            merge = Merge(to_merge, mode=merge_mode,
                          concat_axis=concat_axis, dot_axes=dot_axes)
            layer.set_previous(merge)

        self.namespace.add(name)
        self.nodes[name] = layer
        self.node_config.append({'name': name,
                                 'input': input,
                                 'inputs': inputs,
                                 'merge_mode': merge_mode,
                                 'concat_axis': concat_axis,
                                 'dot_axes': dot_axes,
                                 'create_output': create_output})
<<<<<<< HEAD
        layer.init_updates()
        params, regularizers, constraints, learning_rate_multipliers, updates = layer.get_params()
        self.params += params
        self.regularizers += regularizers
        self.constraints += constraints
        self.learning_rate_multipliers += learning_rate_multipliers
        self.updates += updates
=======
>>>>>>> f28d765b

        if create_output:
            self.add_output(name, input=name)

    def add_shared_node(self, layer, name, inputs=[], merge_mode=None,
                        concat_axis=-1, dot_axes=-1, outputs=[],
                        create_output=False):
        '''
        Used to shared / multi input-multi output node

        Arguments
        ------------
        layer - The layer to be shared across multiple inputs
        name - Name of the shared layer
        inputs - List of names of input nodes
        merge_mode - Similar to merge_mode argument of add_node()
        concat_axis - Similar to concat_axis argument of add_node()
        dot_axes - Similar to dot_axes argument of add_node()
        outputs - Names for output nodes. Used when merge_mode = None
        create_output -  Similar to create_output argument of add_node().
            Output will be created only if merge_mode is given
        '''
        if name in self.namespace:
            raise Exception('Duplicate node identifier: ' + name)
        for o in outputs:
            if o in self.namespace:
                raise Exception('Duplicate node identifier: ' + o)
        if merge_mode:
            if merge_mode not in {'sum', 'ave', 'mul', 'dot', 'cos', 'concat', 'join'}:
                raise Eception("Invalid merge mode")
        layers = []
        for i in range(len(inputs)):
            input = inputs[i]
            if input in self.nodes:
                n = self.nodes[input]
                if n.__class__.__name__ == 'Siamese':
                    if n.merge_mode is None:
                        for j in range(len(n.inputs)):
                            sh = SiameseHead(j)
                            sh.previous = n
                            layers.append(sh)
                    else:
                        layers.append(n)
                else:
                    layers.append(n)
            elif input in self.inputs:
                n = self.inputs[input]
                layers.append(n)
            else:
                raise Exception('Unknown identifier: ' + input)
        s = Siamese(layer, layers, merge_mode, concat_axis=concat_axis, dot_axes=dot_axes)
        s.set_name(name)
        self.namespace.add(name)
        self.nodes[name] = s
        self.node_config.append({'name': name,
                                 'inputs': inputs,
                                 'merge_mode': merge_mode,
                                 'concat_axis': concat_axis,
                                 'dot_axes': dot_axes,
                                 'create_output': create_output if merge_mode else False})
        if not merge_mode:
            for i in range(len(outputs)):
                sh = SiameseHead(i)
                sh.previous = s
                sh_name = outputs[i]
                sh.set_name(sh_name)
                self.namespace.add(sh_name)
                self.nodes[sh_name] = sh
                self.node_config.append({'name': sh_name,
                                         'inputs': [s],
                                         'create_output': create_output})
                if create_output:
                    self.add_output(sh_name, input=sh_name)

        if create_output and merge_mode:
            if merge_mode == 'join':
                raise Exception("Output can not be of type OrderedDict")
            self.add_output(name, input=name)

    def add_output(self, name, input=None, inputs=[],
                   merge_mode='concat', concat_axis=-1, dot_axes=-1):
        if name in self.output_order:
            raise Exception('Duplicate output identifier: ' + name)
        if input:
            if input not in self.namespace:
                raise Exception('Unknown node/input identifier: ' + input)
            if input in self.nodes:
                self.outputs[name] = self.nodes[input]
            elif input in self.inputs:
                self.outputs[name] = self.inputs[input]
        if inputs:
            to_merge = []
            for n in inputs:
                if n not in self.nodes:
                    raise Exception('Unknown identifier: ' + n)
                to_merge.append(self.nodes[n])
            merge = Merge(to_merge, mode=merge_mode,
                          concat_axis=concat_axis, dot_axes=dot_axes)
            self.outputs[name] = merge

        self.output_order.append(name)
        self.output_config.append({'name': name,
                                   'input': input,
                                   'inputs': inputs,
                                   'merge_mode': merge_mode,
                                   'concat_axis': concat_axis,
                                   'dot_axes': dot_axes})

    def get_config(self):
        return {"name": self.__class__.__name__,
                "input_config": self.input_config,
                "node_config": self.node_config,
                "output_config": self.output_config,
                "input_order": self.input_order,
                "output_order": self.output_order,
                "nodes": dict([(c["name"], self.nodes[c["name"]].get_config()) for c in self.node_config])}

    def count_params(self):
        return sum([layer.count_params() for layer in self.nodes.values()])

    def get_weights(self):
        weights = []
        for layer in self.nodes.values():
            weights += layer.get_weights()
        return weights

    def set_weights(self, weights):
        for layer in self.nodes.values():
            nb_param = len(layer.get_weights())
            layer.set_weights(weights[:nb_param])
            weights = weights[nb_param:]<|MERGE_RESOLUTION|>--- conflicted
+++ resolved
@@ -20,15 +20,6 @@
 
     def __init__(self, layers=[]):
         self.layers = []
-<<<<<<< HEAD
-        self.params = []
-        self.regularizers = []
-        self.constraints = []
-        self.learning_rate_multipliers = []
-        self.updates = []
-
-=======
->>>>>>> f28d765b
         for layer in layers:
             self.add(layer)
 
@@ -42,14 +33,6 @@
             if not hasattr(self.layers[0], 'input'):
                 self.set_input()
 
-<<<<<<< HEAD
-        params, regularizers, constraints, learning_rate_multipliers, updates = layer.get_params()
-        self.params += params
-        self.regularizers += regularizers
-        self.constraints += constraints
-        self.learning_rate_multipliers += learning_rate_multipliers
-        self.updates += updates
-=======
     @property
     def params(self):
         params = []
@@ -75,17 +58,24 @@
         return constraints
 
     @property
+    def learning_rate_multipliers(self):
+        learning_rate_multipliers = []
+        for l in self.layers:
+            if l.trainable:
+                learning_rate_multipliers += l.get_params()[3]
+        return learning_rate_multipliers
+
+    @property
     def updates(self):
         updates = []
         for l in self.layers:
             if l.trainable:
-                updates += l.get_params()[3]
+                updates += l.get_params()[4]
         return updates
 
     @property
     def output_shape(self):
         return self.layers[-1].output_shape
->>>>>>> f28d765b
 
     def get_output(self, train=False):
         return self.layers[-1].get_output(train)
@@ -156,15 +146,6 @@
         self.output_config = []  # dicts
         self.node_config = []  # dicts
 
-<<<<<<< HEAD
-        self.params = []
-        self.regularizers = []
-        self.constraints = []
-        self.learning_rate_multipliers = []
-        self.updates = []
-
-=======
->>>>>>> f28d765b
     @property
     def nb_input(self):
         return len(self.inputs)
@@ -198,11 +179,19 @@
         return constraints
 
     @property
+    def learning_rate_multipliers(self):
+        learning_rate_multipliers = []
+        for l in self.nodes.values():
+            if l.trainable:
+                learning_rate_multipliers += l.get_params()[3]
+        return learning_rate_multipliers
+
+    @property
     def updates(self):
         updates = []
         for l in self.nodes.values():
             if l.trainable:
-                updates += l.get_params()[3]
+                updates += l.get_params()[4]
         return updates
 
     def set_previous(self, layer, connection_map={}):
@@ -302,16 +291,6 @@
                                  'concat_axis': concat_axis,
                                  'dot_axes': dot_axes,
                                  'create_output': create_output})
-<<<<<<< HEAD
-        layer.init_updates()
-        params, regularizers, constraints, learning_rate_multipliers, updates = layer.get_params()
-        self.params += params
-        self.regularizers += regularizers
-        self.constraints += constraints
-        self.learning_rate_multipliers += learning_rate_multipliers
-        self.updates += updates
-=======
->>>>>>> f28d765b
 
         if create_output:
             self.add_output(name, input=name)

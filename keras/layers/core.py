--- conflicted
+++ resolved
@@ -783,26 +783,12 @@
         assert input_shape and len(input_shape) == 2
         return (input_shape[0], self.output_dim)
 
-<<<<<<< HEAD
-    def get_output(self, train=False):
-        X = self.get_input(train)  # (samples, timesteps, input_dim)
-        # Squash samples and timesteps into a single axis
-        x = K.reshape(X, (-1, self.input_shape[-1]))  # (samples * timesteps, input_dim)
-        Y = K.dot(x, self.W) + self.b  # (samples * timesteps, output_dim)
-        # We have to reshape Y to (samples, timesteps, output_dim)
-        input_length = self.input_shape[1]
-        # Note: input_length will always be provided when using tensorflow backend.
-        if not input_length or K._BACKEND == "theano":
-            input_length = K.shape(X)[1]
-        Y = K.reshape(Y, (-1, input_length, self.output_shape[-1]))  # (samples, timesteps, output_dim)
-        Y = self.activation(Y)
-        return Y
-=======
+
     def call(self, x, mask=None):
         # no activation, this layer is only linear.
         output = K.max(K.dot(x, self.W) + self.b, axis=1)
         return output
->>>>>>> 1206120d
+
 
     def get_config(self):
         config = {'output_dim': self.output_dim,
@@ -1057,6 +1043,8 @@
         input_shape = self.input_spec[0].shape
         # x has shape (samples, timesteps, input_dim)
         input_length = input_shape[1]
+        if not input_length or K._BACKEND == "theano":
+            input_length = K.shape(x)[1]
         # Note: input_length should always be provided when using tensorflow backend.
         if not input_length:
             if hasattr(K, 'int_shape'):

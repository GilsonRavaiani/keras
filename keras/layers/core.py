--- conflicted
+++ resolved
@@ -85,11 +85,8 @@
 
     def get_params(self):
         consts = []
-<<<<<<< HEAD
         lmuls = []
-=======
         updates = []
->>>>>>> f3d9895a
 
         if hasattr(self, 'regularizers'):
             regularizers = self.regularizers
@@ -117,14 +114,10 @@
         else:
             consts += [constraints.identity() for _ in range(len(self.params))]
 
-<<<<<<< HEAD
-        return self.params, regularizers, consts, lmuls #MOD
-=======
         if hasattr(self, 'updates') and self.updates:
             updates += self.updates
 
-        return self.params, regularizers, consts, updates
->>>>>>> f3d9895a
+        return self.params, regularizers, consts, lmuls, updates
 
     def set_name(self, name):
         for i in range(len(self.params)):
@@ -226,15 +219,9 @@
         self.params = []
         self.regularizers = []
         self.constraints = []
-<<<<<<< HEAD
         self.learning_rate_multipliers = []
         for l in self.layers:
-            params, regs, consts, lmuls = l.get_params() #MOD
-=======
-        self.updates = []
-        for l in self.layers:
-            params, regs, consts, updates = l.get_params()
->>>>>>> f3d9895a
+            params, regs, consts, lmuls, updates = l.get_params()
             self.regularizers += regs
             self.updates += updates
             # params and constraints have the same size
@@ -245,11 +232,7 @@
                     self.learning_rate_multipliers.append(lmuls)
 
     def get_params(self):
-<<<<<<< HEAD
-        return self.params, self.regularizers, self.constraints, self.learning_rate_multipliers
-=======
-        return self.params, self.regularizers, self.constraints, self.updates
->>>>>>> f3d9895a
+        return self.params, self.regularizers, self.constraints, self.learning_rate_multipliers, self.updates
 
     def get_output(self, train=False):
         if self.mode == 'sum' or self.mode == 'ave':
@@ -626,20 +609,13 @@
         self.params = []
         self.regularizers = []
         self.constraints = []
-<<<<<<< HEAD
         self.learning_rate_multipliers = []
-        for layer in [self.encoder, self.decoder]:
-            params, regularizers, constraints, learning_rate_multipliers = layer.get_params() #MOD
-            self.regularizers += regularizers
-            for p, c, lmul in zip(params, constraints, learning_rate_multipliers):
-=======
         self.updates = []
         for layer in [self.encoder, self.decoder]:
-            params, regularizers, constraints, updates = layer.get_params()
+            params, regularizers, constraints, learning_rate_multipliers, updates = layer.get_params()
             self.regularizers += regularizers
             self.updates += updates
-            for p, c in zip(params, constraints):
->>>>>>> f3d9895a
+            for p, c, lmul in zip(params, constraints, learning_rate_multipliers):
                 if p not in self.params:
                     self.params.append(p)
                     self.constraints.append(c)

--- conflicted
+++ resolved
@@ -24,7 +24,6 @@
     """Base class for recurrent layers.
 
     # Arguments
-<<<<<<< HEAD
         cell: A RNN cell instance. A RNN cell is a class that has:
             - a `call(input_at_t, states_at_t)` method, returning
                 `(output_at_t, states_at_t_plus_1)`. The call method of the
@@ -47,32 +46,6 @@
             input tensor at time t and that the result of this convolution
             has the same shape as the state(s).
         return_sequences: Boolean. Whether to return the last output.
-=======
-        filters: Integer, the dimensionality of the output space
-            (i.e. the number of output filters in the convolution).
-        kernel_size: An integer or tuple/list of n integers, specifying the
-            dimensions of the convolution window.
-        strides: An integer or tuple/list of n integers,
-            specifying the strides of the convolution.
-            Specifying any stride value != 1 is incompatible with specifying
-            any `dilation_rate` value != 1.
-        padding: One of `"valid"` or `"same"` (case-insensitive).
-        data_format: A string,
-            one of `channels_last` (default) or `channels_first`.
-            The ordering of the dimensions in the inputs.
-            `channels_last` corresponds to inputs with shape
-            `(batch, time, ..., channels)`
-            while `channels_first` corresponds to
-            inputs with shape `(batch, time, channels, ...)`.
-            It defaults to the `image_data_format` value found in your
-            Keras config file at `~/.keras/keras.json`.
-            If you never set it, then it will be "channels_last".
-        dilation_rate: An integer or tuple/list of n integers, specifying
-            the dilation rate to use for dilated convolution.
-            Currently, specifying any `dilation_rate` value != 1 is
-            incompatible with specifying any `strides` value != 1.
-        return_sequences: Boolean. Whether to return the last output
->>>>>>> 3a5a090b
             in the output sequence, or the full sequence.
         return_state: Boolean. Whether to return the last state
             in addition to the output.

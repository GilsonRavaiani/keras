# Copyright 2015 The TensorFlow Authors. All Rights Reserved.
#
# Licensed under the Apache License, Version 2.0 (the "License");
# you may not use this file except in compliance with the License.
# You may obtain a copy of the License at
#
#     http://www.apache.org/licenses/LICENSE-2.0
#
# Unless required by applicable law or agreed to in writing, software
# distributed under the License is distributed on an "AS IS" BASIS,
# WITHOUT WARRANTIES OR CONDITIONS OF ANY KIND, either express or implied.
# See the License for the specific language governing permissions and
# limitations under the License.
# ==============================================================================
"""Base class for recurrent layers."""


import collections

import numpy as np
import tensorflow.compat.v2 as tf

from keras import backend
from keras.engine import base_layer
from keras.engine.input_spec import InputSpec
from keras.layers.rnn import rnn_utils
from keras.layers.rnn.dropout_rnn_cell_mixin import DropoutRNNCellMixin
from keras.layers.rnn.stacked_rnn_cells import StackedRNNCells
from keras.saving import serialization_lib
from keras.saving.legacy.saved_model import layer_serialization
from keras.utils import generic_utils

# isort: off
from tensorflow.python.util.tf_export import keras_export
from tensorflow.tools.docs import doc_controls


@keras_export("keras.layers.RNN")
class RNN(base_layer.Layer):
    """Base class for recurrent layers.

    See [the Keras RNN API guide](https://www.tensorflow.org/guide/keras/rnn)
    for details about the usage of RNN API.

    Args:
      cell: A RNN cell instance or a list of RNN cell instances.
        A RNN cell is a class that has:
        - A `call(input_at_t, states_at_t)` method, returning
          `(output_at_t, states_at_t_plus_1)`. The call method of the
          cell can also take the optional argument `constants`, see
          section "Note on passing external constants" below.
        - A `state_size` attribute. This can be a single integer
          (single state) in which case it is the size of the recurrent
          state. This can also be a list/tuple of integers (one size per state).
          The `state_size` can also be TensorShape or tuple/list of
          TensorShape, to represent high dimension state.
        - A `output_size` attribute. This can be a single integer or a
          TensorShape, which represent the shape of the output. For backward
          compatible reason, if this attribute is not available for the
          cell, the value will be inferred by the first element of the
          `state_size`.
        - A `get_initial_state(inputs=None, batch_size=None, dtype=None)`
          method that creates a tensor meant to be fed to `call()` as the
          initial state, if the user didn't specify any initial state via other
          means. The returned initial state should have a shape of
          [batch_size, cell.state_size]. The cell might choose to create a
          tensor full of zeros, or full of other values based on the cell's
          implementation.
          `inputs` is the input tensor to the RNN layer, which should
          contain the batch size as its shape[0], and also dtype. Note that
          the shape[0] might be `None` during the graph construction. Either
          the `inputs` or the pair of `batch_size` and `dtype` are provided.
          `batch_size` is a scalar tensor that represents the batch size
          of the inputs. `dtype` is `tf.DType` that represents the dtype of
          the inputs.
          For backward compatibility, if this method is not implemented
          by the cell, the RNN layer will create a zero filled tensor with the
          size of [batch_size, cell.state_size].
        In the case that `cell` is a list of RNN cell instances, the cells
        will be stacked on top of each other in the RNN, resulting in an
        efficient stacked RNN.
      return_sequences: Boolean (default `False`). Whether to return the last
        output in the output sequence, or the full sequence.
      return_state: Boolean (default `False`). Whether to return the last state
        in addition to the output.
      go_backwards: Boolean (default `False`).
        If True, process the input sequence backwards and return the
        reversed sequence.
      stateful: Boolean (default `False`). If True, the last state
        for each sample at index i in a batch will be used as initial
        state for the sample of index i in the following batch.
      unroll: Boolean (default `False`).
        If True, the network will be unrolled, else a symbolic loop will be
        used. Unrolling can speed-up a RNN, although it tends to be more
        memory-intensive. Unrolling is only suitable for short sequences.
      time_major: The shape format of the `inputs` and `outputs` tensors.
        If True, the inputs and outputs will be in shape
        `(timesteps, batch, ...)`, whereas in the False case, it will be
        `(batch, timesteps, ...)`. Using `time_major = True` is a bit more
        efficient because it avoids transposes at the beginning and end of the
        RNN calculation. However, most TensorFlow data is batch-major, so by
        default this function accepts input and emits output in batch-major
        form.
      zero_output_for_mask: Boolean (default `False`).
        Whether the output should use zeros for the masked timesteps. Note that
        this field is only used when `return_sequences` is True and mask is
        provided. It can useful if you want to reuse the raw output sequence of
        the RNN without interference from the masked timesteps, eg, merging
        bidirectional RNNs.

    Call arguments:
      inputs: Input tensor.
      mask: Binary tensor of shape `[batch_size, timesteps]` indicating whether
        a given timestep should be masked. An individual `True` entry indicates
        that the corresponding timestep should be utilized, while a `False`
        entry indicates that the corresponding timestep should be ignored.
      training: Python boolean indicating whether the layer should behave in
        training mode or in inference mode. This argument is passed to the cell
        when calling it. This is for use with cells that use dropout.
      initial_state: List of initial state tensors to be passed to the first
        call of the cell.
      constants: List of constant tensors to be passed to the cell at each
        timestep.

    Input shape:
      N-D tensor with shape `[batch_size, timesteps, ...]` or
      `[timesteps, batch_size, ...]` when time_major is True.

    Output shape:
      - If `return_state`: a list of tensors. The first tensor is
        the output. The remaining tensors are the last states,
        each with shape `[batch_size, state_size]`, where `state_size` could
        be a high dimension tensor shape.
      - If `return_sequences`: N-D tensor with shape
        `[batch_size, timesteps, output_size]`, where `output_size` could
        be a high dimension tensor shape, or
        `[timesteps, batch_size, output_size]` when `time_major` is True.
      - Else, N-D tensor with shape `[batch_size, output_size]`, where
        `output_size` could be a high dimension tensor shape.

    Masking:
      This layer supports masking for input data with a variable number
      of timesteps. To introduce masks to your data,
      use an [tf.keras.layers.Embedding] layer with the `mask_zero` parameter
      set to `True`.

    Note on using statefulness in RNNs:
      You can set RNN layers to be 'stateful', which means that the states
      computed for the samples in one batch will be reused as initial states
      for the samples in the next batch. This assumes a one-to-one mapping
      between samples in different successive batches.

      To enable statefulness:
        - Specify `stateful=True` in the layer constructor.
        - Specify a fixed batch size for your model, by passing
          If sequential model:
            `batch_input_shape=(...)` to the first layer in your model.
          Else for functional model with 1 or more Input layers:
            `batch_shape=(...)` to all the first layers in your model.
          This is the expected shape of your inputs
          *including the batch size*.
          It should be a tuple of integers, e.g. `(32, 10, 100)`.
        - Specify `shuffle=False` when calling `fit()`.

      To reset the states of your model, call `.reset_states()` on either
      a specific layer, or on your entire model.

    Note on specifying the initial state of RNNs:
      You can specify the initial state of RNN layers symbolically by
      calling them with the keyword argument `initial_state`. The value of
      `initial_state` should be a tensor or list of tensors representing
      the initial state of the RNN layer.

      You can specify the initial state of RNN layers numerically by
      calling `reset_states` with the keyword argument `states`. The value of
      `states` should be a numpy array or list of numpy arrays representing
      the initial state of the RNN layer.

    Note on passing external constants to RNNs:
      You can pass "external" constants to the cell using the `constants`
      keyword argument of `RNN.__call__` (as well as `RNN.call`) method. This
      requires that the `cell.call` method accepts the same keyword argument
      `constants`. Such constants can be used to condition the cell
      transformation on additional static inputs (not changing over time),
      a.k.a. an attention mechanism.

    Examples:

    ```python
    from keras.layers import RNN
    from keras import backend

    # First, let's define a RNN Cell, as a layer subclass.
    class MinimalRNNCell(keras.layers.Layer):

        def __init__(self, units, **kwargs):
            self.units = units
            self.state_size = units
            super(MinimalRNNCell, self).__init__(**kwargs)

        def build(self, input_shape):
            self.kernel = self.add_weight(shape=(input_shape[-1], self.units),
                                          initializer='uniform',
                                          name='kernel')
            self.recurrent_kernel = self.add_weight(
                shape=(self.units, self.units),
                initializer='uniform',
                name='recurrent_kernel')
            self.built = True

        def call(self, inputs, states):
            prev_output = states[0]
            h = backend.dot(inputs, self.kernel)
            output = h + backend.dot(prev_output, self.recurrent_kernel)
            return output, [output]

    # Let's use this cell in a RNN layer:

    cell = MinimalRNNCell(32)
    x = keras.Input((None, 5))
    layer = RNN(cell)
    y = layer(x)

    # Here's how to use the cell to build a stacked RNN:

    cells = [MinimalRNNCell(32), MinimalRNNCell(64)]
    x = keras.Input((None, 5))
    layer = RNN(cells)
    y = layer(x)
    ```
    """

    def __init__(
        self,
        cell,
        return_sequences=False,
        return_state=False,
        go_backwards=False,
        stateful=False,
        unroll=False,
        time_major=False,
        **kwargs,
    ):
        if isinstance(cell, (list, tuple)):
            cell = StackedRNNCells(cell)
        if "call" not in dir(cell):
            raise ValueError(
                "Argument `cell` should have a `call` method. "
                f"The RNN was passed: cell={cell}"
            )
        if "state_size" not in dir(cell):
            raise ValueError(
                "The RNN cell should have a `state_size` attribute "
                "(tuple of integers, one integer per RNN state). "
                f"Received: cell={cell}"
            )
        # If True, the output for masked timestep will be zeros, whereas in the
        # False case, output from previous timestep is returned for masked
        # timestep.
        self.zero_output_for_mask = kwargs.pop("zero_output_for_mask", False)

        if "input_shape" not in kwargs and (
            "input_dim" in kwargs or "input_length" in kwargs
        ):
            input_shape = (
                kwargs.pop("input_length", None),
                kwargs.pop("input_dim", None),
            )
            kwargs["input_shape"] = input_shape

        super().__init__(**kwargs)
        self.cell = cell
        self.return_sequences = return_sequences
        self.return_state = return_state
        self.go_backwards = go_backwards
        self.stateful = stateful
        self.unroll = unroll
        self.time_major = time_major

        self.supports_masking = True
        # The input shape is unknown yet, it could have nested tensor inputs,
        # and the input spec will be the list of specs for nested inputs, the
        # structure of the input_spec will be the same as the input.
        self.input_spec = None
        self.state_spec = None
        self._states = None
        self.constants_spec = None
        self._num_constants = 0

        if stateful:
            if tf.distribute.has_strategy():
                raise ValueError(
                    "Stateful RNNs (created with `stateful=True`) "
                    "are not yet supported with tf.distribute.Strategy."
                )

    @property
    def _use_input_spec_as_call_signature(self):
        if self.unroll:
            # When the RNN layer is unrolled, the time step shape cannot be
            # unknown.  The input spec does not define the time step (because
            # this layer can be called with any time step value, as long as it
            # is not None), so it cannot be used as the call function signature
            # when saving to SavedModel.
            return False
        return super()._use_input_spec_as_call_signature

    @property
    def states(self):
        if self._states is None:
            state = tf.nest.map_structure(lambda _: None, self.cell.state_size)
            return state if tf.nest.is_nested(self.cell.state_size) else [state]
        return self._states

    @states.setter
    # Automatic tracking catches "self._states" which adds an extra weight and
    # breaks HDF5 checkpoints.
    @tf.__internal__.tracking.no_automatic_dependency_tracking
    def states(self, states):
        self._states = states

    def compute_output_shape(self, input_shape):
        if isinstance(input_shape, list):
            input_shape = input_shape[0]
        # Check whether the input shape contains any nested shapes. It could be
        # (tensor_shape(1, 2), tensor_shape(3, 4)) or (1, 2, 3) which is from
        # numpy inputs.
        try:
            input_shape = tf.TensorShape(input_shape)
        except (ValueError, TypeError):
            # A nested tensor input
            input_shape = tf.nest.flatten(input_shape)[0]

        batch = input_shape[0]
        time_step = input_shape[1]
        if self.time_major:
            batch, time_step = time_step, batch

        if rnn_utils.is_multiple_state(self.cell.state_size):
            state_size = self.cell.state_size
        else:
            state_size = [self.cell.state_size]

        def _get_output_shape(flat_output_size):
            output_dim = tf.TensorShape(flat_output_size).as_list()
            if self.return_sequences:
                if self.time_major:
                    output_shape = tf.TensorShape(
                        [time_step, batch] + output_dim
                    )
                else:
                    output_shape = tf.TensorShape(
                        [batch, time_step] + output_dim
                    )
            else:
                output_shape = tf.TensorShape([batch] + output_dim)
            return output_shape

        if getattr(self.cell, "output_size", None) is not None:
            # cell.output_size could be nested structure.
            output_shape = tf.nest.flatten(
                tf.nest.map_structure(_get_output_shape, self.cell.output_size)
            )
            output_shape = (
                output_shape[0] if len(output_shape) == 1 else output_shape
            )
        else:
            # Note that state_size[0] could be a tensor_shape or int.
            output_shape = _get_output_shape(state_size[0])

        if self.return_state:

            def _get_state_shape(flat_state):
                state_shape = [batch] + tf.TensorShape(flat_state).as_list()
                return tf.TensorShape(state_shape)

            state_shape = tf.nest.map_structure(_get_state_shape, state_size)
            return generic_utils.to_list(output_shape) + tf.nest.flatten(
                state_shape
            )
        else:
            return output_shape

    def compute_mask(self, inputs, mask):
        # Time step masks must be the same for each input.
        # This is because the mask for an RNN is of size [batch, time_steps, 1],
        # and specifies which time steps should be skipped, and a time step
        # must be skipped for all inputs.
        # TODO(scottzhu): Should we accept multiple different masks?
        mask = tf.nest.flatten(mask)[0]
        output_mask = mask if self.return_sequences else None
        if self.return_state:
            state_mask = [None for _ in self.states]
            return [output_mask] + state_mask
        else:
            return output_mask

    def build(self, input_shape):
        if isinstance(input_shape, list):
            input_shape = input_shape[0]
            # The input_shape here could be a nest structure.

        # do the tensor_shape to shapes here. The input could be single tensor,
        # or a nested structure of tensors.
        def get_input_spec(shape):
            """Convert input shape to InputSpec."""
            if isinstance(shape, tf.TensorShape):
                input_spec_shape = shape.as_list()
            else:
                input_spec_shape = list(shape)
            batch_index, time_step_index = (1, 0) if self.time_major else (0, 1)
            if not self.stateful:
                input_spec_shape[batch_index] = None
            input_spec_shape[time_step_index] = None
            return InputSpec(shape=tuple(input_spec_shape))

        def get_step_input_shape(shape):
            if isinstance(shape, tf.TensorShape):
                shape = tuple(shape.as_list())
            # remove the timestep from the input_shape
            return shape[1:] if self.time_major else (shape[0],) + shape[2:]

        def get_state_spec(shape):
            state_spec_shape = tf.TensorShape(shape).as_list()
            # append batch dim
            state_spec_shape = [None] + state_spec_shape
            return InputSpec(shape=tuple(state_spec_shape))

        # Check whether the input shape contains any nested shapes. It could be
        # (tensor_shape(1, 2), tensor_shape(3, 4)) or (1, 2, 3) which is from
        # numpy inputs.
        try:
            input_shape = tf.TensorShape(input_shape)
        except (ValueError, TypeError):
            # A nested tensor input
            pass

        if not tf.nest.is_nested(input_shape):
            # This indicates the there is only one input.
            if self.input_spec is not None:
                self.input_spec[0] = get_input_spec(input_shape)
            else:
                self.input_spec = [get_input_spec(input_shape)]
            step_input_shape = get_step_input_shape(input_shape)
        else:
            if self.input_spec is not None:
                self.input_spec[0] = tf.nest.map_structure(
                    get_input_spec, input_shape
                )
            else:
                self.input_spec = generic_utils.to_list(
                    tf.nest.map_structure(get_input_spec, input_shape)
                )
            step_input_shape = tf.nest.map_structure(
                get_step_input_shape, input_shape
            )

        # allow cell (if layer) to build before we set or validate state_spec.
        if isinstance(self.cell, base_layer.Layer) and not self.cell.built:
            with backend.name_scope(self.cell.name):
                self.cell.build(step_input_shape)
                self.cell.built = True

        # set or validate state_spec
        if rnn_utils.is_multiple_state(self.cell.state_size):
            state_size = list(self.cell.state_size)
        else:
            state_size = [self.cell.state_size]

        if self.state_spec is not None:
            # initial_state was passed in call, check compatibility
            self._validate_state_spec(state_size, self.state_spec)
        else:
            if tf.nest.is_nested(state_size):
                self.state_spec = tf.nest.map_structure(
                    get_state_spec, state_size
                )
            else:
                self.state_spec = [
                    InputSpec(shape=[None] + tf.TensorShape(dim).as_list())
                    for dim in state_size
                ]
            # ensure the generated state_spec is correct.
            self._validate_state_spec(state_size, self.state_spec)
        if self.stateful:
            self.reset_states()
        super().build(input_shape)

    @staticmethod
    def _validate_state_spec(cell_state_sizes, init_state_specs):
        """Validate the state spec between the initial_state and the state_size.

        Args:
          cell_state_sizes: list, the `state_size` attribute from the cell.
          init_state_specs: list, the `state_spec` from the initial_state that
            is passed in `call()`.

        Raises:
          ValueError: When initial state spec is not compatible with the state
            size.
        """
        validation_error = ValueError(
            "An `initial_state` was passed that is not compatible with "
            "`cell.state_size`. Received `state_spec`={}; "
            "however `cell.state_size` is "
            "{}".format(init_state_specs, cell_state_sizes)
        )
        flat_cell_state_sizes = tf.nest.flatten(cell_state_sizes)
        flat_state_specs = tf.nest.flatten(init_state_specs)

        if len(flat_cell_state_sizes) != len(flat_state_specs):
            raise validation_error
        for cell_state_spec, cell_state_size in zip(
            flat_state_specs, flat_cell_state_sizes
        ):
            if not tf.TensorShape(
                # Ignore the first axis for init_state which is for batch
                cell_state_spec.shape[1:]
            ).is_compatible_with(tf.TensorShape(cell_state_size)):
                raise validation_error

    @doc_controls.do_not_doc_inheritable
    def get_initial_state(self, inputs):
        get_initial_state_fn = getattr(self.cell, "get_initial_state", None)

        if tf.nest.is_nested(inputs):
            # The input are nested sequences. Use the first element in the seq
            # to get batch size and dtype.
            inputs = tf.nest.flatten(inputs)[0]

        input_shape = tf.shape(inputs)
        batch_size = input_shape[1] if self.time_major else input_shape[0]
        dtype = inputs.dtype
        if get_initial_state_fn:
            init_state = get_initial_state_fn(
                inputs=None, batch_size=batch_size, dtype=dtype
            )
        else:
            init_state = rnn_utils.generate_zero_filled_state(
                batch_size, self.cell.state_size, dtype
            )
        # Keras RNN expect the states in a list, even if it's a single state
        # tensor.
        if not tf.nest.is_nested(init_state):
            init_state = [init_state]
        # Force the state to be a list in case it is a namedtuple eg
        # LSTMStateTuple.
        return list(init_state)

    def __call__(self, inputs, initial_state=None, constants=None, **kwargs):
        inputs, initial_state, constants = rnn_utils.standardize_args(
            inputs, initial_state, constants, self._num_constants
        )

        if initial_state is None and constants is None:
            return super().__call__(inputs, **kwargs)

        # If any of `initial_state` or `constants` are specified and are Keras
        # tensors, then add them to the inputs and temporarily modify the
        # input_spec to include them.

        additional_inputs = []
        additional_specs = []
        if initial_state is not None:
            additional_inputs += initial_state
            self.state_spec = tf.nest.map_structure(
                lambda s: InputSpec(shape=backend.int_shape(s)), initial_state
            )
            additional_specs += self.state_spec
        if constants is not None:
            additional_inputs += constants
            self.constants_spec = [
                InputSpec(shape=backend.int_shape(constant))
                for constant in constants
            ]
            self._num_constants = len(constants)
            additional_specs += self.constants_spec
        # additional_inputs can be empty if initial_state or constants are
        # provided but empty (e.g. the cell is stateless).
        flat_additional_inputs = tf.nest.flatten(additional_inputs)
        is_keras_tensor = (
            backend.is_keras_tensor(flat_additional_inputs[0])
            if flat_additional_inputs
            else True
        )
        for tensor in flat_additional_inputs:
            if backend.is_keras_tensor(tensor) != is_keras_tensor:
                raise ValueError(
                    "The initial state or constants of an RNN layer cannot be "
                    "specified via a mix of Keras tensors and non-Keras "
                    'tensors (a "Keras tensor" is a tensor that was returned '
                    "by a Keras layer  or by `Input` during Functional "
                    "model construction). Received: "
                    f"initial_state={initial_state}, constants={constants}"
                )

        if is_keras_tensor:
            # Compute the full input spec, including state and constants
            full_input = [inputs] + additional_inputs
            if self.built:
                # Keep the input_spec since it has been populated in build()
                # method.
                full_input_spec = self.input_spec + additional_specs
            else:
                # The original input_spec is None since there could be a nested
                # tensor input. Update the input_spec to match the inputs.
                full_input_spec = (
                    generic_utils.to_list(
                        tf.nest.map_structure(lambda _: None, inputs)
                    )
                    + additional_specs
                )
            # Perform the call with temporarily replaced input_spec
            self.input_spec = full_input_spec
            output = super().__call__(full_input, **kwargs)
            # Remove the additional_specs from input spec and keep the rest. It
            # is important to keep since the input spec was populated by
            # build(), and will be reused in the stateful=True.
            self.input_spec = self.input_spec[: -len(additional_specs)]
            return output
        else:
            if initial_state is not None:
                kwargs["initial_state"] = initial_state
            if constants is not None:
                kwargs["constants"] = constants
            return super().__call__(inputs, **kwargs)

    def _gen_state_names(self):
        yield "state"
        cnt = 1
        while True:
            yield f"state_{cnt}"
            cnt += 1

    def call(
        self,
        inputs,
        mask=None,
        training=None,
        initial_state=None,
        constants=None,
    ):
        # The input should be dense, padded with zeros. If a ragged input is fed
        # into the layer, it is padded and the row lengths are used for masking.
        inputs, row_lengths = backend.convert_inputs_if_ragged(inputs)
        is_ragged_input = row_lengths is not None
        self._validate_args_if_ragged(is_ragged_input, mask)

        inputs, initial_state, constants = self._process_inputs(
            inputs, initial_state, constants
        )

        self._maybe_reset_cell_dropout_mask(self.cell)
        if isinstance(self.cell, StackedRNNCells):
            for cell in self.cell.cells:
                self._maybe_reset_cell_dropout_mask(cell)

        if mask is not None:
            # Time step masks must be the same for each input.
            # TODO(scottzhu): Should we accept multiple different masks?
            mask = tf.nest.flatten(mask)[0]

        if tf.nest.is_nested(inputs):
            # In the case of nested input, use the first element for shape
            # check.
            input_shape = backend.int_shape(tf.nest.flatten(inputs)[0])
        else:
            input_shape = backend.int_shape(inputs)
        timesteps = input_shape[0] if self.time_major else input_shape[1]
        if self.unroll and timesteps is None:
            raise ValueError(
                "Cannot unroll a RNN if the "
                "time dimension is undefined. \n"
                "- If using a Sequential model, "
                "specify the time dimension by passing "
                "an `input_shape` or `batch_input_shape` "
                "argument to your first layer. If your "
                "first layer is an Embedding, you can "
                "also use the `input_length` argument.\n"
                "- If using the functional API, specify "
                "the time dimension by passing a `shape` "
                "or `batch_shape` argument to your Input layer."
            )

        kwargs = {}
        if generic_utils.has_arg(self.cell.call, "training"):
            kwargs["training"] = training

        # TF RNN cells expect single tensor as state instead of list wrapped
        # tensor.
        is_tf_rnn_cell = getattr(self.cell, "_is_tf_rnn_cell", None) is not None
        # Use the __call__ function for callable objects, eg layers, so that it
        # will have the proper name scopes for the ops, etc.
        cell_call_fn = (
            self.cell.__call__ if callable(self.cell) else self.cell.call
        )
        if constants:
            if not generic_utils.has_arg(self.cell.call, "constants"):
                raise ValueError(
                    f"RNN cell {self.cell} does not support constants. "
                    f"Received: constants={constants}"
                )

            def step(inputs, states):
                constants = states[-self._num_constants :]
                states = states[: -self._num_constants]

                states = (
                    states[0] if len(states) == 1 and is_tf_rnn_cell else states
                )
                output, new_states = cell_call_fn(
                    inputs, states, constants=constants, **kwargs
                )
                if not tf.nest.is_nested(new_states):
                    new_states = [new_states]
                return output, new_states

        else:

            def step(inputs, states):
                states = (
                    states[0] if len(states) == 1 and is_tf_rnn_cell else states
                )
                output, new_states = cell_call_fn(inputs, states, **kwargs)
                if not tf.nest.is_nested(new_states):
                    new_states = [new_states]
                return output, new_states

        last_output, outputs, states = backend.rnn(
            step,
            inputs,
            initial_state,
            constants=constants,
            go_backwards=self.go_backwards,
            mask=mask,
            unroll=self.unroll,
            input_length=row_lengths if row_lengths is not None else timesteps,
            time_major=self.time_major,
            zero_output_for_mask=self.zero_output_for_mask,
            return_all_outputs=self.return_sequences,
        )

        if self.stateful:
            updates = [
                tf.compat.v1.assign(
                    self_state, tf.cast(state, self_state.dtype)
                )
                for self_state, state in zip(
                    tf.nest.flatten(self.states), tf.nest.flatten(states)
                )
            ]
            self.add_update(updates)

        if self.return_sequences:
            output = backend.maybe_convert_to_ragged(
                is_ragged_input,
                outputs,
                row_lengths,
                go_backwards=self.go_backwards,
            )
        else:
            output = last_output

        if self.return_state:
            if not isinstance(states, (list, tuple)):
                states = [states]
            else:
                states = list(states)
            return generic_utils.to_list(output) + states
        else:
            return output

    def _process_inputs(self, inputs, initial_state, constants):
        # input shape: `(samples, time (padded with zeros), input_dim)`
        # note that the .build() method of subclasses MUST define
        # self.input_spec and self.state_spec with complete input shapes.
        if isinstance(inputs, collections.abc.Sequence) and not isinstance(
            inputs, tuple
        ):
            # get initial_state from full input spec
            # as they could be copied to multiple GPU.
            if not self._num_constants:
                initial_state = inputs[1:]
            else:
                initial_state = inputs[1 : -self._num_constants]
                constants = inputs[-self._num_constants :]
            if len(initial_state) == 0:
                initial_state = None
            inputs = inputs[0]

        if self.stateful:
            if initial_state is not None:
                # When layer is stateful and initial_state is provided, check if
                # the recorded state is same as the default value (zeros). Use
                # the recorded state if it is not same as the default.
                non_zero_count = tf.add_n(
                    [
                        tf.math.count_nonzero(s)
                        for s in tf.nest.flatten(self.states)
                    ]
                )
                # Set strict = True to keep the original structure of the state.
                initial_state = tf.compat.v1.cond(
                    non_zero_count > 0,
                    true_fn=lambda: self.states,
                    false_fn=lambda: initial_state,
                    strict=True,
                )
            else:
                initial_state = self.states
            initial_state = tf.nest.map_structure(
                # When the layer has a inferred dtype, use the dtype from the
                # cell.
                lambda v: tf.cast(
                    v, self.compute_dtype or self.cell.compute_dtype
                ),
                initial_state,
            )
        elif initial_state is None:
            initial_state = self.get_initial_state(inputs)

        if len(initial_state) != len(self.states):
            raise ValueError(
                f"Layer has {len(self.states)} "
                f"states but was passed {len(initial_state)} initial "
                f"states. Received: initial_state={initial_state}"
            )
        return inputs, initial_state, constants

    def _validate_args_if_ragged(self, is_ragged_input, mask):
        if not is_ragged_input:
            return

        if mask is not None:
            raise ValueError(
                f"The mask that was passed in was {mask}, which "
                "cannot be applied to RaggedTensor inputs. Please "
                "make sure that there is no mask injected by upstream "
                "layers."
            )
        if self.unroll:
            raise ValueError(
                "The input received contains RaggedTensors and does "
                "not support unrolling. Disable unrolling by passing "
                "`unroll=False` in the RNN Layer constructor."
            )

    def _maybe_reset_cell_dropout_mask(self, cell):
        if isinstance(cell, DropoutRNNCellMixin):
            cell.reset_dropout_mask()
            cell.reset_recurrent_dropout_mask()

    def reset_states(self, states=None):
        """Reset the recorded states for the stateful RNN layer.

        Can only be used when RNN layer is constructed with `stateful` = `True`.
        Args:
          states: Numpy arrays that contains the value for the initial state,
            which will be feed to cell at the first time step. When the value is
            None, zero filled numpy array will be created based on the cell
            state size.

        Raises:
          AttributeError: When the RNN layer is not stateful.
          ValueError: When the batch size of the RNN layer is unknown.
          ValueError: When the input numpy array is not compatible with the RNN
            layer state, either size wise or dtype wise.
        """
        if not self.stateful:
            raise AttributeError("Layer must be stateful.")
        spec_shape = None
        if self.input_spec is not None:
            spec_shape = tf.nest.flatten(self.input_spec[0])[0].shape
        if spec_shape is None:
            # It is possible to have spec shape to be None, eg when construct a
            # RNN with a custom cell, or standard RNN layers (LSTM/GRU) which we
            # only know it has 3 dim input, but not its full shape spec before
            # build().
            batch_size = None
        else:
            batch_size = spec_shape[1] if self.time_major else spec_shape[0]
        if not batch_size:
            raise ValueError(
                "If a RNN is stateful, it needs to know "
                "its batch size. Specify the batch size "
                "of your input tensors: \n"
                "- If using a Sequential model, "
                "specify the batch size by passing "
                "a `batch_input_shape` "
                "argument to your first layer.\n"
                "- If using the functional API, specify "
                "the batch size by passing a "
                "`batch_shape` argument to your Input layer."
            )
        # initialize state if None
        if tf.nest.flatten(self.states)[0] is None:
            if getattr(self.cell, "get_initial_state", None):
                flat_init_state_values = tf.nest.flatten(
                    self.cell.get_initial_state(
                        inputs=None,
                        batch_size=batch_size,
                        # Use variable_dtype instead of compute_dtype, since the
                        # state is stored in a variable
                        dtype=self.variable_dtype or backend.floatx(),
                    )
                )
            else:
                flat_init_state_values = tf.nest.flatten(
                    rnn_utils.generate_zero_filled_state(
                        batch_size,
                        self.cell.state_size,
                        self.variable_dtype or backend.floatx(),
                    )
                )

            unique_state_names = iter(self._gen_state_names())

            def assign_unique_var(x):
                return backend.variable(x, name=next(unique_state_names))

            flat_states_variables = tf.nest.map_structure(
<<<<<<< HEAD
                assign_unique_var, flat_init_state_values
=======
                lambda v: backend.variable(v, v.dtype), flat_init_state_values
>>>>>>> cdffff88
            )
            self.states = tf.nest.pack_sequence_as(
                self.cell.state_size, flat_states_variables
            )
            if not tf.nest.is_nested(self.states):
                self.states = [self.states]
        elif states is None:
            for state, size in zip(
                tf.nest.flatten(self.states),
                tf.nest.flatten(self.cell.state_size),
            ):
                backend.set_value(
                    state,
                    np.zeros([batch_size] + tf.TensorShape(size).as_list()),
                )
        else:
            flat_states = tf.nest.flatten(self.states)
            flat_input_states = tf.nest.flatten(states)
            if len(flat_input_states) != len(flat_states):
                raise ValueError(
                    f"Layer {self.name} expects {len(flat_states)} "
                    f"states, but it received {len(flat_input_states)} "
                    f"state values. States received: {states}"
                )
            set_value_tuples = []
            for i, (value, state) in enumerate(
                zip(flat_input_states, flat_states)
            ):
                if value.shape != state.shape:
                    raise ValueError(
                        f"State {i} is incompatible with layer {self.name}: "
                        f"expected shape={(batch_size, state)} "
                        f"but found shape={value.shape}"
                    )
                set_value_tuples.append((state, value))
            backend.batch_set_value(set_value_tuples)

    def get_config(self):
        config = {
            "return_sequences": self.return_sequences,
            "return_state": self.return_state,
            "go_backwards": self.go_backwards,
            "stateful": self.stateful,
            "unroll": self.unroll,
            "time_major": self.time_major,
        }
        if self._num_constants:
            config["num_constants"] = self._num_constants
        if self.zero_output_for_mask:
            config["zero_output_for_mask"] = self.zero_output_for_mask

        config["cell"] = serialization_lib.serialize_keras_object(self.cell)
        base_config = super().get_config()
        return dict(list(base_config.items()) + list(config.items()))

    @classmethod
    def from_config(cls, config, custom_objects=None):
        from keras.layers import deserialize as deserialize_layer

        cell = deserialize_layer(
            config.pop("cell"), custom_objects=custom_objects
        )
        num_constants = config.pop("num_constants", 0)
        layer = cls(cell, **config)
        layer._num_constants = num_constants
        return layer

    @property
    def _trackable_saved_model_saver(self):
        return layer_serialization.RNNSavedModelSaver(self)<|MERGE_RESOLUTION|>--- conflicted
+++ resolved
@@ -914,16 +914,8 @@
                 )
 
             unique_state_names = iter(self._gen_state_names())
-
-            def assign_unique_var(x):
-                return backend.variable(x, name=next(unique_state_names))
-
             flat_states_variables = tf.nest.map_structure(
-<<<<<<< HEAD
-                assign_unique_var, flat_init_state_values
-=======
-                lambda v: backend.variable(v, v.dtype), flat_init_state_values
->>>>>>> cdffff88
+                lambda v: backend.variable(v, v.dtype, name=next(unique_state_names)), flat_init_state_values
             )
             self.states = tf.nest.pack_sequence_as(
                 self.cell.state_size, flat_states_variables

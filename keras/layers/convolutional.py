# -*- coding: utf-8 -*-
"""Convolutional layers.
"""
from __future__ import absolute_import
from __future__ import division
from __future__ import print_function

from .. import backend as K
from .. import activations
from .. import initializers
from .. import regularizers
from .. import constraints
from ..engine.base_layer import Layer
from ..engine.base_layer import InputSpec
from ..utils import conv_utils
from ..legacy import interfaces

# imports for backwards namespace compatibility
from .pooling import AveragePooling1D
from .pooling import AveragePooling2D
from .pooling import AveragePooling3D
from .pooling import MaxPooling1D
from .pooling import MaxPooling2D
from .pooling import MaxPooling3D

from ..legacy.layers import AtrousConvolution1D
from ..legacy.layers import AtrousConvolution2D


class _Conv(Layer):
    """Abstract nD convolution layer (private, used as implementation base).

    This layer creates a convolution kernel that is convolved
    with the layer input to produce a tensor of outputs.
    If `use_bias` is True, a bias vector is created and added to the outputs.
    Finally, if `activation` is not `None`,
    it is applied to the outputs as well.

    # Arguments
        rank: An integer, the rank of the convolution,
            e.g. "2" for 2D convolution.
        filters: Integer, the dimensionality of the output space
            (i.e. the number of output filters in the convolution).
        kernel_size: An integer or tuple/list of n integers, specifying the
            dimensions of the convolution window.
        strides: An integer or tuple/list of n integers,
            specifying the strides of the convolution.
            Specifying any stride value != 1 is incompatible with specifying
            any `dilation_rate` value != 1.
        padding: One of `"valid"` or `"same"` (case-insensitive).
        data_format: A string,
            one of `"channels_last"` or `"channels_first"`.
            The ordering of the dimensions in the inputs.
            `"channels_last"` corresponds to inputs with shape
            `(batch, ..., channels)` while `"channels_first"` corresponds to
            inputs with shape `(batch, channels, ...)`.
            It defaults to the `image_data_format` value found in your
            Keras config file at `~/.keras/keras.json`.
            If you never set it, then it will be "channels_last".
        dilation_rate: An integer or tuple/list of n integers, specifying
            the dilation rate to use for dilated convolution.
            Currently, specifying any `dilation_rate` value != 1 is
            incompatible with specifying any `strides` value != 1.
        activation: Activation function to use
            (see [activations](../activations.md)).
            If you don't specify anything, no activation is applied
            (ie. "linear" activation: `a(x) = x`).
        use_bias: Boolean, whether the layer uses a bias vector.
        kernel_initializer: Initializer for the `kernel` weights matrix
            (see [initializers](../initializers.md)).
        bias_initializer: Initializer for the bias vector
            (see [initializers](../initializers.md)).
        kernel_regularizer: Regularizer function applied to
            the `kernel` weights matrix
            (see [regularizer](../regularizers.md)).
        bias_regularizer: Regularizer function applied to the bias vector
            (see [regularizer](../regularizers.md)).
        activity_regularizer: Regularizer function applied to
            the output of the layer (its "activation").
            (see [regularizer](../regularizers.md)).
        kernel_constraint: Constraint function applied to the kernel matrix
            (see [constraints](../constraints.md)).
        bias_constraint: Constraint function applied to the bias vector
            (see [constraints](../constraints.md)).
    """

    def __init__(self, rank,
                 filters,
                 kernel_size,
                 strides=1,
                 padding='valid',
                 data_format=None,
                 dilation_rate=1,
                 activation=None,
                 use_bias=True,
                 kernel_initializer='glorot_uniform',
                 bias_initializer='zeros',
                 kernel_regularizer=None,
                 bias_regularizer=None,
                 activity_regularizer=None,
                 kernel_constraint=None,
                 bias_constraint=None,
                 **kwargs):
        super(_Conv, self).__init__(**kwargs)
        self.rank = rank
        self.filters = filters
        self.kernel_size = conv_utils.normalize_tuple(kernel_size, rank, 'kernel_size')
        self.strides = conv_utils.normalize_tuple(strides, rank, 'strides')
        self.padding = conv_utils.normalize_padding(padding)
        self.data_format = K.normalize_data_format(data_format)
        self.dilation_rate = conv_utils.normalize_tuple(dilation_rate, rank, 'dilation_rate')
        self.activation = activations.get(activation)
        self.use_bias = use_bias
        self.kernel_initializer = initializers.get(kernel_initializer)
        self.bias_initializer = initializers.get(bias_initializer)
        self.kernel_regularizer = regularizers.get(kernel_regularizer)
        self.bias_regularizer = regularizers.get(bias_regularizer)
        self.activity_regularizer = regularizers.get(activity_regularizer)
        self.kernel_constraint = constraints.get(kernel_constraint)
        self.bias_constraint = constraints.get(bias_constraint)
        self.input_spec = InputSpec(ndim=self.rank + 2)

    def build(self, input_shape):
        if self.data_format == 'channels_first':
            channel_axis = 1
        else:
            channel_axis = -1
        if input_shape[channel_axis] is None:
            raise ValueError('The channel dimension of the inputs '
                             'should be defined. Found `None`.')
        input_dim = input_shape[channel_axis]
        kernel_shape = self.kernel_size + (input_dim, self.filters)

        self.kernel = self.add_weight(shape=kernel_shape,
                                      initializer=self.kernel_initializer,
                                      name='kernel',
                                      regularizer=self.kernel_regularizer,
                                      constraint=self.kernel_constraint)
        if self.use_bias:
            self.bias = self.add_weight(shape=(self.filters,),
                                        initializer=self.bias_initializer,
                                        name='bias',
                                        regularizer=self.bias_regularizer,
                                        constraint=self.bias_constraint)
        else:
            self.bias = None
        # Set input spec.
        self.input_spec = InputSpec(ndim=self.rank + 2,
                                    axes={channel_axis: input_dim})
        self.built = True

    def call(self, inputs):
        if self.rank == 1:
            outputs = K.conv1d(
                inputs,
                self.kernel,
                strides=self.strides[0],
                padding=self.padding,
                data_format=self.data_format,
                dilation_rate=self.dilation_rate[0])
        if self.rank == 2:
            outputs = K.conv2d(
                inputs,
                self.kernel,
                strides=self.strides,
                padding=self.padding,
                data_format=self.data_format,
                dilation_rate=self.dilation_rate)
        if self.rank == 3:
            outputs = K.conv3d(
                inputs,
                self.kernel,
                strides=self.strides,
                padding=self.padding,
                data_format=self.data_format,
                dilation_rate=self.dilation_rate)

        if self.use_bias:
            outputs = K.bias_add(
                outputs,
                self.bias,
                data_format=self.data_format)

        if self.activation is not None:
            return self.activation(outputs)
        return outputs

    def compute_output_shape(self, input_shape):
        if self.data_format == 'channels_last':
            space = input_shape[1:-1]
            new_space = []
            for i in range(len(space)):
                new_dim = conv_utils.conv_output_length(
                    space[i],
                    self.kernel_size[i],
                    padding=self.padding,
                    stride=self.strides[i],
                    dilation=self.dilation_rate[i])
                new_space.append(new_dim)
            return (input_shape[0],) + tuple(new_space) + (self.filters,)
        if self.data_format == 'channels_first':
            space = input_shape[2:]
            new_space = []
            for i in range(len(space)):
                new_dim = conv_utils.conv_output_length(
                    space[i],
                    self.kernel_size[i],
                    padding=self.padding,
                    stride=self.strides[i],
                    dilation=self.dilation_rate[i])
                new_space.append(new_dim)
            return (input_shape[0], self.filters) + tuple(new_space)

    def get_config(self):
        config = {
            'rank': self.rank,
            'filters': self.filters,
            'kernel_size': self.kernel_size,
            'strides': self.strides,
            'padding': self.padding,
            'data_format': self.data_format,
            'dilation_rate': self.dilation_rate,
            'activation': activations.serialize(self.activation),
            'use_bias': self.use_bias,
            'kernel_initializer': initializers.serialize(self.kernel_initializer),
            'bias_initializer': initializers.serialize(self.bias_initializer),
            'kernel_regularizer': regularizers.serialize(self.kernel_regularizer),
            'bias_regularizer': regularizers.serialize(self.bias_regularizer),
            'activity_regularizer': regularizers.serialize(self.activity_regularizer),
            'kernel_constraint': constraints.serialize(self.kernel_constraint),
            'bias_constraint': constraints.serialize(self.bias_constraint)
        }
        base_config = super(_Conv, self).get_config()
        return dict(list(base_config.items()) + list(config.items()))


class Conv1D(_Conv):
    """1D convolution layer (e.g. temporal convolution).

    This layer creates a convolution kernel that is convolved
    with the layer input over a single spatial (or temporal) dimension
    to produce a tensor of outputs.
    If `use_bias` is True, a bias vector is created and added to the outputs.
    Finally, if `activation` is not `None`,
    it is applied to the outputs as well.

    When using this layer as the first layer in a model,
    provide an `input_shape` argument
    (tuple of integers or `None`, e.g.
    `(10, 128)` for sequences of 10 vectors of 128-dimensional vectors,
    or `(None, 128)` for variable-length sequences of 128-dimensional vectors.

    # Arguments
        filters: Integer, the dimensionality of the output space
            (i.e. the number of output filters in the convolution).
        kernel_size: An integer or tuple/list of a single integer,
            specifying the length of the 1D convolution window.
        strides: An integer or tuple/list of a single integer,
            specifying the stride length of the convolution.
            Specifying any stride value != 1 is incompatible with specifying
            any `dilation_rate` value != 1.
        padding: One of `"valid"`, `"causal"` or `"same"` (case-insensitive).
            `"valid"` means "no padding".
            `"same"` results in padding the input such that
            the output has the same length as the original input.
            `"causal"` results in causal (dilated) convolutions, e.g. output[t]
            does not depend on input[t+1:]. Useful when modeling temporal data
            where the model should not violate the temporal order.
            See [WaveNet: A Generative Model for Raw Audio, section 2.1](https://arxiv.org/abs/1609.03499).
        data_format: A string,
            one of `"channels_last"` (default) or `"channels_first"`.
            The ordering of the dimensions in the inputs.
            `"channels_last"` corresponds to inputs with shape
            `(batch, steps, channels)`
            (default format for temporal data in Keras)
            while `"channels_first"` corresponds to inputs
            with shape `(batch, channels, steps)`.
        dilation_rate: an integer or tuple/list of a single integer, specifying
            the dilation rate to use for dilated convolution.
            Currently, specifying any `dilation_rate` value != 1 is
            incompatible with specifying any `strides` value != 1.
        activation: Activation function to use
            (see [activations](../activations.md)).
            If you don't specify anything, no activation is applied
            (ie. "linear" activation: `a(x) = x`).
        use_bias: Boolean, whether the layer uses a bias vector.
        kernel_initializer: Initializer for the `kernel` weights matrix
            (see [initializers](../initializers.md)).
        bias_initializer: Initializer for the bias vector
            (see [initializers](../initializers.md)).
        kernel_regularizer: Regularizer function applied to
            the `kernel` weights matrix
            (see [regularizer](../regularizers.md)).
        bias_regularizer: Regularizer function applied to the bias vector
            (see [regularizer](../regularizers.md)).
        activity_regularizer: Regularizer function applied to
            the output of the layer (its "activation").
            (see [regularizer](../regularizers.md)).
        kernel_constraint: Constraint function applied to the kernel matrix
            (see [constraints](../constraints.md)).
        bias_constraint: Constraint function applied to the bias vector
            (see [constraints](../constraints.md)).

    # Input shape
        3D tensor with shape: `(batch, steps, channels)`

    # Output shape
        3D tensor with shape: `(batch, new_steps, filters)`
        `steps` value might have changed due to padding or strides.
    """

    @interfaces.legacy_conv1d_support
    def __init__(self, filters,
                 kernel_size,
                 strides=1,
                 padding='valid',
                 data_format='channels_last',
                 dilation_rate=1,
                 activation=None,
                 use_bias=True,
                 kernel_initializer='glorot_uniform',
                 bias_initializer='zeros',
                 kernel_regularizer=None,
                 bias_regularizer=None,
                 activity_regularizer=None,
                 kernel_constraint=None,
                 bias_constraint=None,
                 **kwargs):
        if padding == 'causal':
            if data_format != 'channels_last':
                raise ValueError('When using causal padding in `Conv1D`, '
                                 '`data_format` must be "channels_last" '
                                 '(temporal data).')
        super(Conv1D, self).__init__(
            rank=1,
            filters=filters,
            kernel_size=kernel_size,
            strides=strides,
            padding=padding,
            data_format=data_format,
            dilation_rate=dilation_rate,
            activation=activation,
            use_bias=use_bias,
            kernel_initializer=kernel_initializer,
            bias_initializer=bias_initializer,
            kernel_regularizer=kernel_regularizer,
            bias_regularizer=bias_regularizer,
            activity_regularizer=activity_regularizer,
            kernel_constraint=kernel_constraint,
            bias_constraint=bias_constraint,
            **kwargs)

    def get_config(self):
        config = super(Conv1D, self).get_config()
        config.pop('rank')
        return config


class Conv2D(_Conv):
    """2D convolution layer (e.g. spatial convolution over images).

    This layer creates a convolution kernel that is convolved
    with the layer input to produce a tensor of
    outputs. If `use_bias` is True,
    a bias vector is created and added to the outputs. Finally, if
    `activation` is not `None`, it is applied to the outputs as well.

    When using this layer as the first layer in a model,
    provide the keyword argument `input_shape`
    (tuple of integers, does not include the sample axis),
    e.g. `input_shape=(128, 128, 3)` for 128x128 RGB pictures
    in `data_format="channels_last"`.

    # Arguments
        filters: Integer, the dimensionality of the output space
            (i.e. the number of output filters in the convolution).
        kernel_size: An integer or tuple/list of 2 integers, specifying the
            height and width of the 2D convolution window.
            Can be a single integer to specify the same value for
            all spatial dimensions.
        strides: An integer or tuple/list of 2 integers,
            specifying the strides of the convolution
            along the height and width.
            Can be a single integer to specify the same value for
            all spatial dimensions.
            Specifying any stride value != 1 is incompatible with specifying
            any `dilation_rate` value != 1.
        padding: one of `"valid"` or `"same"` (case-insensitive).
            Note that `"same"` is slightly inconsistent across backends with
            `strides` != 1, as described
            [here](https://github.com/keras-team/keras/pull/9473#issuecomment-372166860)
        data_format: A string,
            one of `"channels_last"` or `"channels_first"`.
            The ordering of the dimensions in the inputs.
            `"channels_last"` corresponds to inputs with shape
            `(batch, height, width, channels)` while `"channels_first"`
            corresponds to inputs with shape
            `(batch, channels, height, width)`.
            It defaults to the `image_data_format` value found in your
            Keras config file at `~/.keras/keras.json`.
            If you never set it, then it will be "channels_last".
        dilation_rate: an integer or tuple/list of 2 integers, specifying
            the dilation rate to use for dilated convolution.
            Can be a single integer to specify the same value for
            all spatial dimensions.
            Currently, specifying any `dilation_rate` value != 1 is
            incompatible with specifying any stride value != 1.
        activation: Activation function to use
            (see [activations](../activations.md)).
            If you don't specify anything, no activation is applied
            (ie. "linear" activation: `a(x) = x`).
        use_bias: Boolean, whether the layer uses a bias vector.
        kernel_initializer: Initializer for the `kernel` weights matrix
            (see [initializers](../initializers.md)).
        bias_initializer: Initializer for the bias vector
            (see [initializers](../initializers.md)).
        kernel_regularizer: Regularizer function applied to
            the `kernel` weights matrix
            (see [regularizer](../regularizers.md)).
        bias_regularizer: Regularizer function applied to the bias vector
            (see [regularizer](../regularizers.md)).
        activity_regularizer: Regularizer function applied to
            the output of the layer (its "activation").
            (see [regularizer](../regularizers.md)).
        kernel_constraint: Constraint function applied to the kernel matrix
            (see [constraints](../constraints.md)).
        bias_constraint: Constraint function applied to the bias vector
            (see [constraints](../constraints.md)).

    # Input shape
        4D tensor with shape:
        `(batch, channels, rows, cols)`
        if `data_format` is `"channels_first"`
        or 4D tensor with shape:
        `(batch, rows, cols, channels)`
        if `data_format` is `"channels_last"`.

    # Output shape
        4D tensor with shape:
        `(batch, filters, new_rows, new_cols)`
        if `data_format` is `"channels_first"`
        or 4D tensor with shape:
        `(batch, new_rows, new_cols, filters)`
        if `data_format` is `"channels_last"`.
        `rows` and `cols` values might have changed due to padding.
    """

    @interfaces.legacy_conv2d_support
    def __init__(self, filters,
                 kernel_size,
                 strides=(1, 1),
                 padding='valid',
                 data_format=None,
                 dilation_rate=(1, 1),
                 activation=None,
                 use_bias=True,
                 kernel_initializer='glorot_uniform',
                 bias_initializer='zeros',
                 kernel_regularizer=None,
                 bias_regularizer=None,
                 activity_regularizer=None,
                 kernel_constraint=None,
                 bias_constraint=None,
                 **kwargs):
        super(Conv2D, self).__init__(
            rank=2,
            filters=filters,
            kernel_size=kernel_size,
            strides=strides,
            padding=padding,
            data_format=data_format,
            dilation_rate=dilation_rate,
            activation=activation,
            use_bias=use_bias,
            kernel_initializer=kernel_initializer,
            bias_initializer=bias_initializer,
            kernel_regularizer=kernel_regularizer,
            bias_regularizer=bias_regularizer,
            activity_regularizer=activity_regularizer,
            kernel_constraint=kernel_constraint,
            bias_constraint=bias_constraint,
            **kwargs)

    def get_config(self):
        config = super(Conv2D, self).get_config()
        config.pop('rank')
        return config


class Conv3D(_Conv):
    """3D convolution layer (e.g. spatial convolution over volumes).

    This layer creates a convolution kernel that is convolved
    with the layer input to produce a tensor of
    outputs. If `use_bias` is True,
    a bias vector is created and added to the outputs. Finally, if
    `activation` is not `None`, it is applied to the outputs as well.

    When using this layer as the first layer in a model,
    provide the keyword argument `input_shape`
    (tuple of integers, does not include the sample axis),
    e.g. `input_shape=(128, 128, 128, 1)` for 128x128x128 volumes
    with a single channel,
    in `data_format="channels_last"`.

    # Arguments
        filters: Integer, the dimensionality of the output space
            (i.e. the number of output filters in the convolution).
        kernel_size: An integer or tuple/list of 3 integers, specifying the
            depth, height and width of the 3D convolution window.
            Can be a single integer to specify the same value for
            all spatial dimensions.
        strides: An integer or tuple/list of 3 integers,
            specifying the strides of the convolution along each spatial dimension.
            Can be a single integer to specify the same value for
            all spatial dimensions.
            Specifying any stride value != 1 is incompatible with specifying
            any `dilation_rate` value != 1.
        padding: one of `"valid"` or `"same"` (case-insensitive).
        data_format: A string,
            one of `"channels_last"` or `"channels_first"`.
            The ordering of the dimensions in the inputs.
            `"channels_last"` corresponds to inputs with shape
            `(batch, spatial_dim1, spatial_dim2, spatial_dim3, channels)`
            while `"channels_first"` corresponds to inputs with shape
            `(batch, channels, spatial_dim1, spatial_dim2, spatial_dim3)`.
            It defaults to the `image_data_format` value found in your
            Keras config file at `~/.keras/keras.json`.
            If you never set it, then it will be "channels_last".
        dilation_rate: an integer or tuple/list of 3 integers, specifying
            the dilation rate to use for dilated convolution.
            Can be a single integer to specify the same value for
            all spatial dimensions.
            Currently, specifying any `dilation_rate` value != 1 is
            incompatible with specifying any stride value != 1.
        activation: Activation function to use
            (see [activations](../activations.md)).
            If you don't specify anything, no activation is applied
            (ie. "linear" activation: `a(x) = x`).
        use_bias: Boolean, whether the layer uses a bias vector.
        kernel_initializer: Initializer for the `kernel` weights matrix
            (see [initializers](../initializers.md)).
        bias_initializer: Initializer for the bias vector
            (see [initializers](../initializers.md)).
        kernel_regularizer: Regularizer function applied to
            the `kernel` weights matrix
            (see [regularizer](../regularizers.md)).
        bias_regularizer: Regularizer function applied to the bias vector
            (see [regularizer](../regularizers.md)).
        activity_regularizer: Regularizer function applied to
            the output of the layer (its "activation").
            (see [regularizer](../regularizers.md)).
        kernel_constraint: Constraint function applied to the kernel matrix
            (see [constraints](../constraints.md)).
        bias_constraint: Constraint function applied to the bias vector
            (see [constraints](../constraints.md)).

    # Input shape
        5D tensor with shape:
        `(batch, channels, conv_dim1, conv_dim2, conv_dim3)`
        if `data_format` is `"channels_first"`
        or 5D tensor with shape:
        `(batch, conv_dim1, conv_dim2, conv_dim3, channels)`
        if `data_format` is `"channels_last"`.

    # Output shape
        5D tensor with shape:
        `(batch, filters, new_conv_dim1, new_conv_dim2, new_conv_dim3)`
        if `data_format` is `"channels_first"`
        or 5D tensor with shape:
        `(batch, new_conv_dim1, new_conv_dim2, new_conv_dim3, filters)`
        if `data_format` is `"channels_last"`.
        `new_conv_dim1`, `new_conv_dim2` and `new_conv_dim3` values might have changed due to padding.
    """

    @interfaces.legacy_conv3d_support
    def __init__(self, filters,
                 kernel_size,
                 strides=(1, 1, 1),
                 padding='valid',
                 data_format=None,
                 dilation_rate=(1, 1, 1),
                 activation=None,
                 use_bias=True,
                 kernel_initializer='glorot_uniform',
                 bias_initializer='zeros',
                 kernel_regularizer=None,
                 bias_regularizer=None,
                 activity_regularizer=None,
                 kernel_constraint=None,
                 bias_constraint=None,
                 **kwargs):
        super(Conv3D, self).__init__(
            rank=3,
            filters=filters,
            kernel_size=kernel_size,
            strides=strides,
            padding=padding,
            data_format=data_format,
            dilation_rate=dilation_rate,
            activation=activation,
            use_bias=use_bias,
            kernel_initializer=kernel_initializer,
            bias_initializer=bias_initializer,
            kernel_regularizer=kernel_regularizer,
            bias_regularizer=bias_regularizer,
            activity_regularizer=activity_regularizer,
            kernel_constraint=kernel_constraint,
            bias_constraint=bias_constraint,
            **kwargs)

    def get_config(self):
        config = super(Conv3D, self).get_config()
        config.pop('rank')
        return config


class Conv2DTranspose(Conv2D):
    """Transposed convolution layer (sometimes called Deconvolution).

    The need for transposed convolutions generally arises
    from the desire to use a transformation going in the opposite direction
    of a normal convolution, i.e., from something that has the shape of the
    output of some convolution to something that has the shape of its input
    while maintaining a connectivity pattern that is compatible with
    said convolution.

    When using this layer as the first layer in a model,
    provide the keyword argument `input_shape`
    (tuple of integers, does not include the sample axis),
    e.g. `input_shape=(128, 128, 3)` for 128x128 RGB pictures
    in `data_format="channels_last"`.

    # Arguments
        filters: Integer, the dimensionality of the output space
            (i.e. the number of output filters in the convolution).
        kernel_size: An integer or tuple/list of 2 integers, specifying the
            height and width of the 2D convolution window.
            Can be a single integer to specify the same value for
            all spatial dimensions.
        strides: An integer or tuple/list of 2 integers,
            specifying the strides of the convolution
            along the height and width.
            Can be a single integer to specify the same value for
            all spatial dimensions.
            Specifying any stride value != 1 is incompatible with specifying
            any `dilation_rate` value != 1.
        padding: one of `"valid"` or `"same"` (case-insensitive).
        output_padding: An integer or tuple/list of 2 integers,
            specifying the amount of padding along the height and width
            of the output tensor.
            Can be a single integer to specify the same value for all
            spatial dimensions.
            The amount of output padding along a given dimension must be
            lower than the stride along that same dimension.
            If set to `None` (default), the output shape is inferred.
        data_format: A string,
            one of `"channels_last"` or `"channels_first"`.
            The ordering of the dimensions in the inputs.
            `"channels_last"` corresponds to inputs with shape
            `(batch, height, width, channels)` while `"channels_first"`
            corresponds to inputs with shape
            `(batch, channels, height, width)`.
            It defaults to the `image_data_format` value found in your
            Keras config file at `~/.keras/keras.json`.
            If you never set it, then it will be "channels_last".
        dilation_rate: an integer or tuple/list of 2 integers, specifying
            the dilation rate to use for dilated convolution.
            Can be a single integer to specify the same value for
            all spatial dimensions.
            Currently, specifying any `dilation_rate` value != 1 is
            incompatible with specifying any stride value != 1.
        activation: Activation function to use
            (see [activations](../activations.md)).
            If you don't specify anything, no activation is applied
            (ie. "linear" activation: `a(x) = x`).
        use_bias: Boolean, whether the layer uses a bias vector.
        kernel_initializer: Initializer for the `kernel` weights matrix
            (see [initializers](../initializers.md)).
        bias_initializer: Initializer for the bias vector
            (see [initializers](../initializers.md)).
        kernel_regularizer: Regularizer function applied to
            the `kernel` weights matrix
            (see [regularizer](../regularizers.md)).
        bias_regularizer: Regularizer function applied to the bias vector
            (see [regularizer](../regularizers.md)).
        activity_regularizer: Regularizer function applied to
            the output of the layer (its "activation").
            (see [regularizer](../regularizers.md)).
        kernel_constraint: Constraint function applied to the kernel matrix
            (see [constraints](../constraints.md)).
        bias_constraint: Constraint function applied to the bias vector
            (see [constraints](../constraints.md)).

    # Input shape
        4D tensor with shape:
        `(batch, channels, rows, cols)`
        if `data_format` is `"channels_first"`
        or 4D tensor with shape:
        `(batch, rows, cols, channels)`
        if `data_format` is `"channels_last"`.

    # Output shape
        4D tensor with shape:
        `(batch, filters, new_rows, new_cols)`
        if `data_format` is `"channels_first"`
        or 4D tensor with shape:
        `(batch, new_rows, new_cols, filters)`
        if `data_format` is `"channels_last"`.
        `rows` and `cols` values might have changed due to padding.
        If `output_padding` is specified:

        ```
        new_rows = (rows - 1) * strides[0] + kernel_size[0] - 2 * padding[0] + output_padding[0]
        new_cols = (cols - 1) * strides[1] + kernel_size[1] - 2 * padding[1] + output_padding[1]
        ```

    # References
        - [A guide to convolution arithmetic for deep learning](https://arxiv.org/abs/1603.07285v1)
        - [Deconvolutional Networks](http://www.matthewzeiler.com/pubs/cvpr2010/cvpr2010.pdf)
    """

    @interfaces.legacy_deconv2d_support
    def __init__(self, filters,
                 kernel_size,
                 strides=(1, 1),
                 padding='valid',
                 output_padding=None,
                 data_format=None,
                 activation=None,
                 use_bias=True,
                 kernel_initializer='glorot_uniform',
                 bias_initializer='zeros',
                 kernel_regularizer=None,
                 bias_regularizer=None,
                 activity_regularizer=None,
                 kernel_constraint=None,
                 bias_constraint=None,
                 **kwargs):
        super(Conv2DTranspose, self).__init__(
            filters,
            kernel_size,
            strides=strides,
            padding=padding,
            data_format=data_format,
            activation=activation,
            use_bias=use_bias,
            kernel_initializer=kernel_initializer,
            bias_initializer=bias_initializer,
            kernel_regularizer=kernel_regularizer,
            bias_regularizer=bias_regularizer,
            activity_regularizer=activity_regularizer,
            kernel_constraint=kernel_constraint,
            bias_constraint=bias_constraint,
            **kwargs)

        self.output_padding = output_padding
        if self.output_padding is not None:
            self.output_padding = conv_utils.normalize_tuple(
                self.output_padding, 2, 'output_padding')
            for stride, out_pad in zip(self.strides, self.output_padding):
                if out_pad >= stride:
                    raise ValueError('Stride ' + str(self.strides) + ' must be '
                                     'greater than output padding ' +
                                     str(self.output_padding))

    def build(self, input_shape):
        if len(input_shape) != 4:
            raise ValueError('Inputs should have rank ' +
                             str(4) +
                             '; Received input shape:', str(input_shape))
        if self.data_format == 'channels_first':
            channel_axis = 1
        else:
            channel_axis = -1
        if input_shape[channel_axis] is None:
            raise ValueError('The channel dimension of the inputs '
                             'should be defined. Found `None`.')
        input_dim = input_shape[channel_axis]
        kernel_shape = self.kernel_size + (self.filters, input_dim)

        self.kernel = self.add_weight(shape=kernel_shape,
                                      initializer=self.kernel_initializer,
                                      name='kernel',
                                      regularizer=self.kernel_regularizer,
                                      constraint=self.kernel_constraint)
        if self.use_bias:
            self.bias = self.add_weight(shape=(self.filters,),
                                        initializer=self.bias_initializer,
                                        name='bias',
                                        regularizer=self.bias_regularizer,
                                        constraint=self.bias_constraint)
        else:
            self.bias = None
        # Set input spec.
        self.input_spec = InputSpec(ndim=4, axes={channel_axis: input_dim})
        self.built = True

    def call(self, inputs):
        input_shape = K.shape(inputs)
        batch_size = input_shape[0]
        if self.data_format == 'channels_first':
            h_axis, w_axis = 2, 3
        else:
            h_axis, w_axis = 1, 2

        height, width = input_shape[h_axis], input_shape[w_axis]
        kernel_h, kernel_w = self.kernel_size
        stride_h, stride_w = self.strides
        if self.output_padding is None:
            out_pad_h = out_pad_w = None
        else:
            out_pad_h, out_pad_w = self.output_padding

        # Infer the dynamic output shape:
        out_height = conv_utils.deconv_length(height,
                                              stride_h, kernel_h,
                                              self.padding,
                                              out_pad_h)
        out_width = conv_utils.deconv_length(width,
                                             stride_w, kernel_w,
                                             self.padding,
                                             out_pad_w)
        if self.data_format == 'channels_first':
            output_shape = (batch_size, self.filters, out_height, out_width)
        else:
            output_shape = (batch_size, out_height, out_width, self.filters)

        outputs = K.conv2d_transpose(
            inputs,
            self.kernel,
            output_shape,
            self.strides,
            padding=self.padding,
            data_format=self.data_format)

        if self.use_bias:
            outputs = K.bias_add(
                outputs,
                self.bias,
                data_format=self.data_format)

        if self.activation is not None:
            return self.activation(outputs)
        return outputs

    def compute_output_shape(self, input_shape):
        output_shape = list(input_shape)
        if self.data_format == 'channels_first':
            c_axis, h_axis, w_axis = 1, 2, 3
        else:
            c_axis, h_axis, w_axis = 3, 1, 2

        kernel_h, kernel_w = self.kernel_size
        stride_h, stride_w = self.strides
        if self.output_padding is None:
            out_pad_h = out_pad_w = None
        else:
            out_pad_h, out_pad_w = self.output_padding

        output_shape[c_axis] = self.filters
        output_shape[h_axis] = conv_utils.deconv_length(output_shape[h_axis],
                                                        stride_h,
                                                        kernel_h,
                                                        self.padding,
                                                        out_pad_h)
        output_shape[w_axis] = conv_utils.deconv_length(output_shape[w_axis],
                                                        stride_w,
                                                        kernel_w,
                                                        self.padding,
                                                        out_pad_w)
        return tuple(output_shape)

    def get_config(self):
        config = super(Conv2DTranspose, self).get_config()
        config.pop('dilation_rate')
        config['output_padding'] = self.output_padding
        return config


class Conv3DTranspose(Conv3D):
    """Transposed convolution layer (sometimes called Deconvolution).

    The need for transposed convolutions generally arises
    from the desire to use a transformation going in the opposite direction
    of a normal convolution, i.e., from something that has the shape of the
    output of some convolution to something that has the shape of its input
    while maintaining a connectivity pattern that is compatible with
    said convolution.

    When using this layer as the first layer in a model,
    provide the keyword argument `input_shape`
    (tuple of integers, does not include the sample axis),
    e.g. `input_shape=(128, 128, 128, 3)` for a 128x128x128 volume with 3 channels
    if `data_format="channels_last"`.

    # Arguments
        filters: Integer, the dimensionality of the output space
            (i.e. the number of output filters in the convolution).
        kernel_size: An integer or tuple/list of 3 integers, specifying the
            depth, height and width of the 3D convolution window.
            Can be a single integer to specify the same value for
            all spatial dimensions.
        strides: An integer or tuple/list of 3 integers,
            specifying the strides of the convolution
            along the depth, height and width.
            Can be a single integer to specify the same value for
            all spatial dimensions.
            Specifying any stride value != 1 is incompatible with specifying
            any `dilation_rate` value != 1.
        padding: one of `"valid"` or `"same"` (case-insensitive).
        output_padding: An integer or tuple/list of 3 integers,
            specifying the amount of padding along the depth, height, and
            width.
            Can be a single integer to specify the same value for all
            spatial dimensions.
            The amount of output padding along a given dimension must be
            lower than the stride along that same dimension.
            If set to `None` (default), the output shape is inferred.
        data_format: A string,
            one of `"channels_last"` or `"channels_first"`.
            The ordering of the dimensions in the inputs.
            `"channels_last"` corresponds to inputs with shape
            `(batch, depth, height, width, channels)` while `"channels_first"`
            corresponds to inputs with shape
            `(batch, channels, depth, height, width)`.
            It defaults to the `image_data_format` value found in your
            Keras config file at `~/.keras/keras.json`.
            If you never set it, then it will be "channels_last".
        dilation_rate: an integer or tuple/list of 3 integers, specifying
            the dilation rate to use for dilated convolution.
            Can be a single integer to specify the same value for
            all spatial dimensions.
            Currently, specifying any `dilation_rate` value != 1 is
            incompatible with specifying any stride value != 1.
        activation: Activation function to use
            (see [activations](../activations.md)).
            If you don't specify anything, no activation is applied
            (ie. "linear" activation: `a(x) = x`).
        use_bias: Boolean, whether the layer uses a bias vector.
        kernel_initializer: Initializer for the `kernel` weights matrix
            (see [initializers](../initializers.md)).
        bias_initializer: Initializer for the bias vector
            (see [initializers](../initializers.md)).
        kernel_regularizer: Regularizer function applied to
            the `kernel` weights matrix
            (see [regularizer](../regularizers.md)).
        bias_regularizer: Regularizer function applied to the bias vector
            (see [regularizer](../regularizers.md)).
        activity_regularizer: Regularizer function applied to
            the output of the layer (its "activation").
            (see [regularizer](../regularizers.md)).
        kernel_constraint: Constraint function applied to the kernel matrix
            (see [constraints](../constraints.md)).
        bias_constraint: Constraint function applied to the bias vector
            (see [constraints](../constraints.md)).

    # Input shape
        5D tensor with shape:
        `(batch, channels, depth, rows, cols)`
        if `data_format` is `"channels_first"`
        or 5D tensor with shape:
        `(batch, depth, rows, cols, channels)`
        if `data_format` is `"channels_last"`.

    # Output shape
        5D tensor with shape:
        `(batch, filters, new_depth, new_rows, new_cols)`
        if `data_format` is `"channels_first"`
        or 5D tensor with shape:
        `(batch, new_depth, new_rows, new_cols, filters)`
        if `data_format` is `"channels_last"`.
        `depth` and `rows` and `cols` values might have changed due to padding.
        If `output_padding` is specified::

        ```
        new_depth = (depth - 1) * strides[0] + kernel_size[0] - 2 * padding[0] + output_padding[0]
        new_rows = (rows - 1) * strides[1] + kernel_size[1] - 2 * padding[1] + output_padding[1]
        new_cols = (cols - 1) * strides[2] + kernel_size[2] - 2 * padding[2] + output_padding[2]
        ```

    # References
        - [A guide to convolution arithmetic for deep learning](https://arxiv.org/abs/1603.07285v1)
        - [Deconvolutional Networks](http://www.matthewzeiler.com/pubs/cvpr2010/cvpr2010.pdf)
    """

    def __init__(self, filters,
                 kernel_size,
                 strides=(1, 1, 1),
                 padding='valid',
                 output_padding=None,
                 data_format=None,
                 activation=None,
                 use_bias=True,
                 kernel_initializer='glorot_uniform',
                 bias_initializer='zeros',
                 kernel_regularizer=None,
                 bias_regularizer=None,
                 activity_regularizer=None,
                 kernel_constraint=None,
                 bias_constraint=None,
                 **kwargs):
        super(Conv3DTranspose, self).__init__(
            filters,
            kernel_size,
            strides=strides,
            padding=padding,
            data_format=data_format,
            activation=activation,
            use_bias=use_bias,
            kernel_initializer=kernel_initializer,
            bias_initializer=bias_initializer,
            kernel_regularizer=kernel_regularizer,
            bias_regularizer=bias_regularizer,
            activity_regularizer=activity_regularizer,
            kernel_constraint=kernel_constraint,
            bias_constraint=bias_constraint,
            **kwargs)

        self.output_padding = output_padding
        if self.output_padding is not None:
            self.output_padding = conv_utils.normalize_tuple(
                self.output_padding, 3, 'output_padding')
            for stride, out_pad in zip(self.strides, self.output_padding):
                if out_pad >= stride:
                    raise ValueError('Stride ' + str(self.strides) + ' must be '
                                     'greater than output padding ' +
                                     str(self.output_padding))

    def build(self, input_shape):
        if len(input_shape) != 5:
            raise ValueError('Inputs should have rank ' +
                             str(5) +
                             '; Received input shape:', str(input_shape))
        if self.data_format == 'channels_first':
            channel_axis = 1
        else:
            channel_axis = -1
        if input_shape[channel_axis] is None:
            raise ValueError('The channel dimension of the inputs '
                             'should be defined. Found `None`.')
        input_dim = input_shape[channel_axis]
        kernel_shape = self.kernel_size + (self.filters, input_dim)

        self.kernel = self.add_weight(shape=kernel_shape,
                                      initializer=self.kernel_initializer,
                                      name='kernel',
                                      regularizer=self.kernel_regularizer,
                                      constraint=self.kernel_constraint)
        if self.use_bias:
            self.bias = self.add_weight(shape=(self.filters,),
                                        initializer=self.bias_initializer,
                                        name='bias',
                                        regularizer=self.bias_regularizer,
                                        constraint=self.bias_constraint)
        else:
            self.bias = None
        # Set input spec.
        self.input_spec = InputSpec(ndim=5, axes={channel_axis: input_dim})
        self.built = True

    def call(self, inputs):
        input_shape = K.shape(inputs)
        batch_size = input_shape[0]
        if self.data_format == 'channels_first':
            d_axis, h_axis, w_axis = 2, 3, 4
        else:
            d_axis, h_axis, w_axis = 1, 2, 3

        depth = input_shape[d_axis]
        height = input_shape[h_axis]
        width = input_shape[w_axis]

        kernel_d, kernel_h, kernel_w = self.kernel_size
        stride_d, stride_h, stride_w = self.strides
        if self.output_padding is None:
            out_pad_d = out_pad_h = out_pad_w = None
        else:
            out_pad_d, out_pad_h, out_pad_w = self.output_padding

        # Infer the dynamic output shape:
        out_depth = conv_utils.deconv_length(depth,
                                             stride_d, kernel_d,
                                             self.padding,
                                             out_pad_d)
        out_height = conv_utils.deconv_length(height,
                                              stride_h, kernel_h,
                                              self.padding,
                                              out_pad_h)
        out_width = conv_utils.deconv_length(width,
                                             stride_w, kernel_w,
                                             self.padding,
                                             out_pad_w)

        if self.data_format == 'channels_first':
            output_shape = (batch_size, self.filters, out_depth, out_height, out_width)
        else:
            output_shape = (batch_size, out_depth, out_height, out_width, self.filters)

        outputs = K.conv3d_transpose(inputs,
                                     self.kernel,
                                     output_shape,
                                     self.strides,
                                     padding=self.padding,
                                     data_format=self.data_format)

        if self.use_bias:
            outputs = K.bias_add(
                outputs,
                self.bias,
                data_format=self.data_format)

        if self.activation is not None:
            return self.activation(outputs)
        return outputs

    def compute_output_shape(self, input_shape):
        output_shape = list(input_shape)
        if self.data_format == 'channels_first':
            c_axis, d_axis, h_axis, w_axis = 1, 2, 3, 4
        else:
            c_axis, d_axis, h_axis, w_axis = 4, 1, 2, 3

        kernel_d, kernel_h, kernel_w = self.kernel_size
        stride_d, stride_h, stride_w = self.strides
        if self.output_padding is None:
            out_pad_d = out_pad_h = out_pad_w = None
        else:
            out_pad_d, out_pad_h, out_pad_w = self.output_padding

        output_shape[c_axis] = self.filters
        output_shape[d_axis] = conv_utils.deconv_length(output_shape[d_axis],
                                                        stride_d,
                                                        kernel_d,
                                                        self.padding,
                                                        out_pad_d)
        output_shape[h_axis] = conv_utils.deconv_length(output_shape[h_axis],
                                                        stride_h,
                                                        kernel_h,
                                                        self.padding,
                                                        out_pad_h)
        output_shape[w_axis] = conv_utils.deconv_length(output_shape[w_axis],
                                                        stride_w,
                                                        kernel_w,
                                                        self.padding,
                                                        out_pad_w)

        return tuple(output_shape)

    def get_config(self):
        config = super(Conv3DTranspose, self).get_config()
        config.pop('dilation_rate')
        config['output_padding'] = self.output_padding
        return config


class _SeparableConv(_Conv):
    """Abstract nD depthwise separable convolution layer (private).

    Separable convolutions consist in first performing
    a depthwise spatial convolution
    (which acts on each input channel separately)
    followed by a pointwise convolution which mixes together the resulting
    output channels. The `depth_multiplier` argument controls how many
    output channels are generated per input channel in the depthwise step.

    Intuitively, separable convolutions can be understood as
    a way to factorize a convolution kernel into two smaller kernels,
    or as an extreme version of an Inception block.

    # Arguments
        rank: An integer, the rank of the convolution,
            e.g. "2" for 2D convolution.
        filters: Integer, the dimensionality of the output space
            (i.e. the number of output filters in the convolution).
        kernel_size: An integer or tuple/list of 2 integers, specifying the
            height and width of the 2D convolution window.
            Can be a single integer to specify the same value for
            all spatial dimensions.
        strides: An integer or tuple/list of 2 integers,
            specifying the strides of the convolution
            along the height and width.
            Can be a single integer to specify the same value for
            all spatial dimensions.
            Specifying any stride value != 1 is incompatible with specifying
            any `dilation_rate` value != 1.
        padding: one of `"valid"` or `"same"` (case-insensitive).
        data_format: A string,
            one of `"channels_last"` or `"channels_first"`.
            The ordering of the dimensions in the inputs.
            `"channels_last"` corresponds to inputs with shape
            `(batch, height, width, channels)` while `"channels_first"`
            corresponds to inputs with shape
            `(batch, channels, height, width)`.
            It defaults to the `image_data_format` value found in your
            Keras config file at `~/.keras/keras.json`.
            If you never set it, then it will be "channels_last".
        dilation_rate: an integer or tuple/list of n integers, specifying
            the dilation rate to use for dilated convolution.
            Can be a single integer to specify the same value for
            all spatial dimensions.
            Currently, specifying any `dilation_rate` value != 1 is
            incompatible with specifying any stride value != 1.
        depth_multiplier: The number of depthwise convolution output channels
            for each input channel.
            The total number of depthwise convolution output
            channels will be equal to `filters_in * depth_multiplier`.
        activation: Activation function to use
            (see [activations](../activations.md)).
            If you don't specify anything, no activation is applied
            (ie. "linear" activation: `a(x) = x`).
        use_bias: Boolean, whether the layer uses a bias vector.
        depthwise_initializer: Initializer for the depthwise kernel matrix
            (see [initializers](../initializers.md)).
        pointwise_initializer: Initializer for the pointwise kernel matrix
            (see [initializers](../initializers.md)).
        bias_initializer: Initializer for the bias vector
            (see [initializers](../initializers.md)).
        depthwise_regularizer: Regularizer function applied to
            the depthwise kernel matrix
            (see [regularizer](../regularizers.md)).
        pointwise_regularizer: Regularizer function applied to
            the pointwise kernel matrix
            (see [regularizer](../regularizers.md)).
        bias_regularizer: Regularizer function applied to the bias vector
            (see [regularizer](../regularizers.md)).
        activity_regularizer: Regularizer function applied to
            the output of the layer (its "activation").
            (see [regularizer](../regularizers.md)).
        depthwise_constraint: Constraint function applied to
            the depthwise kernel matrix
            (see [constraints](../constraints.md)).
        pointwise_constraint: Constraint function applied to
            the pointwise kernel matrix
            (see [constraints](../constraints.md)).
        bias_constraint: Constraint function applied to the bias vector
            (see [constraints](../constraints.md)).

    # Input shape
        4D tensor with shape:
        `(batch, channels, rows, cols)`
        if `data_format` is `"channels_first"`
        or 4D tensor with shape:
        `(batch, rows, cols, channels)`
        if `data_format` is `"channels_last"`.

    # Output shape
        4D tensor with shape:
        `(batch, filters, new_rows, new_cols)`
        if `data_format` is `"channels_first"`
        or 4D tensor with shape:
        `(batch, new_rows, new_cols, filters)`
        if `data_format` is `"channels_last"`.
        `rows` and `cols` values might have changed due to padding.
    """

    def __init__(self, rank,
                 filters,
                 kernel_size,
                 strides=1,
                 padding='valid',
                 data_format=None,
                 dilation_rate=1,
                 depth_multiplier=1,
                 activation=None,
                 use_bias=True,
                 depthwise_initializer='glorot_uniform',
                 pointwise_initializer='glorot_uniform',
                 bias_initializer='zeros',
                 depthwise_regularizer=None,
                 pointwise_regularizer=None,
                 bias_regularizer=None,
                 activity_regularizer=None,
                 depthwise_constraint=None,
                 pointwise_constraint=None,
                 bias_constraint=None,
                 **kwargs):
        super(_SeparableConv, self).__init__(
            rank=rank,
            filters=filters,
            kernel_size=kernel_size,
            strides=strides,
            padding=padding,
            data_format=data_format,
            dilation_rate=dilation_rate,
            activation=activation,
            use_bias=use_bias,
            bias_initializer=bias_initializer,
            bias_regularizer=bias_regularizer,
            activity_regularizer=activity_regularizer,
            bias_constraint=bias_constraint,
            **kwargs)
        self.depth_multiplier = depth_multiplier
        self.depthwise_initializer = initializers.get(depthwise_initializer)
        self.pointwise_initializer = initializers.get(pointwise_initializer)
        self.depthwise_regularizer = regularizers.get(depthwise_regularizer)
        self.pointwise_regularizer = regularizers.get(pointwise_regularizer)
        self.depthwise_constraint = constraints.get(depthwise_constraint)
        self.pointwise_constraint = constraints.get(pointwise_constraint)

    def build(self, input_shape):
        if len(input_shape) < self.rank + 2:
            raise ValueError('Inputs to `SeparableConv' + str(self.rank) + 'D` '
                             'should have rank ' + str(self.rank + 2) + '. '
                             'Received input shape:', str(input_shape))
        channel_axis = 1 if self.data_format == 'channels_first' else -1
        if input_shape[channel_axis] is None:
            raise ValueError('The channel dimension of the inputs '
                             'should be defined. Found `None`.')
        input_dim = int(input_shape[channel_axis])
        depthwise_kernel_shape = self.kernel_size + (input_dim, self.depth_multiplier)
        pointwise_kernel_shape = (1,) * self.rank + (self.depth_multiplier * input_dim, self.filters)

        self.depthwise_kernel = self.add_weight(
            shape=depthwise_kernel_shape,
            initializer=self.depthwise_initializer,
            name='depthwise_kernel',
            regularizer=self.depthwise_regularizer,
            constraint=self.depthwise_constraint)
        self.pointwise_kernel = self.add_weight(
            shape=pointwise_kernel_shape,
            initializer=self.pointwise_initializer,
            name='pointwise_kernel',
            regularizer=self.pointwise_regularizer,
            constraint=self.pointwise_constraint)

        if self.use_bias:
            self.bias = self.add_weight(shape=(self.filters,),
                                        initializer=self.bias_initializer,
                                        name='bias',
                                        regularizer=self.bias_regularizer,
                                        constraint=self.bias_constraint)
        else:
            self.bias = None
        # Set input spec.
        self.input_spec = InputSpec(ndim=self.rank + 2,
                                    axes={channel_axis: input_dim})
        self.built = True

    def call(self, inputs):
        if self.rank == 1:
            outputs = K.separable_conv1d(
                inputs,
                self.depthwise_kernel,
                self.pointwise_kernel,
                data_format=self.data_format,
                strides=self.strides,
                padding=self.padding,
                dilation_rate=self.dilation_rate)
        if self.rank == 2:
            outputs = K.separable_conv2d(
                inputs,
                self.depthwise_kernel,
                self.pointwise_kernel,
                data_format=self.data_format,
                strides=self.strides,
                padding=self.padding,
                dilation_rate=self.dilation_rate)

        if self.use_bias:
            outputs = K.bias_add(
                outputs,
                self.bias,
                data_format=self.data_format)

        if self.activation is not None:
            return self.activation(outputs)
        return outputs

    def get_config(self):
        config = super(_SeparableConv, self).get_config()
        config.pop('rank')
        config.pop('kernel_initializer')
        config.pop('kernel_regularizer')
        config.pop('kernel_constraint')
        config['depth_multiplier'] = self.depth_multiplier
        config['depthwise_initializer'] = initializers.serialize(self.depthwise_initializer)
        config['pointwise_initializer'] = initializers.serialize(self.pointwise_initializer)
        config['depthwise_regularizer'] = regularizers.serialize(self.depthwise_regularizer)
        config['pointwise_regularizer'] = regularizers.serialize(self.pointwise_regularizer)
        config['depthwise_constraint'] = constraints.serialize(self.depthwise_constraint)
        config['pointwise_constraint'] = constraints.serialize(self.pointwise_constraint)
        return config


class SeparableConv1D(_SeparableConv):
    """Depthwise separable 1D convolution.

    Separable convolutions consist in first performing
    a depthwise spatial convolution
    (which acts on each input channel separately)
    followed by a pointwise convolution which mixes together the resulting
    output channels. The `depth_multiplier` argument controls how many
    output channels are generated per input channel in the depthwise step.

    Intuitively, separable convolutions can be understood as
    a way to factorize a convolution kernel into two smaller kernels,
    or as an extreme version of an Inception block.

    # Arguments
        filters: Integer, the dimensionality of the output space
            (i.e. the number of output filters in the convolution).
        kernel_size: An integer or tuple/list of single integer,
            specifying the length of the 1D convolution window.
        strides: An integer or tuple/list of single integer,
            specifying the stride length of the convolution.
            Specifying any stride value != 1 is incompatible with specifying
            any `dilation_rate` value != 1.
        padding: one of `"valid"` or `"same"` (case-insensitive).
        data_format: A string,
            one of `"channels_last"` or `"channels_first"`.
            The ordering of the dimensions in the inputs.
            `"channels_last"` corresponds to inputs with shape
            `(batch, steps, channels)` while `"channels_first"`
            corresponds to inputs with shape
            `(batch, channels, steps)`.
            It defaults to the `image_data_format` value found in your
            Keras config file at `~/.keras/keras.json`.
            If you never set it, then it will be "channels_last".
        dilation_rate: An integer or tuple/list of a single integer, specifying
            the dilation rate to use for dilated convolution.
            Currently, specifying any `dilation_rate` value != 1 is
            incompatible with specifying any `strides` value != 1.
        depth_multiplier: The number of depthwise convolution output channels
            for each input channel.
            The total number of depthwise convolution output
            channels will be equal to `filters_in * depth_multiplier`.
        activation: Activation function to use
            (see [activations](../activations.md)).
            If you don't specify anything, no activation is applied
            (ie. "linear" activation: `a(x) = x`).
        use_bias: Boolean, whether the layer uses a bias vector.
        depthwise_initializer: Initializer for the depthwise kernel matrix
            (see [initializers](../initializers.md)).
        pointwise_initializer: Initializer for the pointwise kernel matrix
            (see [initializers](../initializers.md)).
        bias_initializer: Initializer for the bias vector
            (see [initializers](../initializers.md)).
        depthwise_regularizer: Regularizer function applied to
            the depthwise kernel matrix
            (see [regularizer](../regularizers.md)).
        pointwise_regularizer: Regularizer function applied to
            the pointwise kernel matrix
            (see [regularizer](../regularizers.md)).
        bias_regularizer: Regularizer function applied to the bias vector
            (see [regularizer](../regularizers.md)).
        activity_regularizer: Regularizer function applied to
            the output of the layer (its "activation").
            (see [regularizer](../regularizers.md)).
        depthwise_constraint: Constraint function applied to
            the depthwise kernel matrix
            (see [constraints](../constraints.md)).
        pointwise_constraint: Constraint function applied to
            the pointwise kernel matrix
            (see [constraints](../constraints.md)).
        bias_constraint: Constraint function applied to the bias vector
            (see [constraints](../constraints.md)).

    # Input shape
        3D tensor with shape:
        `(batch, channels, steps)`
        if `data_format` is `"channels_first"`
        or 3D tensor with shape:
        `(batch, steps, channels)`
        if `data_format` is `"channels_last"`.

    # Output shape
        3D tensor with shape:
        `(batch, filters, new_steps)`
        if `data_format` is `"channels_first"`
        or 3D tensor with shape:
        `(batch, new_steps, filters)`
        if `data_format` is `"channels_last"`.
        `new_steps` values might have changed due to padding or strides.
    """

    def __init__(self, filters,
                 kernel_size,
                 strides=1,
                 padding='valid',
                 data_format=None,
                 dilation_rate=1,
                 depth_multiplier=1,
                 activation=None,
                 use_bias=True,
                 depthwise_initializer='glorot_uniform',
                 pointwise_initializer='glorot_uniform',
                 bias_initializer='zeros',
                 depthwise_regularizer=None,
                 pointwise_regularizer=None,
                 bias_regularizer=None,
                 activity_regularizer=None,
                 depthwise_constraint=None,
                 pointwise_constraint=None,
                 bias_constraint=None,
                 **kwargs):
        super(SeparableConv1D, self).__init__(
            rank=1,
            filters=filters,
            kernel_size=kernel_size,
            strides=strides,
            padding=padding,
            data_format=data_format,
            dilation_rate=dilation_rate,
            depth_multiplier=depth_multiplier,
            activation=activation,
            use_bias=use_bias,
            depthwise_initializer=depthwise_initializer,
            pointwise_initializer=pointwise_initializer,
            bias_initializer=bias_initializer,
            depthwise_regularizer=depthwise_regularizer,
            pointwise_regularizer=pointwise_regularizer,
            bias_regularizer=bias_regularizer,
            activity_regularizer=activity_regularizer,
            depthwise_constraint=depthwise_constraint,
            pointwise_constraint=pointwise_constraint,
            bias_constraint=bias_constraint,
            **kwargs)


class SeparableConv2D(_SeparableConv):
    """Depthwise separable 2D convolution.

    Separable convolutions consist in first performing
    a depthwise spatial convolution
    (which acts on each input channel separately)
    followed by a pointwise convolution which mixes together the resulting
    output channels. The `depth_multiplier` argument controls how many
    output channels are generated per input channel in the depthwise step.

    Intuitively, separable convolutions can be understood as
    a way to factorize a convolution kernel into two smaller kernels,
    or as an extreme version of an Inception block.

    # Arguments
        filters: Integer, the dimensionality of the output space
            (i.e. the number of output filters in the convolution).
        kernel_size: An integer or tuple/list of 2 integers, specifying the
            height and width of the 2D convolution window.
            Can be a single integer to specify the same value for
            all spatial dimensions.
        strides: An integer or tuple/list of 2 integers,
            specifying the strides of the convolution
            along the height and width.
            Can be a single integer to specify the same value for
            all spatial dimensions.
            Specifying any stride value != 1 is incompatible with specifying
            any `dilation_rate` value != 1.
        padding: one of `"valid"` or `"same"` (case-insensitive).
        data_format: A string,
            one of `"channels_last"` or `"channels_first"`.
            The ordering of the dimensions in the inputs.
            `"channels_last"` corresponds to inputs with shape
            `(batch, height, width, channels)` while `"channels_first"`
            corresponds to inputs with shape
            `(batch, channels, height, width)`.
            It defaults to the `image_data_format` value found in your
            Keras config file at `~/.keras/keras.json`.
            If you never set it, then it will be "channels_last".
        dilation_rate: An integer or tuple/list of 2 integers, specifying
            the dilation rate to use for dilated convolution.
            Currently, specifying any `dilation_rate` value != 1 is
            incompatible with specifying any `strides` value != 1.
        depth_multiplier: The number of depthwise convolution output channels
            for each input channel.
            The total number of depthwise convolution output
            channels will be equal to `filters_in * depth_multiplier`.
        activation: Activation function to use
            (see [activations](../activations.md)).
            If you don't specify anything, no activation is applied
            (ie. "linear" activation: `a(x) = x`).
        use_bias: Boolean, whether the layer uses a bias vector.
        depthwise_initializer: Initializer for the depthwise kernel matrix
            (see [initializers](../initializers.md)).
        pointwise_initializer: Initializer for the pointwise kernel matrix
            (see [initializers](../initializers.md)).
        bias_initializer: Initializer for the bias vector
            (see [initializers](../initializers.md)).
        depthwise_regularizer: Regularizer function applied to
            the depthwise kernel matrix
            (see [regularizer](../regularizers.md)).
        pointwise_regularizer: Regularizer function applied to
            the pointwise kernel matrix
            (see [regularizer](../regularizers.md)).
        bias_regularizer: Regularizer function applied to the bias vector
            (see [regularizer](../regularizers.md)).
        activity_regularizer: Regularizer function applied to
            the output of the layer (its "activation").
            (see [regularizer](../regularizers.md)).
        depthwise_constraint: Constraint function applied to
            the depthwise kernel matrix
            (see [constraints](../constraints.md)).
        pointwise_constraint: Constraint function applied to
            the pointwise kernel matrix
            (see [constraints](../constraints.md)).
        bias_constraint: Constraint function applied to the bias vector
            (see [constraints](../constraints.md)).

    # Input shape
        4D tensor with shape:
        `(batch, channels, rows, cols)`
        if `data_format` is `"channels_first"`
        or 4D tensor with shape:
        `(batch, rows, cols, channels)`
        if `data_format` is `"channels_last"`.

    # Output shape
        4D tensor with shape:
        `(batch, filters, new_rows, new_cols)`
        if `data_format` is `"channels_first"`
        or 4D tensor with shape:
        `(batch, new_rows, new_cols, filters)`
        if `data_format` is `"channels_last"`.
        `rows` and `cols` values might have changed due to padding.
    """

    @interfaces.legacy_separable_conv2d_support
    def __init__(self, filters,
                 kernel_size,
                 strides=(1, 1),
                 padding='valid',
                 data_format=None,
                 dilation_rate=(1, 1),
                 depth_multiplier=1,
                 activation=None,
                 use_bias=True,
                 depthwise_initializer='glorot_uniform',
                 pointwise_initializer='glorot_uniform',
                 bias_initializer='zeros',
                 depthwise_regularizer=None,
                 pointwise_regularizer=None,
                 bias_regularizer=None,
                 activity_regularizer=None,
                 depthwise_constraint=None,
                 pointwise_constraint=None,
                 bias_constraint=None,
                 **kwargs):
        super(SeparableConv2D, self).__init__(
            rank=2,
            filters=filters,
            kernel_size=kernel_size,
            strides=strides,
            padding=padding,
            data_format=data_format,
            dilation_rate=dilation_rate,
            depth_multiplier=depth_multiplier,
            activation=activation,
            use_bias=use_bias,
            depthwise_initializer=depthwise_initializer,
            pointwise_initializer=pointwise_initializer,
            bias_initializer=bias_initializer,
            depthwise_regularizer=depthwise_regularizer,
            pointwise_regularizer=pointwise_regularizer,
            bias_regularizer=bias_regularizer,
            activity_regularizer=activity_regularizer,
            depthwise_constraint=depthwise_constraint,
            pointwise_constraint=pointwise_constraint,
            bias_constraint=bias_constraint,
            **kwargs)


class DepthwiseConv2D(Conv2D):
    """Depthwise separable 2D convolution.

    Depthwise Separable convolutions consists in performing
    just the first step in a depthwise spatial convolution
    (which acts on each input channel separately).
    The `depth_multiplier` argument controls how many
    output channels are generated per input channel in the depthwise step.

    # Arguments
        kernel_size: An integer or tuple/list of 2 integers, specifying the
            height and width of the 2D convolution window.
            Can be a single integer to specify the same value for
            all spatial dimensions.
        strides: An integer or tuple/list of 2 integers,
            specifying the strides of the convolution
            along the height and width.
            Can be a single integer to specify the same value for
            all spatial dimensions.
            Specifying any stride value != 1 is incompatible with specifying
            any `dilation_rate` value != 1.
        padding: one of `"valid"` or `"same"` (case-insensitive).
        depth_multiplier: The number of depthwise convolution output channels
            for each input channel.
            The total number of depthwise convolution output
            channels will be equal to `filters_in * depth_multiplier`.
        data_format: A string,
            one of `"channels_last"` or `"channels_first"`.
            The ordering of the dimensions in the inputs.
            `"channels_last"` corresponds to inputs with shape
            `(batch, height, width, channels)` while `"channels_first"`
            corresponds to inputs with shape
            `(batch, channels, height, width)`.
            It defaults to the `image_data_format` value found in your
            Keras config file at `~/.keras/keras.json`.
            If you never set it, then it will be 'channels_last'.
        activation: Activation function to use
            (see [activations](../activations.md)).
            If you don't specify anything, no activation is applied
            (ie. 'linear' activation: `a(x) = x`).
        use_bias: Boolean, whether the layer uses a bias vector.
        depthwise_initializer: Initializer for the depthwise kernel matrix
            (see [initializers](../initializers.md)).
        bias_initializer: Initializer for the bias vector
            (see [initializers](../initializers.md)).
        depthwise_regularizer: Regularizer function applied to
            the depthwise kernel matrix
            (see [regularizer](../regularizers.md)).
        bias_regularizer: Regularizer function applied to the bias vector
            (see [regularizer](../regularizers.md)).
        activity_regularizer: Regularizer function applied to
            the output of the layer (its 'activation').
            (see [regularizer](../regularizers.md)).
        depthwise_constraint: Constraint function applied to
            the depthwise kernel matrix
            (see [constraints](../constraints.md)).
        bias_constraint: Constraint function applied to the bias vector
            (see [constraints](../constraints.md)).

    # Input shape
        4D tensor with shape:
        `(batch, channels, rows, cols)`
        if `data_format` is `"channels_first"`
        or 4D tensor with shape:
        `(batch, rows, cols, channels)`
        if `data_format` is `"channels_last"`.

    # Output shape
        4D tensor with shape:
        `(batch, filters, new_rows, new_cols)`
        if `data_format` is `"channels_first"`
        or 4D tensor with shape:
        `(batch, new_rows, new_cols, filters)`
        if `data_format` is `"channels_last"`.
        `rows` and `cols` values might have changed due to padding.
    """

    def __init__(self,
                 kernel_size,
                 strides=(1, 1),
                 padding='valid',
                 depth_multiplier=1,
                 data_format=None,
                 activation=None,
                 use_bias=True,
                 depthwise_initializer='glorot_uniform',
                 bias_initializer='zeros',
                 depthwise_regularizer=None,
                 bias_regularizer=None,
                 activity_regularizer=None,
                 depthwise_constraint=None,
                 bias_constraint=None,
                 **kwargs):
        super(DepthwiseConv2D, self).__init__(
            filters=None,
            kernel_size=kernel_size,
            strides=strides,
            padding=padding,
            data_format=data_format,
            activation=activation,
            use_bias=use_bias,
            bias_regularizer=bias_regularizer,
            activity_regularizer=activity_regularizer,
            bias_constraint=bias_constraint,
            **kwargs)
        self.depth_multiplier = depth_multiplier
        self.depthwise_initializer = initializers.get(depthwise_initializer)
        self.depthwise_regularizer = regularizers.get(depthwise_regularizer)
        self.depthwise_constraint = constraints.get(depthwise_constraint)
        self.bias_initializer = initializers.get(bias_initializer)

    def build(self, input_shape):
        if len(input_shape) < 4:
            raise ValueError('Inputs to `DepthwiseConv2D` should have rank 4. '
                             'Received input shape:', str(input_shape))
        if self.data_format == 'channels_first':
            channel_axis = 1
        else:
            channel_axis = 3
        if input_shape[channel_axis] is None:
            raise ValueError('The channel dimension of the inputs to '
                             '`DepthwiseConv2D` '
                             'should be defined. Found `None`.')
        input_dim = int(input_shape[channel_axis])
        depthwise_kernel_shape = (self.kernel_size[0],
                                  self.kernel_size[1],
                                  input_dim,
                                  self.depth_multiplier)

        self.depthwise_kernel = self.add_weight(
            shape=depthwise_kernel_shape,
            initializer=self.depthwise_initializer,
            name='depthwise_kernel',
            regularizer=self.depthwise_regularizer,
            constraint=self.depthwise_constraint)

        if self.use_bias:
            self.bias = self.add_weight(shape=(input_dim * self.depth_multiplier,),
                                        initializer=self.bias_initializer,
                                        name='bias',
                                        regularizer=self.bias_regularizer,
                                        constraint=self.bias_constraint)
        else:
            self.bias = None
        # Set input spec.
        self.input_spec = InputSpec(ndim=4, axes={channel_axis: input_dim})
        self.built = True

    def call(self, inputs, training=None):
        outputs = K.depthwise_conv2d(
            inputs,
            self.depthwise_kernel,
            strides=self.strides,
            padding=self.padding,
            dilation_rate=self.dilation_rate,
            data_format=self.data_format)

        if self.use_bias:
            outputs = K.bias_add(
                outputs,
                self.bias,
                data_format=self.data_format)

        if self.activation is not None:
            return self.activation(outputs)

        return outputs

    def compute_output_shape(self, input_shape):
        if self.data_format == 'channels_first':
            rows = input_shape[2]
            cols = input_shape[3]
            out_filters = input_shape[1] * self.depth_multiplier
        elif self.data_format == 'channels_last':
            rows = input_shape[1]
            cols = input_shape[2]
            out_filters = input_shape[3] * self.depth_multiplier

        rows = conv_utils.conv_output_length(rows, self.kernel_size[0],
                                             self.padding,
                                             self.strides[0])
        cols = conv_utils.conv_output_length(cols, self.kernel_size[1],
                                             self.padding,
                                             self.strides[1])
        if self.data_format == 'channels_first':
            return (input_shape[0], out_filters, rows, cols)
        elif self.data_format == 'channels_last':
            return (input_shape[0], rows, cols, out_filters)

    def get_config(self):
        config = super(DepthwiseConv2D, self).get_config()
        config.pop('filters')
        config.pop('kernel_initializer')
        config.pop('kernel_regularizer')
        config.pop('kernel_constraint')
        config['depth_multiplier'] = self.depth_multiplier
        config['depthwise_initializer'] = initializers.serialize(self.depthwise_initializer)
        config['depthwise_regularizer'] = regularizers.serialize(self.depthwise_regularizer)
        config['depthwise_constraint'] = constraints.serialize(self.depthwise_constraint)
        return config


class UpSampling1D(Layer):
    """Upsampling layer for 1D inputs.

    Repeats each temporal step `size` times along the time axis.

    # Arguments
        size: integer. Upsampling factor.

    # Input shape
        3D tensor with shape: `(batch, steps, features)`.

    # Output shape
        3D tensor with shape: `(batch, upsampled_steps, features)`.
    """

    @interfaces.legacy_upsampling1d_support
    def __init__(self, size=2, **kwargs):
        super(UpSampling1D, self).__init__(**kwargs)
        self.size = int(size)
        self.input_spec = InputSpec(ndim=3)

    def compute_output_shape(self, input_shape):
        size = self.size * input_shape[1] if input_shape[1] is not None else None
        return (input_shape[0], size, input_shape[2])

    def call(self, inputs):
        output = K.repeat_elements(inputs, self.size, axis=1)
        return output

    def get_config(self):
        config = {'size': self.size}
        base_config = super(UpSampling1D, self).get_config()
        return dict(list(base_config.items()) + list(config.items()))


class UpSampling2D(Layer):
    """Upsampling layer for 2D inputs.

    Repeats the rows and columns of the data
    by size[0] and size[1] respectively.

    # Arguments
        size: int, or tuple of 2 integers.
            The upsampling factors for rows and columns.
        data_format: A string,
            one of `"channels_last"` or `"channels_first"`.
            The ordering of the dimensions in the inputs.
            `"channels_last"` corresponds to inputs with shape
            `(batch, height, width, channels)` while `"channels_first"`
            corresponds to inputs with shape
            `(batch, channels, height, width)`.
            It defaults to the `image_data_format` value found in your
            Keras config file at `~/.keras/keras.json`.
            If you never set it, then it will be "channels_last".

    # Input shape
        4D tensor with shape:
        - If `data_format` is `"channels_last"`:
            `(batch, rows, cols, channels)`
        - If `data_format` is `"channels_first"`:
            `(batch, channels, rows, cols)`

    # Output shape
        4D tensor with shape:
        - If `data_format` is `"channels_last"`:
            `(batch, upsampled_rows, upsampled_cols, channels)`
        - If `data_format` is `"channels_first"`:
            `(batch, channels, upsampled_rows, upsampled_cols)`
    """

    @interfaces.legacy_upsampling2d_support
    def __init__(self, size=(2, 2), data_format=None, **kwargs):
        super(UpSampling2D, self).__init__(**kwargs)
        self.data_format = K.normalize_data_format(data_format)
        self.size = conv_utils.normalize_tuple(size, 2, 'size')
        self.input_spec = InputSpec(ndim=4)

    def compute_output_shape(self, input_shape):
        if self.data_format == 'channels_first':
            height = self.size[0] * input_shape[2] if input_shape[2] is not None else None
            width = self.size[1] * input_shape[3] if input_shape[3] is not None else None
            return (input_shape[0],
                    input_shape[1],
                    height,
                    width)
        elif self.data_format == 'channels_last':
            height = self.size[0] * input_shape[1] if input_shape[1] is not None else None
            width = self.size[1] * input_shape[2] if input_shape[2] is not None else None
            return (input_shape[0],
                    height,
                    width,
                    input_shape[3])

    def call(self, inputs):
        return K.resize_images(inputs, self.size[0], self.size[1],
                               self.data_format)

    def get_config(self):
        config = {'size': self.size,
                  'data_format': self.data_format}
        base_config = super(UpSampling2D, self).get_config()
        return dict(list(base_config.items()) + list(config.items()))


class UpSampling3D(Layer):
    """Upsampling layer for 3D inputs.

    Repeats the 1st, 2nd and 3rd dimensions
    of the data by size[0], size[1] and size[2] respectively.

    # Arguments
        size: int, or tuple of 3 integers.
            The upsampling factors for dim1, dim2 and dim3.
        data_format: A string,
            one of `"channels_last"` or `"channels_first"`.
            The ordering of the dimensions in the inputs.
            `"channels_last"` corresponds to inputs with shape
            `(batch, spatial_dim1, spatial_dim2, spatial_dim3, channels)`
            while `"channels_first"` corresponds to inputs with shape
            `(batch, channels, spatial_dim1, spatial_dim2, spatial_dim3)`.
            It defaults to the `image_data_format` value found in your
            Keras config file at `~/.keras/keras.json`.
            If you never set it, then it will be "channels_last".

    # Input shape
        5D tensor with shape:
        - If `data_format` is `"channels_last"`:
            `(batch, dim1, dim2, dim3, channels)`
        - If `data_format` is `"channels_first"`:
            `(batch, channels, dim1, dim2, dim3)`

    # Output shape
        5D tensor with shape:
        - If `data_format` is `"channels_last"`:
            `(batch, upsampled_dim1, upsampled_dim2, upsampled_dim3, channels)`
        - If `data_format` is `"channels_first"`:
            `(batch, channels, upsampled_dim1, upsampled_dim2, upsampled_dim3)`
    """

    @interfaces.legacy_upsampling3d_support
    def __init__(self, size=(2, 2, 2), data_format=None, **kwargs):
        self.data_format = K.normalize_data_format(data_format)
        self.size = conv_utils.normalize_tuple(size, 3, 'size')
        self.input_spec = InputSpec(ndim=5)
        super(UpSampling3D, self).__init__(**kwargs)

    def compute_output_shape(self, input_shape):
        if self.data_format == 'channels_first':
            dim1 = self.size[0] * input_shape[2] if input_shape[2] is not None else None
            dim2 = self.size[1] * input_shape[3] if input_shape[3] is not None else None
            dim3 = self.size[2] * input_shape[4] if input_shape[4] is not None else None
            return (input_shape[0],
                    input_shape[1],
                    dim1,
                    dim2,
                    dim3)
        elif self.data_format == 'channels_last':
            dim1 = self.size[0] * input_shape[1] if input_shape[1] is not None else None
            dim2 = self.size[1] * input_shape[2] if input_shape[2] is not None else None
            dim3 = self.size[2] * input_shape[3] if input_shape[3] is not None else None
            return (input_shape[0],
                    dim1,
                    dim2,
                    dim3,
                    input_shape[4])

    def call(self, inputs):
        return K.resize_volumes(inputs,
                                self.size[0], self.size[1], self.size[2],
                                self.data_format)

    def get_config(self):
        config = {'size': self.size,
                  'data_format': self.data_format}
        base_config = super(UpSampling3D, self).get_config()
        return dict(list(base_config.items()) + list(config.items()))


class ZeroPadding1D(Layer):
    """Zero-padding layer for 1D input (e.g. temporal sequence).

    # Arguments
        padding: int, or tuple of int (length 2), or dictionary.
            - If int:
            How many zeros to add at the beginning and end of
            the padding dimension (axis 1).
            - If tuple of int (length 2):
            How many zeros to add at the beginning and at the end of
            the padding dimension (`(left_pad, right_pad)`).

    # Input shape
        3D tensor with shape `(batch, axis_to_pad, features)`

    # Output shape
        3D tensor with shape `(batch, padded_axis, features)`
    """

    def __init__(self, padding=1, **kwargs):
        super(ZeroPadding1D, self).__init__(**kwargs)
        self.padding = conv_utils.normalize_tuple(padding, 2, 'padding')
        self.input_spec = InputSpec(ndim=3)

    def compute_output_shape(self, input_shape):
        if input_shape[1] is not None:
            length = input_shape[1] + self.padding[0] + self.padding[1]
        else:
            length = None
        return (input_shape[0],
                length,
                input_shape[2])

    def call(self, inputs):
        return K.temporal_padding(inputs, padding=self.padding)

    def get_config(self):
        config = {'padding': self.padding}
        base_config = super(ZeroPadding1D, self).get_config()
        return dict(list(base_config.items()) + list(config.items()))


class ZeroPadding2D(Layer):
    """Zero-padding layer for 2D input (e.g. picture).

    This layer can add rows and columns of zeros
    at the top, bottom, left and right side of an image tensor.

    # Arguments
        padding: int, or tuple of 2 ints, or tuple of 2 tuples of 2 ints.
            - If int: the same symmetric padding
                is applied to height and width.
            - If tuple of 2 ints:
                interpreted as two different
                symmetric padding values for height and width:
                `(symmetric_height_pad, symmetric_width_pad)`.
            - If tuple of 2 tuples of 2 ints:
                interpreted as
                `((top_pad, bottom_pad), (left_pad, right_pad))`
        data_format: A string,
            one of `"channels_last"` or `"channels_first"`.
            The ordering of the dimensions in the inputs.
            `"channels_last"` corresponds to inputs with shape
            `(batch, height, width, channels)` while `"channels_first"`
            corresponds to inputs with shape
            `(batch, channels, height, width)`.
            It defaults to the `image_data_format` value found in your
            Keras config file at `~/.keras/keras.json`.
            If you never set it, then it will be "channels_last".

    # Input shape
        4D tensor with shape:
        - If `data_format` is `"channels_last"`:
            `(batch, rows, cols, channels)`
        - If `data_format` is `"channels_first"`:
            `(batch, channels, rows, cols)`

    # Output shape
        4D tensor with shape:
        - If `data_format` is `"channels_last"`:
            `(batch, padded_rows, padded_cols, channels)`
        - If `data_format` is `"channels_first"`:
            `(batch, channels, padded_rows, padded_cols)`
    """

    @interfaces.legacy_zeropadding2d_support
    def __init__(self,
                 padding=(1, 1),
                 data_format=None,
                 **kwargs):
        super(ZeroPadding2D, self).__init__(**kwargs)
        self.data_format = K.normalize_data_format(data_format)
        if isinstance(padding, int):
            self.padding = ((padding, padding), (padding, padding))
        elif hasattr(padding, '__len__'):
            if len(padding) != 2:
                raise ValueError('`padding` should have two elements. '
                                 'Found: ' + str(padding))
            height_padding = conv_utils.normalize_tuple(padding[0], 2,
                                                        '1st entry of padding')
            width_padding = conv_utils.normalize_tuple(padding[1], 2,
                                                       '2nd entry of padding')
            self.padding = (height_padding, width_padding)
        else:
            raise ValueError('`padding` should be either an int, '
                             'a tuple of 2 ints '
                             '(symmetric_height_pad, symmetric_width_pad), '
                             'or a tuple of 2 tuples of 2 ints '
                             '((top_pad, bottom_pad), (left_pad, right_pad)). '
                             'Found: ' + str(padding))
        self.input_spec = InputSpec(ndim=4)

    def compute_output_shape(self, input_shape):
        if self.data_format == 'channels_first':
            if input_shape[2] is not None:
                rows = input_shape[2] + self.padding[0][0] + self.padding[0][1]
            else:
                rows = None
            if input_shape[3] is not None:
                cols = input_shape[3] + self.padding[1][0] + self.padding[1][1]
            else:
                cols = None
            return (input_shape[0],
                    input_shape[1],
                    rows,
                    cols)
        elif self.data_format == 'channels_last':
            if input_shape[1] is not None:
                rows = input_shape[1] + self.padding[0][0] + self.padding[0][1]
            else:
                rows = None
            if input_shape[2] is not None:
                cols = input_shape[2] + self.padding[1][0] + self.padding[1][1]
            else:
                cols = None
            return (input_shape[0],
                    rows,
                    cols,
                    input_shape[3])

    def call(self, inputs):
        return K.spatial_2d_padding(inputs,
                                    padding=self.padding,
                                    data_format=self.data_format)

    def get_config(self):
        config = {'padding': self.padding,
                  'data_format': self.data_format}
        base_config = super(ZeroPadding2D, self).get_config()
        return dict(list(base_config.items()) + list(config.items()))


class ZeroPadding3D(Layer):
    """Zero-padding layer for 3D data (spatial or spatio-temporal).

    # Arguments
        padding: int, or tuple of 3 ints, or tuple of 3 tuples of 2 ints.
            - If int: the same symmetric padding
                is applied to height and width.
            - If tuple of 3 ints:
                interpreted as two different
                symmetric padding values for height and width:
                `(symmetric_dim1_pad, symmetric_dim2_pad, symmetric_dim3_pad)`.
            - If tuple of 3 tuples of 2 ints:
                interpreted as
                `((left_dim1_pad, right_dim1_pad), (left_dim2_pad, right_dim2_pad), (left_dim3_pad, right_dim3_pad))`
        data_format: A string,
            one of `"channels_last"` or `"channels_first"`.
            The ordering of the dimensions in the inputs.
            `"channels_last"` corresponds to inputs with shape
            `(batch, spatial_dim1, spatial_dim2, spatial_dim3, channels)`
            while `"channels_first"` corresponds to inputs with shape
            `(batch, channels, spatial_dim1, spatial_dim2, spatial_dim3)`.
            It defaults to the `image_data_format` value found in your
            Keras config file at `~/.keras/keras.json`.
            If you never set it, then it will be "channels_last".

    # Input shape
        5D tensor with shape:
        - If `data_format` is `"channels_last"`:
            `(batch, first_axis_to_pad, second_axis_to_pad, third_axis_to_pad, depth)`
        - If `data_format` is `"channels_first"`:
            `(batch, depth, first_axis_to_pad, second_axis_to_pad, third_axis_to_pad)`

    # Output shape
        5D tensor with shape:
        - If `data_format` is `"channels_last"`:
            `(batch, first_padded_axis, second_padded_axis, third_axis_to_pad, depth)`
        - If `data_format` is `"channels_first"`:
            `(batch, depth, first_padded_axis, second_padded_axis, third_axis_to_pad)`
    """

    @interfaces.legacy_zeropadding3d_support
    def __init__(self, padding=(1, 1, 1), data_format=None, **kwargs):
        super(ZeroPadding3D, self).__init__(**kwargs)
        self.data_format = K.normalize_data_format(data_format)
        if isinstance(padding, int):
            self.padding = ((padding, padding), (padding, padding), (padding, padding))
        elif hasattr(padding, '__len__'):
            if len(padding) != 3:
                raise ValueError('`padding` should have 3 elements. '
                                 'Found: ' + str(padding))
            dim1_padding = conv_utils.normalize_tuple(padding[0], 2,
                                                      '1st entry of padding')
            dim2_padding = conv_utils.normalize_tuple(padding[1], 2,
                                                      '2nd entry of padding')
            dim3_padding = conv_utils.normalize_tuple(padding[2], 2,
                                                      '3rd entry of padding')
            self.padding = (dim1_padding, dim2_padding, dim3_padding)
        else:
            raise ValueError('`padding` should be either an int, '
                             'a tuple of 3 ints '
                             '(symmetric_dim1_pad, symmetric_dim2_pad, symmetric_dim3_pad), '
                             'or a tuple of 3 tuples of 2 ints '
                             '((left_dim1_pad, right_dim1_pad),'
                             ' (left_dim2_pad, right_dim2_pad),'
                             ' (left_dim3_pad, right_dim2_pad)). '
                             'Found: ' + str(padding))
        self.input_spec = InputSpec(ndim=5)

    def compute_output_shape(self, input_shape):
        if self.data_format == 'channels_first':
            if input_shape[2] is not None:
                dim1 = input_shape[2] + self.padding[0][0] + self.padding[0][1]
            else:
                dim1 = None
            if input_shape[3] is not None:
                dim2 = input_shape[3] + self.padding[1][0] + self.padding[1][1]
            else:
                dim2 = None
            if input_shape[4] is not None:
                dim3 = input_shape[4] + self.padding[2][0] + self.padding[2][1]
            else:
                dim3 = None
            return (input_shape[0],
                    input_shape[1],
                    dim1,
                    dim2,
                    dim3)
        elif self.data_format == 'channels_last':
            if input_shape[1] is not None:
                dim1 = input_shape[1] + self.padding[0][0] + self.padding[0][1]
            else:
                dim1 = None
            if input_shape[2] is not None:
                dim2 = input_shape[2] + self.padding[1][0] + self.padding[1][1]
            else:
                dim2 = None
            if input_shape[3] is not None:
                dim3 = input_shape[3] + self.padding[2][0] + self.padding[2][1]
            else:
                dim3 = None
            return (input_shape[0],
                    dim1,
                    dim2,
                    dim3,
                    input_shape[4])

    def call(self, inputs):
        return K.spatial_3d_padding(inputs,
                                    padding=self.padding,
                                    data_format=self.data_format)

    def get_config(self):
        config = {'padding': self.padding,
                  'data_format': self.data_format}
        base_config = super(ZeroPadding3D, self).get_config()
        return dict(list(base_config.items()) + list(config.items()))


class Cropping1D(Layer):
    """Cropping layer for 1D input (e.g. temporal sequence).

    It crops along the time dimension (axis 1).

    # Arguments
        cropping: int or tuple of int (length 2)
            How many units should be trimmed off at the beginning and end of
            the cropping dimension (axis 1).
            If a single int is provided,
            the same value will be used for both.

    # Input shape
        3D tensor with shape `(batch, axis_to_crop, features)`

    # Output shape
        3D tensor with shape `(batch, cropped_axis, features)`
    """

    def __init__(self, cropping=(1, 1), **kwargs):
        super(Cropping1D, self).__init__(**kwargs)
        self.cropping = conv_utils.normalize_tuple(cropping, 2, 'cropping')
        self.input_spec = InputSpec(ndim=3)

    def compute_output_shape(self, input_shape):
<<<<<<< HEAD
        return compute_output_shape_cropping(input_shape,
=======
        return _compute_output_shape_cropping(input_shape,
>>>>>>> 970169a0
                                             'channels_last',
                                             (self.cropping,))

    def call(self, inputs):
        if self.cropping[1] == 0:
            return inputs[:, self.cropping[0]:, :]
        else:
            return inputs[:, self.cropping[0]: -self.cropping[1], :]

    def get_config(self):
        config = {'cropping': self.cropping}
        base_config = super(Cropping1D, self).get_config()
        return dict(list(base_config.items()) + list(config.items()))


class Cropping2D(Layer):
    """Cropping layer for 2D input (e.g. picture).

    It crops along spatial dimensions, i.e. height and width.

    # Arguments
        cropping: int, or tuple of 2 ints, or tuple of 2 tuples of 2 ints.
            - If int: the same symmetric cropping
                is applied to height and width.
            - If tuple of 2 ints:
                interpreted as two different
                symmetric cropping values for height and width:
                `(symmetric_height_crop, symmetric_width_crop)`.
            - If tuple of 2 tuples of 2 ints:
                interpreted as
                `((top_crop, bottom_crop), (left_crop, right_crop))`
        data_format: A string,
            one of `"channels_last"` or `"channels_first"`.
            The ordering of the dimensions in the inputs.
            `"channels_last"` corresponds to inputs with shape
            `(batch, height, width, channels)` while `"channels_first"`
            corresponds to inputs with shape
            `(batch, channels, height, width)`.
            It defaults to the `image_data_format` value found in your
            Keras config file at `~/.keras/keras.json`.
            If you never set it, then it will be "channels_last".

    # Input shape
        4D tensor with shape:
        - If `data_format` is `"channels_last"`:
            `(batch, rows, cols, channels)`
        - If `data_format` is `"channels_first"`:
            `(batch, channels, rows, cols)`

    # Output shape
        4D tensor with shape:
        - If `data_format` is `"channels_last"`:
            `(batch, cropped_rows, cropped_cols, channels)`
        - If `data_format` is `"channels_first"`:
            `(batch, channels, cropped_rows, cropped_cols)`

    # Examples

    ```python
        # Crop the input 2D images or feature maps
        model = Sequential()
        model.add(Cropping2D(cropping=((2, 2), (4, 4)),
                             input_shape=(28, 28, 3)))
        # now model.output_shape == (None, 24, 20, 3)
        model.add(Conv2D(64, (3, 3), padding='same'))
        model.add(Cropping2D(cropping=((2, 2), (2, 2))))
        # now model.output_shape == (None, 20, 16, 64)
    ```
    """

    @interfaces.legacy_cropping2d_support
    def __init__(self, cropping=((0, 0), (0, 0)),
                 data_format=None, **kwargs):
        super(Cropping2D, self).__init__(**kwargs)
        self.data_format = K.normalize_data_format(data_format)
        if isinstance(cropping, int):
            self.cropping = ((cropping, cropping), (cropping, cropping))
        elif hasattr(cropping, '__len__'):
            if len(cropping) != 2:
                raise ValueError('`cropping` should have two elements. '
                                 'Found: ' + str(cropping))
            height_cropping = conv_utils.normalize_tuple(
                cropping[0], 2,
                '1st entry of cropping')
            width_cropping = conv_utils.normalize_tuple(
                cropping[1], 2,
                '2nd entry of cropping')
            self.cropping = (height_cropping, width_cropping)
        else:
            raise ValueError('`cropping` should be either an int, '
                             'a tuple of 2 ints '
                             '(symmetric_height_crop, symmetric_width_crop), '
                             'or a tuple of 2 tuples of 2 ints '
                             '((top_crop, bottom_crop), (left_crop, right_crop)). '
                             'Found: ' + str(cropping))
        self.input_spec = InputSpec(ndim=4)

    def compute_output_shape(self, input_shape):
<<<<<<< HEAD
        return compute_output_shape_cropping(input_shape,
=======
        return _compute_output_shape_cropping(input_shape,
>>>>>>> 970169a0
                                             self.data_format,
                                             self.cropping)

    def call(self, inputs):
        if self.data_format == 'channels_first':
            if self.cropping[0][1] == self.cropping[1][1] == 0:
                return inputs[:,
                              :,
                              self.cropping[0][0]:,
                              self.cropping[1][0]:]
            elif self.cropping[0][1] == 0:
                return inputs[:,
                              :,
                              self.cropping[0][0]:,
                              self.cropping[1][0]: -self.cropping[1][1]]
            elif self.cropping[1][1] == 0:
                return inputs[:,
                              :,
                              self.cropping[0][0]: -self.cropping[0][1],
                              self.cropping[1][0]:]
            return inputs[:,
                          :,
                          self.cropping[0][0]: -self.cropping[0][1],
                          self.cropping[1][0]: -self.cropping[1][1]]
        elif self.data_format == 'channels_last':
            if self.cropping[0][1] == self.cropping[1][1] == 0:
                return inputs[:,
                              self.cropping[0][0]:,
                              self.cropping[1][0]:,
                              :]
            elif self.cropping[0][1] == 0:
                return inputs[:,
                              self.cropping[0][0]:,
                              self.cropping[1][0]: -self.cropping[1][1],
                              :]
            elif self.cropping[1][1] == 0:
                return inputs[:,
                              self.cropping[0][0]: -self.cropping[0][1],
                              self.cropping[1][0]:,
                              :]
            return inputs[:,
                          self.cropping[0][0]: -self.cropping[0][1],
                          self.cropping[1][0]: -self.cropping[1][1],
                          :]

    def get_config(self):
        config = {'cropping': self.cropping,
                  'data_format': self.data_format}
        base_config = super(Cropping2D, self).get_config()
        return dict(list(base_config.items()) + list(config.items()))


class Cropping3D(Layer):
    """Cropping layer for 3D data (e.g. spatial or spatio-temporal).

    # Arguments
        cropping: int, or tuple of 3 ints, or tuple of 3 tuples of 2 ints.
            - If int: the same symmetric cropping
                is applied to depth, height, and width.
            - If tuple of 3 ints:
                interpreted as two different
                symmetric cropping values for depth, height, and width:
                `(symmetric_dim1_crop, symmetric_dim2_crop, symmetric_dim3_crop)`.
            - If tuple of 3 tuples of 2 ints:
                interpreted as
                `((left_dim1_crop, right_dim1_crop), (left_dim2_crop, right_dim2_crop), (left_dim3_crop, right_dim3_crop))`
        data_format: A string,
            one of `"channels_last"` or `"channels_first"`.
            The ordering of the dimensions in the inputs.
            `"channels_last"` corresponds to inputs with shape
            `(batch, spatial_dim1, spatial_dim2, spatial_dim3, channels)`
            while `"channels_first"` corresponds to inputs with shape
            `(batch, channels, spatial_dim1, spatial_dim2, spatial_dim3)`.
            It defaults to the `image_data_format` value found in your
            Keras config file at `~/.keras/keras.json`.
            If you never set it, then it will be "channels_last".

    # Input shape
        5D tensor with shape:
        - If `data_format` is `"channels_last"`:
            `(batch, first_axis_to_crop, second_axis_to_crop, third_axis_to_crop, depth)`
        - If `data_format` is `"channels_first"`:
            `(batch, depth, first_axis_to_crop, second_axis_to_crop, third_axis_to_crop)`

    # Output shape
        5D tensor with shape:
        - If `data_format` is `"channels_last"`:
            `(batch, first_cropped_axis, second_cropped_axis, third_cropped_axis, depth)`
        - If `data_format` is `"channels_first"`:
            `(batch, depth, first_cropped_axis, second_cropped_axis, third_cropped_axis)`
    """

    @interfaces.legacy_cropping3d_support
    def __init__(self, cropping=((1, 1), (1, 1), (1, 1)),
                 data_format=None, **kwargs):
        super(Cropping3D, self).__init__(**kwargs)
        self.data_format = K.normalize_data_format(data_format)
        if isinstance(cropping, int):
            self.cropping = ((cropping, cropping),
                             (cropping, cropping),
                             (cropping, cropping))
        elif hasattr(cropping, '__len__'):
            if len(cropping) != 3:
                raise ValueError('`cropping` should have 3 elements. '
                                 'Found: ' + str(cropping))
            dim1_cropping = conv_utils.normalize_tuple(cropping[0], 2,
                                                       '1st entry of cropping')
            dim2_cropping = conv_utils.normalize_tuple(cropping[1], 2,
                                                       '2nd entry of cropping')
            dim3_cropping = conv_utils.normalize_tuple(cropping[2], 2,
                                                       '3rd entry of cropping')
            self.cropping = (dim1_cropping, dim2_cropping, dim3_cropping)
        else:
            raise ValueError('`cropping` should be either an int, '
                             'a tuple of 3 ints '
                             '(symmetric_dim1_crop, symmetric_dim2_crop, symmetric_dim3_crop), '
                             'or a tuple of 3 tuples of 2 ints '
                             '((left_dim1_crop, right_dim1_crop),'
                             ' (left_dim2_crop, right_dim2_crop),'
                             ' (left_dim3_crop, right_dim2_crop)). '
                             'Found: ' + str(cropping))
        self.input_spec = InputSpec(ndim=5)

    def compute_output_shape(self, input_shape):
<<<<<<< HEAD
        return compute_output_shape_cropping(input_shape,
=======
        return _compute_output_shape_cropping(input_shape,
>>>>>>> 970169a0
                                             self.data_format,
                                             self.cropping)

    def call(self, inputs):
        if self.data_format == 'channels_first':
            if self.cropping[0][1] == self.cropping[1][1] == self.cropping[2][1] == 0:
                return inputs[:,
                              :,
                              self.cropping[0][0]:,
                              self.cropping[1][0]:,
                              self.cropping[2][0]:]
            elif self.cropping[0][1] == self.cropping[1][1] == 0:
                return inputs[:,
                              :,
                              self.cropping[0][0]:,
                              self.cropping[1][0]:,
                              self.cropping[2][0]: -self.cropping[2][1]]
            elif self.cropping[1][1] == self.cropping[2][1] == 0:
                return inputs[:,
                              :,
                              self.cropping[0][0]: -self.cropping[0][1],
                              self.cropping[1][0]:,
                              self.cropping[2][0]:]
            elif self.cropping[0][1] == self.cropping[2][1] == 0:
                return inputs[:,
                              :,
                              self.cropping[0][0]:,
                              self.cropping[1][0]: -self.cropping[1][1],
                              self.cropping[2][0]:]
            elif self.cropping[0][1] == 0:
                return inputs[:,
                              :,
                              self.cropping[0][0]:,
                              self.cropping[1][0]: -self.cropping[1][1],
                              self.cropping[2][0]: -self.cropping[2][1]]
            elif self.cropping[1][1] == 0:
                return inputs[:,
                              :,
                              self.cropping[0][0]: -self.cropping[0][1],
                              self.cropping[1][0]:,
                              self.cropping[2][0]: -self.cropping[2][1]]
            elif self.cropping[2][1] == 0:
                return inputs[:,
                              :,
                              self.cropping[0][0]: -self.cropping[0][1],
                              self.cropping[1][0]: -self.cropping[1][1],
                              self.cropping[2][0]:]
            return inputs[:,
                          :,
                          self.cropping[0][0]: -self.cropping[0][1],
                          self.cropping[1][0]: -self.cropping[1][1],
                          self.cropping[2][0]: -self.cropping[2][1]]

        elif self.data_format == 'channels_last':
            if self.cropping[0][1] == self.cropping[1][1] == self.cropping[2][1] == 0:
                return inputs[:,
                              self.cropping[0][0]:,
                              self.cropping[1][0]:,
                              self.cropping[2][0]:,
                              :]
            elif self.cropping[0][1] == self.cropping[1][1] == 0:
                return inputs[:,
                              self.cropping[0][0]:,
                              self.cropping[1][0]:,
                              self.cropping[2][0]: -self.cropping[2][1],
                              :]
            elif self.cropping[1][1] == self.cropping[2][1] == 0:
                return inputs[:,
                              self.cropping[0][0]: -self.cropping[0][1],
                              self.cropping[1][0]:,
                              self.cropping[2][0]:,
                              :]
            elif self.cropping[0][1] == self.cropping[2][1] == 0:
                return inputs[:,
                              self.cropping[0][0]:,
                              self.cropping[1][0]:-self.cropping[1][1],
                              self.cropping[2][0]:,
                              :]
            elif self.cropping[0][1] == 0:
                return inputs[:,
                              self.cropping[0][0]:,
                              self.cropping[1][0]: -self.cropping[1][1],
                              self.cropping[2][0]: -self.cropping[2][1],
                              :]
            elif self.cropping[1][1] == 0:
                return inputs[:,
                              self.cropping[0][0]: -self.cropping[0][1],
                              self.cropping[1][0]:,
                              self.cropping[2][0]: -self.cropping[2][1],
                              :]
            elif self.cropping[2][1] == 0:
                return inputs[:,
                              self.cropping[0][0]: -self.cropping[0][1],
                              self.cropping[1][0]: -self.cropping[1][1],
                              self.cropping[2][0]:,
                              :]
            return inputs[:,
                          self.cropping[0][0]: -self.cropping[0][1],
                          self.cropping[1][0]: -self.cropping[1][1],
                          self.cropping[2][0]: -self.cropping[2][1],
                          :]

    def get_config(self):
        config = {'cropping': self.cropping,
                  'data_format': self.data_format}
        base_config = super(Cropping3D, self).get_config()
        return dict(list(base_config.items()) + list(config.items()))


<<<<<<< HEAD
def compute_output_shape_cropping(input_shape, data_format, cropping):
=======
def _compute_output_shape_cropping(input_shape, data_format, cropping):
>>>>>>> 970169a0
    input_shape_list = list(input_shape)
    if data_format == 'channels_first':
        start = 2
    elif data_format == 'channels_last':
        start = 1
    spatial_dimensions = list(range(start, start + len(cropping)))
    for i, dim in enumerate(spatial_dimensions):
        if input_shape_list[dim] is not None:
            input_shape_list[dim] -= cropping[i][0] + cropping[i][1]
    return tuple(input_shape_list)


# Aliases

Convolution1D = Conv1D
Convolution2D = Conv2D
Convolution3D = Conv3D
SeparableConvolution1D = SeparableConv1D
SeparableConvolution2D = SeparableConv2D
Convolution2DTranspose = Conv2DTranspose
Deconvolution2D = Deconv2D = Conv2DTranspose
Deconvolution3D = Deconv3D = Conv3DTranspose

# Legacy aliases
AtrousConv1D = AtrousConvolution1D
AtrousConv2D = AtrousConvolution2D<|MERGE_RESOLUTION|>--- conflicted
+++ resolved
@@ -2334,11 +2334,7 @@
         self.input_spec = InputSpec(ndim=3)
 
     def compute_output_shape(self, input_shape):
-<<<<<<< HEAD
-        return compute_output_shape_cropping(input_shape,
-=======
         return _compute_output_shape_cropping(input_shape,
->>>>>>> 970169a0
                                              'channels_last',
                                              (self.cropping,))
 
@@ -2437,11 +2433,7 @@
         self.input_spec = InputSpec(ndim=4)
 
     def compute_output_shape(self, input_shape):
-<<<<<<< HEAD
-        return compute_output_shape_cropping(input_shape,
-=======
         return _compute_output_shape_cropping(input_shape,
->>>>>>> 970169a0
                                              self.data_format,
                                              self.cropping)
 
@@ -2566,11 +2558,7 @@
         self.input_spec = InputSpec(ndim=5)
 
     def compute_output_shape(self, input_shape):
-<<<<<<< HEAD
-        return compute_output_shape_cropping(input_shape,
-=======
         return _compute_output_shape_cropping(input_shape,
->>>>>>> 970169a0
                                              self.data_format,
                                              self.cropping)
 
@@ -2680,11 +2668,7 @@
         return dict(list(base_config.items()) + list(config.items()))
 
 
-<<<<<<< HEAD
-def compute_output_shape_cropping(input_shape, data_format, cropping):
-=======
 def _compute_output_shape_cropping(input_shape, data_format, cropping):
->>>>>>> 970169a0
     input_shape_list = list(input_shape)
     if data_format == 'channels_first':
         start = 2

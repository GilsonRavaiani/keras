--- conflicted
+++ resolved
@@ -250,7 +250,6 @@
         optimizer = optimizers.SGD(learning_rate=lambda: 0.1)
         self.assertAllClose(optimizer.iterations, 0)
         optimizer.apply_gradients([(grads, v)])
-<<<<<<< HEAD
         self.assertAllClose(v, [[0.9, 1.9], [2.9, 3.9]])
         self.assertAllClose(optimizer.iterations, 1)
 
@@ -267,9 +266,6 @@
         # `v` is overwritten by its gradient but `v2` is updated normally
         self.assertAllClose(v, [[1.0, 1.0], [1.0, 1.0]])
         self.assertAllClose(v2, [[0.0, 1.0], [2.0, 3.0]])
-=======
-        self.assertAllClose(v, [[1.0, 2.0], [3.0, 4.0]], atol=1e-4)
-        self.assertAllClose(optimizer.iterations, 1)
 
     def test_setting_lr_to_callable_untracks_lr_var(self):
         adam = optimizers.Adam(learning_rate=0.001)
@@ -277,5 +273,4 @@
         adam.learning_rate = optimizers.schedules.PolynomialDecay(
             adam.learning_rate, 4
         )
-        self.assertLen(adam.variables, 1)
->>>>>>> 5187fac8
+        self.assertLen(adam.variables, 1)
"""Unified high level distribution APIs across backends.

!!!DO NOT USE!!! Currently under development and APIs are not final.

Currently only the JAX backend has been implemented. The TensorFlow backend
will be implemented in the future (via tf.dtensor API).
"""

import collections
import contextlib
import os
import re
import warnings

import numpy as np

from keras.api_export import keras_export
from keras.backend import KerasTensor
from keras.backend import distribution_lib
from keras.backend.common import global_state

DEFAULT_BATCH_DIM_NAME = "batch"
GLOBAL_ATTRIBUTE_NAME = "distribution"


@keras_export("keras.distribution.list_devices")
def list_devices(device_type=None):
    """Return all the available devices based on the device type.

    Note: in a distributed setting, global devices are returned.

    Args:
        device_type: string, one of `"cpu"`, `"gpu"` or `"tpu"`.
            Defaults to `"gpu"` or `"tpu"` if available when
            `device_type` is not provided. Otherwise
            will return the `"cpu"` devices.

    Return:
        List of devices that are available for distribute computation.
    """
    return distribution_lib.list_devices(device_type)


@keras_export("keras.distribution.initialize")
def initialize(job_addresses=None, num_processes=None, proceed_id=None):
    """Initialize the distribution system for multi-host/process setting.

    Calling `initialize` will prepare the backend for execution on multi-host
    GPU or TPUs. It should be called before any computations.

    Note that the parameters can also be injected via enviornment variables,
    which can be better controlled by the launch script at startup time.
    For certain backend that also rely on the enviornment variables to
    configure, Keras will properly forward them.

    Args:
        job_addresses: string. Comma separated IP addresses for all the jobs
            that will form the whole computation cluster. Note that for JAX
            backend, only the address for job 0 (coodinator) is needed. For
            certain runtime like cloud TPU, this value can be `None`, and the
            backend will figure it out with the TPU enviornment variables. You
            can also config this value via enviornment variable
            `KERAS_DISTRIBUTION_JOB_ADDRESSES`.
        num_processes: int. The number of worker/processes that will form the
            whole computation cluster. For certain runtime like cloud TPU, this
            value can be `None`, and the backend will figure it out with the TPU
            enviornment variables. You can also configure this value via
            enviornment variable `KERAS_DISTRIBUTION_NUM_PROCESSES`.
        process_id: int. The ID number of the current worker/process. The value
            should be ranged from `0` to `num_processes - 1`. `0` will indicate
            the current worker/process is the master/coordinate job. You can
            also configure this value via enviornment variable
            `KERAS_DISTRIBUTION_PROCESS_ID`.

        Example:
            Suppose there are two GPU processes, and process 0 is running at
            address `10.0.0.1:1234`, and process 1 is running at address
            `10.0.0.2:2345`. To configure such cluster, you can run

        On process 0:
        ```python
        keras.distribute.initialize(
            job_addresses="10.0.0.1:1234,10.0.0.2:2345",
            num_processes=2,
            process_id=0)
        ```

        On process 1:
        ```python
        keras.distribute.initialize(
            job_addresses="10.0.0.1:1234,10.0.0.2:2345",
            num_processes=2,
            process_id=1)
        ```

        or via the enviornment variables:
        On process 0:
        ```python
        os.environ[
            "KERAS_DISTRIBUTION_JOB_ADDRESSES"] = "10.0.0.1:1234,10.0.0.2:2345"
        os.environ["KERAS_DISTRIBUTION_NUM_PROCESSES"] = "2
        os.environ["KERAS_DISTRIBUTION_PROCESS_ID"] = "0"
        keras.distribute.initialize()
        ```

        On process 1:
        ```python
        os.environ[
            "KERAS_DISTRIBUTION_JOB_ADDRESSES"] = "10.0.0.1:1234,10.0.0.2:2345"
        os.environ["KERAS_DISTRIBUTION_NUM_PROCESSES"] = "2
        os.environ["KERAS_DISTRIBUTION_PROCESS_ID"] = "1"
        keras.distribute.initialize()
        ```

        Also note that for JAX backend, the `job_addresses` can be further
        reduced to just the master/coordinator address, which is
        `10.0.0.1:1234`.
    """
    if (
        job_addresses is None
        and "KERAS_DISTRIBUTION_JOB_ADDRESSES" in os.environ
    ):
        job_addresses = os.environ["KERAS_DISTRIBUTION_JOB_ADDRESSES"]
    if (
        num_processes is None
        and "KERAS_DISTRIBUTION_NUM_PROCESSES" in os.environ
    ):
        num_processes = int(os.environ["KERAS_DISTRIBUTION_NUM_PROCESSES"])
    if proceed_id is None and "KERAS_DISTRIBUTION_PROCESS_ID" in os.environ:
        proceed_id = int(os.environ["KERAS_DISTRIBUTION_PROCESS_ID"])
    distribution_lib.initialize(job_addresses, num_processes, proceed_id)


@keras_export("keras.distribution.DeviceMesh")
class DeviceMesh:
    """A cluster of computation devices for distributed computation.

    This API is aligned with `jax.sharding.Mesh` and `tf.dtensor.Mesh`, which
    represents the computation devices in the global context.

    See more details in [jax.sharding.Mesh](
        https://jax.readthedocs.io/en/latest/jax.sharding.html#jax.sharding.Mesh)
    and [tf.dtensor.Mesh](
        https://www.tensorflow.org/api_docs/python/tf/experimental/dtensor/Mesh).

    Args:
        shape: tuple of list of integers. The shape of the overall
            `DeviceMesh`, e.g. `(8,)` for a data parallel only distribution,
            or `(4, 2)` for a model+data parallel distribution.
        axis_names: List of string. The logical name of the each axis for
            the `DeviceMesh`. The length of the `axis_names` should match to
            the rank of the `shape`. The `axis_names` will be used to
            match/create the `TensorLayout` when distribute the data and
            variables.
        devices: Optional list of devices. Defaults to all the available
            devices locally from `keras.distribution.list_devices()`.
    """

    def __init__(
        self,
        shape,
        axis_names,
        devices=None,
    ):
        if not shape or not axis_names:
            raise ValueError(
                "Shape and axis_names cannot be empty. Received: "
                f"shape={shape}, axis_names={axis_names}"
            )

        if len(shape) != len(axis_names):
            raise ValueError(
                "Shape and axis_names should have same size. "
                f"Received: shape={shape}, axis_names={axis_names}"
            )
        if devices is None:
            devices = list_devices()
        devices = np.array(devices)
        if np.prod(shape) != np.prod(devices.shape):
            raise ValueError(
                "Shape does not match the number of devices. "
                f"Received: shape={shape}; devices.shape="
                f"{devices.shape}"
            )

        self._shape = shape
        self._axis_names = axis_names
        self._devices = np.reshape(devices, shape)

    @property
    def shape(self):
        return self._shape

    @property
    def axis_names(self):
        return self._axis_names

    @property
    def devices(self):
        return self._devices


@keras_export("keras.distribution.TensorLayout")
class TensorLayout:
    """A layout to apply to a tensor.

    This API is aligned with `jax.sharding.NamedSharding`
    and `tf.dtensor.Layout`.

    See more details in [jax.sharding.NamedSharding](
        https://jax.readthedocs.io/en/latest/jax.sharding.html#jax.sharding.NamedSharding)
    and [tf.dtensor.Layout](
        https://www.tensorflow.org/api_docs/python/tf/experimental/dtensor/Layout).

    Args:
        axes: tuple of strings that should map to the `axis_names` in
            a `DeviceMesh`. For any dimentions that doesn't need any sharding,
            A `None` can be used a placeholder.
        device_mesh: Optional `DeviceMesh` that will be used to create
            the layout. The actual mapping of tensor to physical device
            is not known until the mesh is specified.
    """

    def __init__(self, axes, device_mesh=None):
        self._axes = tuple(axes)
        self._device_mesh = device_mesh
        self._validate_axes()

    @property
    def axes(self):
        return self._axes

    @property
    def device_mesh(self):
        return self._device_mesh

    @device_mesh.setter
    def device_mesh(self, device_mesh):
        if self._device_mesh is not None:
            raise ValueError(
                "Cannot override device mesh value. Existing "
                f"value is {self._device_mesh}"
            )
        self._device_mesh = device_mesh
        self._validate_axes()

    def _validate_axes(self):
        if self._device_mesh:
            valid_axis_names = set(self._device_mesh.axis_names)
            axis_names = set(self._axes) - set([None])
            if axis_names - valid_axis_names:
                raise ValueError(
                    "Invalid axis names for Layout. Valid axis "
                    f"names: {valid_axis_names}, Got {axis_names}"
                )


class Distribution:
    """Base class for variable distribution strategies.

    A `Distribution` has following key functionalities:

    1. Distribute the model variables to a `DeviceMesh`.
    2. Distribute the input data to a `DeviceMesh`.
    3. Distribute an intermediate state tensor in the model.

    It can create a context scope so that the framework to properly detect the
    `Distribution` and distribute the variable/data accordingly.

    Args:
        device_mesh: A `DeviceMesh` instance.
    """

    def __init__(self, device_mesh):
        self._device_mesh = device_mesh

    def get_data_layout(self, data_shape):
        """Retrieve the `TensorLayout` for the input data.

        Args:
            data_shape: shape for the input data in list or tuple format.

        Returns:
            The `TensorLayout` for the data, which can be used by
            `backend.distribute_value()` to redistribute a input data.
        """
        raise NotImplementedError()

    def get_variable_layout(self, variable):
        """Retrieve the `TensorLayout` for the variable.

        Args:
            variable: A `KerasVariable` instance.

        return:
            The `TensorLayout` for the variable, which can be used by
            `backend.distribute_value()` to redistribute a variable.
        """
        raise NotImplementedError()

    def get_tensor_layout(self, path):
        """Retrieve the `TensorLayout` for the intermediate tensor.

        Args:
            path: a string path for the correspoding tensor.

        return:
            The `TensorLayout` for the intermediate tensor, which can be used
            by `backend.relayout()` to reshard the tensor. Could also return
            None.
        """
        raise NotImplementedError()

    @contextlib.contextmanager
    def scope(self):
        """Context manager to make the `Distribution` current."""
        original_scope = distribution()
        set_distribution(self)
        try:
            yield
        finally:
            set_distribution(original_scope)

    @property
    def device_mesh(self):
        return self._device_mesh

    def distribute_dataset(self, dataset):
        """Create a distributed dataset instance from the original user dataset.

        Args:
            dataset: the original global dataset instance. Only
            `tf.data.Dataset` is supported at the moment.

        Returns:
            a sharded `tf.data.Dataset` instance, which will produce data for
            the current local worker/process.
        """
        raise NotImplementedError()


@keras_export("keras.distribution.DataParallel")
class DataParallel(Distribution):
    """Distribution for data parallelism.

    You can choose to create this instance by either specifing
    the `device_mesh` or `devices` arguments (but not both).

    The `device_mesh` argument is expected to be a `DeviceMesh` instance,
    and is expected to be 1D only. In case that the mesh has multiple axes,
    then the first axis will be treated as the data parallel dimension
    (and a warning will be raised).

    When a list of `devices` are provided, they will be used to construct a
    1D mesh.

    When both `mesh` and `devices` are absent, then `list_devices()`
    will be used to detect any available devices and create a 1D mesh from
    them.

    Args:
        device_mesh: Optional `DeviceMesh` instance.
        devices: Optional list of devices.
    """

    def __init__(self, device_mesh=None, devices=None):
        if device_mesh:
            self._initialize_with_device_mesh(device_mesh)
        elif devices:
            self._initialize_mesh_from_devices(devices)
        else:
            self._initialize_mesh_from_list_devices()

        self._batch_dim_name = self.device_mesh.axis_names[0]
        # Those following attributes might get convert to public methods.
        self._num_process = distribution_lib.num_processes()
        self._process_id = distribution_lib.process_id()
        self._is_multi_process = self._num_process > 1

    def _initialize_with_device_mesh(self, device_mesh):
        if not isinstance(device_mesh, DeviceMesh):
            raise ValueError(
                "Expect `mesh` to be an instance of `DeviceMesh`. "
                f"Received: mesh={device_mesh} (of type {type(device_mesh)})"
            )
        super().__init__(device_mesh)
        if self.device_mesh.devices.ndim != 1:
            warnings.warn(
                "Expect the input mesh to be 1D, but received "
                "mesh.devices.ndim=%d. "
                "The first axis will be used for data-parallel sharding.",
                device_mesh.devices.ndim,
            )

    def _initialize_mesh_from_devices(self, devices):
        devices = np.array(devices)
        device_mesh = DeviceMesh(
            shape=devices.shape,
            axis_names=[DEFAULT_BATCH_DIM_NAME],
            devices=devices,
        )
        super().__init__(device_mesh)

    def _initialize_mesh_from_list_devices(self):
        devices = np.array(list_devices())
        device_mesh = DeviceMesh(
            shape=devices.shape,
            axis_names=[DEFAULT_BATCH_DIM_NAME],
            devices=devices,
        )
        super().__init__(device_mesh)

    def get_data_layout(self, data_shape):
        data_shard_spec = [None] * len(data_shape)
        data_shard_spec[0] = self._batch_dim_name  # Shard on the first dim
        return TensorLayout(data_shard_spec, self.device_mesh)

    def get_variable_layout(self, variable):
        variable_shard_spec = [None] * len(variable.shape)
        return TensorLayout(variable_shard_spec, self.device_mesh)

    def get_tensor_layout(self, path):
        # For data parallel training, the intermediate state is not changed.
        return None

    def distribute_dataset(self, dataset):
<<<<<<< HEAD
        import tensorflow as tf
        from tensorflow.python.data.experimental.ops import (
            distribute as tf_data_distribute,
        )
=======
        from keras.utils.module_utils import tensorflow as tf
>>>>>>> 2ad8e075

        if not isinstance(dataset, tf.data.Dataset):
            raise ValueError(
                "Only `tf.data.Dataset` is supported for "
                f"sharding, got {type(dataset)}"
            )
        if self._is_multi_process:
            batch_size = tf_data_distribute.compute_batch_size(dataset)
            if batch_size.numpy() < 0:
                raise ValueError(
                    "The batch size of the input dataset is "
                    "unknown. Please config the batch size for "
                    "the input dataset"
                )
            per_worker_batch_size = tf_data_distribute.batch_sizes_for_worker(
                global_batch_size=batch_size,
                num_workers=self._num_process,
                num_replicas_per_worker=1,  # We hard code this for now.
                worker_index=self._process_id,
            )
            distributed_dataset = dataset.rebatch(per_worker_batch_size)
            distributed_dataset = tf_data_distribute._AutoShardDataset(
                distributed_dataset,
                num_workers=self._num_process,
                index=self._process_id,
                num_replicas=self._num_process,
            )
            return distributed_dataset.prefetch(tf.data.AUTOTUNE)
        return dataset


@keras_export("keras.distribution.ModelParallel")
class ModelParallel(Distribution):
    """Distribution that shards model variables.

    Compare to `DataParallel` which replicates the variables across all devices,
    `ModelParallel` allows you to shard variables in addition to the input data.

    To construct a `ModelParallel` distribution, you need to provide a
    `DeviceMesh` and a `LayoutMap`.

    1. `DeviceMesh` contains physcial device information. The axis names in
        the mesh will be used to map the variable and data layout.
    2. `LayoutMap` contains the mapping between variable paths to their
        corresponding `TensorLayout`.

    Example:

    ```python
    devices = list_devices()    # Assume there are 8 devices.

    # Create a mesh with 2 devices for data parallelism and 4 devices for
    # model parallelism.
    device_mesh = DeviceMesh(shape=(2, 4), axis_names=('batch', 'model'),
                             devices=devices)
    # Create a layout map that shard the `Dense` layer and `Conv2D`
    # layer variables on the last dimension.
    # Based on the `device_mesh`, this means the variables
    # will be split across 4 devices. Any other variable that doesn't
    # match any key in the layout map will be fully replicated.
    layout_map = LayoutMap(device_mesh)
    layout_map['dense.*kernel'] = (None, 'model')
    layout_map['dense.*bias'] = ('model',)
    layout_map['conv2d.*kernel'] = (None, None, None, 'model')
    layout_map['conv2d.*bias'] = ('model',)

    distribution = ModelParallel(device_mesh=device_mesh,
                                 layout_map=layout_map,
                                 batch_dim_name='batch')
    # Set the global distribution, or via `with distribution.scope():`
    set_distribution(distribution)

    model = model_creation()
    model.compile()
    model.fit(data)
    ```

    You can quickly update the device mesh shape to change the sharding factor
    of the variables. E.g.
    ```
    # With only the shape change for the device mesh, the variables will be
    # sharded across 8 devices instead of 4, which further reduces the memory
    # footprint of variables on each of the device.
    device_mesh = DeviceMesh(shape=(1, 8), axis_names=('batch', 'model'),
                             devices=devices)
    ```

    To figure out a proper layout mapping rule for all the model variables, you
    can first list out all the model variable paths, which will be used as the
    key to map the variables to `TensorLayout`.

    e.g.
    ```
    model = create_model()
    for v in model.variables:
        print(v.path)
    ```

    Args:
        device_mesh: `DeviceMesh` instance for physical device and its
            logical mapping.
        layout_map: `LayoutMap` instance which map the variable path to the
            corresponding `TensorLayout`. The axis names of the
            `TensorLayout`s should match to the axis names in the
            device_mesh, or exception will be raised.
        batch_dim_name: optional string, the axis name in the `device_mesh`
            that will be used to distribute data. If unspecified, the
            first axis from the `device_mesh` will be used.
    """

    def __init__(self, device_mesh, layout_map, batch_dim_name=None):
        super().__init__(device_mesh)
        self._layout_map = layout_map
        self._batch_dim_name = batch_dim_name or self.device_mesh.axis_names[0]

    def get_data_layout(self, data_shape):
        data_shard_spec = [None] * len(data_shape)
        data_shard_spec[0] = self._batch_dim_name  # Shard on the first dim
        return TensorLayout(data_shard_spec, self.device_mesh)

    def get_variable_layout(self, variable):
        variable_layout = self._layout_map[variable.path]
        if variable_layout is not None:
            return variable_layout
        variable_shard_spec = [None] * len(variable.shape)
        return TensorLayout(variable_shard_spec, self.device_mesh)

    def get_tensor_layout(self, path):
        return self._layout_map[path]


@keras_export("keras.distribution.LayoutMap")
class LayoutMap(collections.abc.MutableMapping):
    """A dict-like object that maps string to `TensorLayout` instances.

    `LayoutMap` uses a string as key and a `TensorLayout` as value. There is a
    behavior difference between a normal Python dict and this class. The string
    key will be treated as a regex when retrieving the value. See the docstring
    of `get` for more details.

    See below for a usage example. You can define the naming schema
    of the `TensorLayout`, and then retrieve the corresponding
    `TensorLayout` instance.

    In the normal case, the key to query is usually the `variable.path`, which
    is the idenifier of the variable.

    As shortcut, tuple or list of axis names are also allowed when inserting
    as value, and will be converted to `TensorLayout`.

    ```python
    layout_map = LayoutMap(device_mesh=None)
    layout_map['dense.*kernel'] = (None, 'model')         # layout_2d
    layout_map['dense.*bias'] = ('model',)                # layout_1d
    layout_map['conv2d.*kernel'] = TensorLayout((None, None, None, 'model'))
    layout_map['conv2d.*bias'] = TensorLayout(('model',))  # layout_1d

    layout_1 = layout_map['dense_1.kernel']             # layout_1 == layout_2d
    layout_2 = layout_map['dense_1.bias']               # layout_2 == layout_1d
    layout_3 = layout_map['dense_2.kernel']             # layout_3 == layout_2d
    layout_4 = layout_map['dense_2.bias']               # layout_4 == layout_1d
    layout_5 = layout_map['my_model/conv2d_123/kernel'] # layout_5 == layout_4d
    layout_6 = layout_map['my_model/conv2d_123/bias']   # layout_6 == layout_1d
    layout_7 = layout_map['my_model/conv3d_1/kernel']   # layout_7 == None
    layout_8 = layout_map['my_model/conv3d_1/bias']     # layout_8 == None
    ```

    Args:
        device_mesh: An optional `DeviceMesh` that can be used to populate the
            `TensorLayout.device_mesh` if `TensorLayout.device_mesh` is not set.
    """

    def __init__(self, device_mesh=None):
        self._layout_map = collections.OrderedDict()
        self._device_mesh = device_mesh

    def __getitem__(self, key):
        """Retrieves the corresponding layout by the string key.

        When there isn't an exact match, all the existing keys in the layout map
        will be treated as a regex and map against the input key again. When
        there are multiple matches for the regex, an `ValueError` will be
        raised. Returns `None` if there isn't any match found.

        Args:
            key: String key to query a layout.

        Returns:
            Corresponding layout based on the query.
        """
        if key in self._layout_map:
            return self._layout_map[key]

        matching_keys = []
        for k in self._layout_map:
            if re.search(k, key):
                matching_keys.append(k)
        if len(matching_keys) > 1:
            raise ValueError(
                f"Path '{key}' matches multiple layout "
                f"specification keys: {matching_keys}. Please make "
                "sure each tensor/variable path only matches at most "
                "one layout specification key in the LayoutMap."
            )
        elif len(matching_keys) == 1:
            return self._layout_map[matching_keys[0]]
        return None

    def __setitem__(self, key, layout):
        """Insert TensorLayout to the LayoutMap.

        Args:
            key: String key for the `TensorLayout`.
            layout: The `TensorLayout`. As a shortcut, tuple of string and None
                are also acceptable, and will be converted to `TensorLayout`.
        """
        if key in self._layout_map:
            raise ValueError(
                f"{key} already exist in the LayoutMap with "
                f"value {self._layout_map[key]}. Please make sure to "
                "not use duplicated keys."
            )
        if isinstance(layout, tuple):
            layout = TensorLayout(axes=layout, device_mesh=None)

        if not isinstance(layout, TensorLayout):
            raise ValueError(
                f"{layout} should be a TensorLayout type, got {type(layout)}"
            )
        self._maybe_populate_device_mesh(layout)
        self._layout_map[key] = layout

    def __delitem__(self, key):
        # let the dict to handle the key missing error
        return self._layout_map.pop(key)

    def __len__(self):
        return len(self._layout_map)

    def __iter__(self):
        return iter(self._layout_map)

    @property
    def device_mesh(self):
        return self._device_mesh

    def _maybe_populate_device_mesh(self, layout):
        if layout.device_mesh is None and self.device_mesh is not None:
            layout.device_mesh = self.device_mesh


LayoutMap.get.__doc__ = LayoutMap.__getitem__.__doc__


@keras_export("keras.distribution.distribute_tensor")
def distribute_tensor(tensor, layout):
    """Change the layout of a Tensor value in the jit function execution.

    Note that this might not work outside of the jitted function for certain
    backend. To change the layout of a value eagerly, please use
    `backend.distribution_lib.distribute_value`.

    Args:
        tensor: a Tensor to change the layout.
        layout: `TensorLayout` to be applied on the value.

    Returns:
        a new value with the specified tensor layout.
    """
    if isinstance(tensor, KerasTensor):
        # keras tensor is only used for building functional model, and can't be
        # used to alter layout/sharding.
        return tensor
    return distribution_lib.distribute_tensor(tensor, layout)


@keras_export("keras.distribution.distribution")
def distribution():
    """Retrieve the current distribution from global context."""
    return global_state.get_global_attribute(GLOBAL_ATTRIBUTE_NAME)


@keras_export("keras.distribution.set_distribution")
def set_distribution(value):
    """Set the distribution as the global distribution setting.

    Args:
        value: a `Distribution` instance.
    """
    global_state.set_global_attribute(GLOBAL_ATTRIBUTE_NAME, value)<|MERGE_RESOLUTION|>--- conflicted
+++ resolved
@@ -424,14 +424,10 @@
         return None
 
     def distribute_dataset(self, dataset):
-<<<<<<< HEAD
-        import tensorflow as tf
+        from keras.utils.module_utils import tensorflow as tf
         from tensorflow.python.data.experimental.ops import (
             distribute as tf_data_distribute,
         )
-=======
-        from keras.utils.module_utils import tensorflow as tf
->>>>>>> 2ad8e075
 
         if not isinstance(dataset, tf.data.Dataset):
             raise ValueError(

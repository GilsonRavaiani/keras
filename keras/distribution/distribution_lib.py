--- conflicted
+++ resolved
@@ -525,7 +525,9 @@
             layout.device_mesh = self.device_mesh
 
 
-<<<<<<< HEAD
+LayoutMap.get.__doc__ = LayoutMap.__getitem__.__doc__
+
+
 @keras_export("keras.distribution.relayout")
 def relayout(value, tensor_layout):
     """Change the layout of a Tensor value in the jit function execution.
@@ -542,9 +544,6 @@
         a new value with the specified tensor layout.
     """
     return distribution_lib.relayout(value, tensor_layout)
-=======
-LayoutMap.get.__doc__ = LayoutMap.__getitem__.__doc__
->>>>>>> 44f1be35
 
 
 @keras_export("keras.distribution.distribution")

# Configuration of py.test
[pytest]
addopts=-v
        -n 2
        --durations=20

# Do not run tests in the build folder
norecursedirs= build

# Running all tests should take less than 12 minutes.
# Otherwise, something went wrong.
timeout = 720

# PEP-8 The following are ignored:
# E501 line too long (82 > 79 characters)
# E402 module level import not at top of file - temporary measure to continue adding ros python packaged in sys.path
# E731 do not assign a lambda expression, use a def
# W503 line break occurred before a binary operator

pep8ignore=* E402 \
           * E731 \
           * W503 \
           keras/backend/cntk_backend.py E501 \
           keras/backend/tensorflow_backend.py E501 \
<<<<<<< HEAD
           tests/keras/backend/backend_test.py E501
=======
           keras/backend/theano_backend.py E501
>>>>>>> 2fdbaa10

# Enable line length testing with maximum line length of 85
pep8maxlinelength = 85<|MERGE_RESOLUTION|>--- conflicted
+++ resolved
@@ -21,12 +21,7 @@
            * E731 \
            * W503 \
            keras/backend/cntk_backend.py E501 \
-           keras/backend/tensorflow_backend.py E501 \
-<<<<<<< HEAD
-           tests/keras/backend/backend_test.py E501
-=======
-           keras/backend/theano_backend.py E501
->>>>>>> 2fdbaa10
+           keras/backend/tensorflow_backend.py E501
 
 # Enable line length testing with maximum line length of 85
 pep8maxlinelength = 85
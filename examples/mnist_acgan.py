--- conflicted
+++ resolved
@@ -213,11 +213,7 @@
             x = np.concatenate((image_batch, generated_images))
 
             # use soft real/fake labels
-<<<<<<< HEAD
-            soft_zero, soft_one = 0.15, 0.85
-=======
             soft_zero, soft_one = 0.1, 0.9
->>>>>>> 240e4231
             y = np.array([soft_one] * batch_size + [soft_zero] * batch_size)
             aux_y = np.concatenate((label_batch, sampled_labels), axis=0)
 

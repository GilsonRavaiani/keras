--- conflicted
+++ resolved
@@ -182,19 +182,6 @@
         num_batches = int(np.ceil(x_train.shape[0] / float(batch_size)))
         progress_bar = Progbar(target=num_batches)
 
-<<<<<<< HEAD
-=======
-        # we don't want the discriminator to also maximize the classification
-        # accuracy of the auxiliary classifier on generated images, so we
-        # don't train discriminator to produce class labels for generated
-        # images (see https://openreview.net/forum?id=rJXTf9Bxg).
-        # To preserve sum of sample weights for the auxiliary classifier,
-        # we assign sample weight of 2 to the real images.
-        disc_sample_weight = [np.ones(2 * batch_size),
-                              np.concatenate((np.ones(batch_size) * 2,
-                                              np.zeros(batch_size)))]
-
->>>>>>> 507374c8
         epoch_gen_loss = []
         epoch_disc_loss = []
 

'''Machine Translation (word-level) with recurrent attention in Keras.

This script demonstrates how to implement basic word-level machine
translation using the recurrent attention mechanism described in [1].

# Summary of the algorithm
The task is to generate a sequence of words in the target language
given the sequence of words in the input language. The overall approach
can be summarized as:
    teacher forcing (i.e. next word is predicted given previous words
    in target language) conditioned on the input language sentence
    using attention.

Main steps:
- Input and target sentences are tokenized (word level).
- Sentences are mapped to word embedding sequences.
- An Encoder encodes the input sequence using a Bidirectional GRU
    into a _sequence_ of encodings - with same length as the input
    sequence.
- A Decoder is constructed using a (unidirectional) GRU with attention:
    At each time step:
    - It is fed the previous target word embedding and previous GRU state.
    - Based on the previous state and the input encoding sequence, it
        computes a weight for each time step (i.e. word index) of the
        input encoding sequence, using a single hidden layer MLP. The
        attention encoding is taken as the weighted sum over the input
        encoding sequence using these weights. (NOTE: this way the
        Decoder has access to all time steps of the input for every
        generated output word.)
    - The attention encoding is concatenated to the previous target word
        embedding and fed as input to the regular GRUCell transform.
    - The output (updated state) of the GRUCell is fed to a single
        hidden (maxout) layer MLP which outputs the probabilities of the
        next target word.
- In inference mode (greedy approach),
    - Encode the input sequence
    - Start with a target sequence of size 1
        (just the start-of-sequence character)
    - Feed the encoded input and 1-char target sequence
        to the decoder and predict probabilities for the next word
    - Select the next word using argmax of probabilities
    - Append the predicted word to the target sequence
    - Repeat until we generate the end-of-sequence character or we
        hit the word limit.

# Data
We use the machine translation dataset described in [2].
To download the data run:
    mkdir -p data/wmt16_mmt
    wget http://www.quest.dcs.shef.ac.uk/wmt16_files_mmt/training.tar.gz
    wget http://www.quest.dcs.shef.ac.uk/wmt16_files_mmt/validation.tar.gz
    wget http://www.quest.dcs.shef.ac.uk/wmt16_files_mmt/mmt16_task1_test.tar.gz
    tar -xf training.tar.gz -C data/wmt16_mmt && rm training.tar.gz
    tar -xf validation.tar.gz -C data/wmt16_mmt && rm validation.tar.gz
    tar -xf mmt16_task1_test.tar.gz -C data/wmt16_mmt && rm mmt16_task1_test.tar.gz

# References
[1] Neural Machine Translation by Jointly Learning to Align and Translate
    https://arxiv.org/abs/1409.0473
[2] Multi30K: Multilingual English-German Image Descriptions
    https://arxiv.org/abs/1605.00459
    (http://www.statmt.org/wmt16/multimodal-task.html)

# Differences between this implementation and [1]
- A different/older dataset (wmt14) is used in [1].
- The Tokenization here is similar but not identical to [1].
- Initialisation of weights are not identical here and [1].
- Normalisation of gradients is done when L2-norm > 1 in [1].
- In the detailed description of the architecture in [1] it is stated:
    "From here on, we omit all bias terms in order to increase
    readability". It is thus not fully clear which linear transformations
    also has bias terms, here all have.
- TODO(2) Beam search is used in inference in [1]. This would be nice to
    add to make example complete.
- TODO(3) A "cascading architecture" is use in [1] by feeding not only
    the GRU output to the readout layer but also the attention encoding.
    This can be done by:
    1) concatenating the attention encoding to the output of the
        wrapped cell in the _RNNAttentionCell. However, then it must be
        concatenated to the wrapped cell state as well which causes
        cognitive overhead. This must be done because `state_size` and
        `output_size` of an RNNCell must be the equal for masking to
        work currently (this is a separate issue that can and should be
        fixed though).
    2) Adding "return_state_sequences" to RNN - this way concatenation
        can be done externally and if also offers much more flexibility
        for inspecting "what is attended" by the attention mechanism.
(- There is no mention of Dropout or other regularisation methods in [1],
    this could improve performance.)
'''

from __future__ import print_function

import os
import numpy as np

from keras import backend as K
from keras import initializers, regularizers, constraints
from keras.engine.base_layer import _collect_previous_mask
from keras.layers import Layer, InputSpec
from keras.layers import Input, Embedding, Bidirectional, RNN, GRU, GRUCell
from keras.layers import TimeDistributed, Dense, concatenate, Lambda
from keras.models import Model
from keras.optimizers import Adadelta
from keras.preprocessing.text import Tokenizer
from keras.preprocessing.sequence import pad_sequences
from keras.utils.generic_utils import has_arg


class _RNNAttentionCell(Layer):
    """Base class for recurrent attention mechanisms.

    This base class implements the RNN cell interface and defines a standard
    way for attention mechanisms to interact with a (wrapped) "core" RNN cell
    (such as the `SimpleRNNCell`, `GRUCell` or `LSTMCell`).

    The main idea is that the attention mechanism, implemented by
    `attention_call` in extensions of this class, computes an "attention
    encoding", based on the attended input as well as the input and the core
    cell state(s) at the current time step, which will be used as modified
    input for the core cell.

    # Arguments
        cell: A RNN cell instance. The cell to wrap by the attention mechanism.
            See docs of `cell` argument in the `RNN` Layer for further details.
        attend_after: Boolean (default False). If True, the attention
            transformation defined by `attention_call` will be applied after
            the core cell transformation (and the attention encoding will be
            used as input for core cell transformation next time step).
        concatenate_input: Boolean (default True). If True the concatenation of
            the attention encoding and the original input will be used as input
            for the core cell transformation. If set to False, only the
            attention encoding will be used as input for the core cell
            transformation.

    # Abstract Methods and Properties
        Extension of this class must implement:
            - `attention_build` (method): Builds the attention transformation
              based on input shapes.
            - `attention_call` (method): Defines the attention transformation
              returning the attention encoding.
            - `attention_size` (property): After `attention_build` has been
              called, this property should return the size (int) of the
              attention encoding. Do this by setting `_attention_size` in scope
              of `attention_build` or by implementing `attention_size`
              property.
        Extension of this class can optionally implement:
            - `attention_state_size` (property): Default [`attention_size`].
              If the attention mechanism has it own internal states (besides
              the attention encoding which is by default the only part of
              `attention_states`) override this property accordingly.
        See docs of the respective method/property for further details.

    # Details of interaction between attention and cell transformations
        Let "cell" denote core (wrapped) RNN cell and "att(cell)" the complete
        attentive RNN cell defined by this class. We write the core cell
        transformation as:

            y{t}, s_cell{t+1} = cell.call(x{t}, s_cell{t})

        where y{t} denotes the output, x{t} the input at and s_cell{t} the core
        cell state(s) at time t and s_cell{t+1} the updated state(s).

        We can then write the complete "attentive" cell transformation as:

            y{t}, s_att(cell){t+1} = att(cell).call(x{t}, s_att(cell){t},
                                                    constants=attended)

        where s_att(cell) denotes the complete states of the attentive cell,
        which consists of the core cell state(s) followed but the attention
        state(s), and attended denotes the tensor attended to (note: no time
        indexing as this is the same constant input at each time step).

        Internally, this is how the attention transformation, implemented by
        `attention_call`, interacts with the core cell transformation
        `cell.call`:

        - with `attend_after=False` (default):
            a{t}, s_att{t+1} = att(cell).attention_call(x_t, s_cell{t},
                                                        attended, s_att{t})
            with `concatenate_input=True` (default):
                x'{t} = [x{t}, a{t}]
            else:
                x'{t} = a{t}
            y{t}, s_cell{t+1} = cell.call(x'{t}, s_cell{t})

        - with `attend_after=True`:
            with `concatenate_input=True` (default):
                x'{t} = [x{t}, a{t-1}]
            else:
                x'{t} = a{t-1}
            y{t}, s_cell{t+1} = cell.call(x'{t}, s_cell{t})
            a{t}, s_att{t+1} = att(cell).attention_call(x_t, s_cell{t+1},
                                                        attended, s_att{t})

        where a{t} denotes the attention encoding, s_att{t} the attention
        state(s), x'{t} the modified core cell input and [x{.}, a{.}] the
        (tensor) concatenation of the input and attention encoding.
    """

    def __init__(self, cell,
                 attend_after=False,
                 concatenate_input=False,
                 **kwargs):
        self.cell = cell  # must be set before calling super
        super(_RNNAttentionCell, self).__init__(**kwargs)
        self.attend_after = attend_after
        self.concatenate_input = concatenate_input
        self.attended_spec = None
        self._attention_size = None

    def attention_call(self,
                       inputs,
                       cell_states,
                       attended,
                       attention_states,
                       attended_mask,
                       training=None):
        """The main logic for computing the attention encoding.

        # Arguments
            inputs: The input at current time step.
            cell_states: States for the core RNN cell.
            attended: The constant tensor(s) to attend at each time step.
            attention_states: States dedicated for the attention mechanism.
            attended_mask: Collected masks for the attended.
            training: Whether run in training mode or not.

        # Returns
            attention_h: The computed attention encoding at current time step.
            attention_states: States to be passed to next `attention_call`. By
                default this should be [`attention_h`].
                NOTE: if additional states are used, these should be appended
                after `attention_h`, i.e. `attention_states[0]` should always
                be `attention_h`.
        """
        raise NotImplementedError(
            '`attention_call` must be implemented by extensions of `{}`'.format(
                self.__class__.__name__))

    def attention_build(self, input_shape, cell_state_size, attended_shape):
        """Build the attention mechanism.

        NOTE: `self._attention_size` should be set in this method to the size
        of the attention encoding (i.e. size of first `attention_states`)
        unless `attention_size` property is implemented in another way.

        # Arguments
            input_shape: Tuple of integers. Shape of the input at a single time
                step.
            cell_state_size: List of tuple of integers.
            attended_shape: List of tuple of integers.

            NOTE: both `cell_state_size` and `attended_shape` will always be
            lists - for simplicity. For example: even if (wrapped)
            `cell.state_size` is an integer, `cell_state_size` will be a list
            of this one element.
        """
        raise NotImplementedError(
            '`attention_build` must be implemented by extensions of `{}`'.format(
                self.__class__.__name__))

    @property
    def attention_size(self):
        """Size off attention encoding, an integer.
        """
        if self._attention_size is None and self.built:
            raise NotImplementedError(
                'extensions of `{}` must either set property `_attention_size`'
                ' in `attention_build` or implement the or implement'
                ' `attention_size` in some other way'.format(
                    self.__class__.__name__))

        return self._attention_size

    @property
    def attention_state_size(self):
        """Size of attention states, defaults to `attention_size`, an integer.

        Modify this property to return list of integers if the attention
        mechanism has several internal states. Note that the first size should
        always be the size of the attention encoding, i.e.:
            `attention_state_size[0]` = `attention_size`
        """
        return self.attention_size

    @property
    def state_size(self):
        """Size of states of the complete attentive cell, a tuple of integers.

        The attentive cell's states consists of the core RNN cell state size(s)
        followed by attention state size(s). NOTE it is important that the core
        cell states are first as the first state of any RNN cell should be same
        as the cell's output.
        """
        state_size_s = []
        for state_size in [self.cell.state_size, self.attention_state_size]:
            if hasattr(state_size, '__len__'):
                state_size_s += list(state_size)
            else:
                state_size_s.append(state_size)

        return tuple(state_size_s)

    def call(self, inputs, states, constants, training=None):
        """Complete attentive cell transformation.
        """
        attended = constants
        attended_mask = _collect_previous_mask(attended)
        # attended and mask are always lists for uniformity:
        if not isinstance(attended_mask, list):
            attended_mask = [attended_mask]
        cell_states = states[:self._num_wrapped_states]
        attention_states = states[self._num_wrapped_states:]

        if self.attend_after:
            call = self.call_attend_after
        else:
            call = self.call_attend_before

        return call(inputs=inputs,
                    cell_states=cell_states,
                    attended=attended,
                    attention_states=attention_states,
                    attended_mask=attended_mask,
                    training=training)

    def call_attend_before(self,
                           inputs,
                           cell_states,
                           attended,
                           attention_states,
                           attended_mask,
                           training=None):
        """Complete attentive cell transformation, if `attend_after=False`.
        """
        attention_h, new_attention_states = self.attention_call(
            inputs=inputs,
            cell_states=cell_states,
            attended=attended,
            attention_states=attention_states,
            attended_mask=attended_mask,
            training=training)

        if self.concatenate_input:
            cell_input = concatenate([attention_h, inputs])
        else:
            cell_input = attention_h

        if has_arg(self.cell.call, 'training'):
            output, new_cell_states = self.cell.call(cell_input, cell_states,
                                                     training=training)
        else:
            output, new_cell_states = self.cell.call(cell_input, cell_states)

        return output, new_cell_states + new_attention_states

    def call_attend_after(self,
                          inputs,
                          cell_states,
                          attended,
                          attention_states,
                          attended_mask,
                          training=None):
        """Complete attentive cell transformation, if `attend_after=True`.
        """
        attention_h_previous = attention_states[0]

        if self.concatenate_input:
            cell_input = concatenate([attention_h_previous, inputs])
        else:
            cell_input = attention_h_previous

        if has_arg(self.cell.call, 'training'):
            output, new_cell_states = self.cell.call(cell_input, cell_states,
                                                     training=training)
        else:
            output, new_cell_states = self.cell.call(cell_input, cell_states)

        attention_h, new_attention_states = self.attention_call(
            inputs=inputs,
            cell_states=new_cell_states,
            attended=attended,
            attention_states=attention_states,
            attended_mask=attended_mask,
            training=training)

        return output, new_cell_states, new_attention_states

    @staticmethod
    def _num_elements(x):
        if hasattr(x, '__len__'):
            return len(x)
        else:
            return 1

    @property
    def _num_wrapped_states(self):
        return self._num_elements(self.cell.state_size)

    @property
    def _num_attention_states(self):
        return self._num_elements(self.attention_state_size)

    def build(self, input_shape):
        """Builds attention mechanism and wrapped cell (if keras layer).

        Arguments:
            input_shape: list of tuples of integers, the input feature shape
                (inputs sequence shape without time dimension) followed by
                constants (i.e. attended) shapes.
        """
        if not isinstance(input_shape, list):
            raise ValueError('input shape should contain shape of both cell '
                             'inputs and constants (attended)')

        attended_shape = input_shape[1:]
        input_shape = input_shape[0]
        self.attended_spec = [InputSpec(shape=shape) for shape in attended_shape]
        if isinstance(self.cell.state_size, int):
            cell_state_size = [self.cell.state_size]
        else:
            cell_state_size = list(self.cell.state_size)
        self.attention_build(
            input_shape=input_shape,
            cell_state_size=cell_state_size,
            attended_shape=attended_shape,
        )

        if isinstance(self.cell, Layer):
            cell_input_shape = (input_shape[0],
                                self.attention_size +
                                input_shape[-1] if self.concatenate_input
                                else self._attention_size)
            self.cell.build(cell_input_shape)

        self.built = True

    def compute_output_shape(self, input_shape):
        if hasattr(self.cell.state_size, '__len__'):
            cell_output_dim = self.cell.state_size[0]
        else:
            cell_output_dim = self.cell.state_size

        return input_shape[0], cell_output_dim

    @property
    def trainable_weights(self):
        return (super(_RNNAttentionCell, self).trainable_weights +
                self.cell.trainable_weights)

    @property
    def non_trainable_weights(self):
        return (super(_RNNAttentionCell, self).non_trainable_weights +
                self.cell.non_trainable_weights)

    def get_config(self):
        config = {'attend_after': self.attend_after,
                  'concatenate_input': self.concatenate_input}

        cell_config = self.cell.get_config()
        config['cell'] = {'class_name': self.cell.__class__.__name__,
                          'config': cell_config}
        base_config = super(_RNNAttentionCell, self).get_config()
        return dict(list(base_config.items()) + list(config.items()))


class DenseAnnotationAttention(_RNNAttentionCell):
    """Recurrent attention mechanism for attending sequences.

    This class implements the attention mechanism used in [1] for machine
    translation. It is, however, a generic sequence attention mechanism that can be
    used for other sequence-to-sequence problems.

    As any recurrent attention mechanism extending `_RNNAttentionCell`, this class
    should be used in conjunction with a core (non attentive) RNN Cell, such as the
    `SimpleRNNCell`, `LSTMCell` or `GRUCell`. It modifies the input of the core cell
    by attending to a constant sequence (i.e. independent of the time step of the
    recurrent application of the attention mechanism). The attention encoding is
    computed  by using a single hidden layer MLP which computes a weighting over the
    attended input. The MLP is applied to each time step of the attended, together
    with the previous state. The attention encoding is the taken as the weighted sum
    over the attended input using these weights.

    # Arguments
        cell: A RNN cell instance. The core RNN cell wrapped by this attention
            mechanism. See docs of `cell` argument in the `RNN` Layer for further
            details.
        units: the number of hidden units in the single hidden MLP used for
            computing the attention weights.
        kernel_initializer: Initializer for all weights matrices
            (see [initializers](../initializers.md)).
        bias_initializer: Initializer for all bias vectors
            (see [initializers](../initializers.md)).
        kernel_regularizer: Regularizer function applied to
            all weights matrices. (see [regularizer](../regularizers.md)).
        bias_regularizer: Regularizer function applied to all biases
            (see [regularizer](../regularizers.md)).
        kernel_constraint: Constraint function applied to
            all weights matrices. (see [constraints](../constraints.md)).
        bias_constraint: Constraint function applied to all bias vectors
            (see [constraints](../constraints.md)).

     # Examples

    ```python
        # machine translation (similar to the architecture used in [1])
        x = Input((None,), name="input_sequences")
        y = Input((None,), name="target_sequences")
        x_emb = Embedding(INPUT_NUM_WORDS, 256, mask_zero=True)(x)
        y_emb = Embedding(TARGET_NUM_WORDS, 256, mask_zero=True)(y)
        encoder = Bidirectional(GRU(512, return_sequences=True))
        x_enc = encoder(x_emb)
        decoder = RNN(cell=DenseAnnotationAttention(cell=GRUCell(512), units=128),
                      return_sequences=True)
        h = decoder(y_emb, constants=x_enc)
        y_pred = TimeDistributed(Dense(TARGET_NUM_WORDS, activation='softmax'))(h)
        model = Model([y, x], y_pred)
        model.compile(loss='sparse_categorical_crossentropy', optimizer=OPTIMIZER)
    ```

    # Details of attention mechanism
    Let {attended_1, ..., attended_I} denote the attended input sequence, where
    attended_i is the i:t attended input vector, h_cell_tm1 the previous state of
    the core cell at the recurrent time step t. Then the attention encoding at
    time step t is computed as follows:

        e_i = MLP([attended_i, h_cell_tm1])  # [., .] denoting concatenation
        a_i = softmax_i({e_1, ..., e_I})
        attention_h_t = sum_i(a_i * h_i)

    # References
    [1] Neural Machine Translation by Jointly Learning to Align and Translate
        https://arxiv.org/abs/1409.0473
    """
    def __init__(self, cell,
                 kernel_initializer='glorot_uniform',
                 bias_initializer='zeros',
                 kernel_regularizer=None,
                 bias_regularizer=None,
                 kernel_constraint=None,
                 bias_constraint=None,
                 **kwargs):
        super(DenseAnnotationAttention, self).__init__(cell, **kwargs)
        self.kernel_initializer = initializers.get(kernel_initializer)
        self.bias_initializer = initializers.get(bias_initializer)
        self.kernel_regularizer = regularizers.get(kernel_regularizer)
        self.bias_regularizer = regularizers.get(bias_regularizer)
        self.kernel_constraint = constraints.get(kernel_constraint)
        self.bias_constraint = constraints.get(bias_constraint)

    def attention_call(self,
                       inputs,
                       cell_states,
                       attended,
                       attention_states,
                       attended_mask,
                       training=None):
        # only one attended sequence (verified in build)
        [attended, u] = attended
        attended_mask = attended_mask[0]
        h_cell_tm1 = cell_states[0]

        # compute attention weights
        w = K.repeat(K.dot(h_cell_tm1, self.W_a) + self.b_UW, K.shape(attended)[1])
        e = K.exp(K.dot(K.tanh(w + u), self.v_a) + self.b_v)

        if attended_mask is not None:
            e = e * K.cast(K.expand_dims(attended_mask, -1), K.dtype(e))

        # weighted average of attended
        a = e / K.sum(e, axis=1, keepdims=True)
        c = K.sum(a * attended, axis=1, keepdims=False)

        return c, [c]

    def attention_build(self, input_shape, cell_state_size, attended_shape):
        if not len(attended_shape) == 2:
            raise ValueError('There must be two attended tensors')
        for a in attended_shape:
            if not len(a) == 3:
                raise ValueError('only support attending tensors with dim=3')
        [attended_shape, u_shape] = attended_shape

        # NOTE _attention_size must always be set in `attention_build`
        self._attention_size = attended_shape[-1]
        units = u_shape[-1]

        kernel_kwargs = dict(initializer=self.kernel_initializer,
                             regularizer=self.kernel_regularizer,
                             constraint=self.kernel_constraint)
        self.W_a = self.add_weight(shape=(cell_state_size[0], units),
                                   name='W_a', **kernel_kwargs)
        self.v_a = self.add_weight(shape=(units, 1),
                                   name='v_a', **kernel_kwargs)

        bias_kwargs = dict(initializer=self.bias_initializer,
                           regularizer=self.bias_regularizer,
                           constraint=self.bias_constraint)
        self.b_UW = self.add_weight(shape=(units,),
                                    name="b_UW", **bias_kwargs)
        self.b_v = self.add_weight(shape=(1,),
                                   name="b_v", **bias_kwargs)

    def get_config(self):
        config = {
            'kernel_initializer': initializers.serialize(self.kernel_initializer),
            'bias_initializer': initializers.serialize(self.bias_initializer),
            'kernel_regularizer': regularizers.serialize(self.kernel_regularizer),
            'bias_regularizer': regularizers.serialize(self.bias_regularizer),
            'kernel_constraint': constraints.serialize(self.kernel_constraint),
            'bias_constraint': constraints.serialize(self.bias_constraint)
        }
        base_config = super(DenseAnnotationAttention, self).get_config()
        return dict(list(base_config.items()) + list(config.items()))


if __name__ == '__main__':
    # DATA_DIR = 'data/wmt16_mmt'
    DATA_DIR = '/Users/andershuss/Datasets/WMT16/mmt'

    FROM_LANGUAGE = 'en'
    TO_LANGUAGE = 'de'

    # Meta parameters
    MAX_UNIQUE_WORDS = 30000
    MAX_WORDS_PER_SENTENCE = 40  # inf in [1]
    EMBEDDING_SIZE = 620  # `m` in [1]
    RECURRENT_UNITS = 1000  # `n` in [1]
    DENSE_ATTENTION_UNITS = 1000  # fixed equal to `n` in [1]
    READOUT_HIDDEN_UNITS = 500  # `l` in [1]
    OPTIMIZER = Adadelta(rho=0.95, epsilon=1e-6)
    BATCH_SIZE = 80
    EPOCHS = 5

    # Load and tokenize the data
    start_token = "'start'"
    end_token = "'end'"
    # NOTE: using single quotes (which are not dropped by Tokenizer by default)
    # for the tokens to be distinguished from other use of "start" and "end"

    def get_sentences(partion, language):
        fpath = os.path.join(DATA_DIR, partion + '.' + language)
        with open(fpath, 'r') as f:
            sentences = f.readlines()
        return ["{} {} {}".format(start_token, sentence, end_token)
                for sentence in sentences]

    input_texts_train = get_sentences("train", FROM_LANGUAGE)
    input_texts_val = get_sentences("val", FROM_LANGUAGE)
    target_texts_train = get_sentences("train", TO_LANGUAGE)
    target_texts_val = get_sentences("val", TO_LANGUAGE)

    input_tokenizer = Tokenizer(num_words=MAX_UNIQUE_WORDS)
    target_tokenizer = Tokenizer(num_words=MAX_UNIQUE_WORDS)
    input_tokenizer.fit_on_texts(input_texts_train + input_texts_val)
    target_tokenizer.fit_on_texts(target_texts_train + target_texts_val)
<<<<<<< HEAD
    input_num_words = len(input_tokenizer.word_index)
    target_num_words = len(target_tokenizer.word_index)
=======
    input_max_word_idx = max(input_tokenizer.word_index.values())
    target_max_word_idx = max(target_tokenizer.word_index.values())
>>>>>>> e20aefbb

    input_seqs_train = input_tokenizer.texts_to_sequences(input_texts_train)
    input_seqs_val = input_tokenizer.texts_to_sequences(input_texts_val)
    target_seqs_train = target_tokenizer.texts_to_sequences(target_texts_train)
    target_seqs_val = target_tokenizer.texts_to_sequences(target_texts_val)

    input_seqs_train, input_seqs_val, target_seqs_train, target_seqs_val = (
        pad_sequences(seq, maxlen=MAX_WORDS_PER_SENTENCE, padding='post')
        for seq in [input_seqs_train,
                    input_seqs_val,
                    target_seqs_train,
                    target_seqs_val]
    )

    # Build the model
    x = Input((None,), name="input_sequences")
    y = Input((None,), name="target_sequences")
    x_emb = Embedding(input_max_word_idx + 1, EMBEDDING_SIZE, mask_zero=True)(x)
    y_emb = Embedding(target_max_word_idx + 1, EMBEDDING_SIZE, mask_zero=True)(y)

    encoder = Bidirectional(GRU(RECURRENT_UNITS, return_sequences=True))
    x_enc = encoder(x_emb)

    cell = DenseAnnotationAttention(cell=GRUCell(RECURRENT_UNITS))
    decoder = RNN(cell=cell, return_sequences=True)
    u = TimeDistributed(Dense(DENSE_ATTENTION_UNITS, use_bias=False))(x_enc)
    h1 = decoder(y_emb, constants=[x_enc, u])

    def dense_maxout(x_):
        """Implements a dense maxout layer where max is taken
        over _two_ units"""
        x_ = Dense(READOUT_HIDDEN_UNITS * 2)(x_)
        x_1 = x_[:, :READOUT_HIDDEN_UNITS]
        x_2 = x_[:, READOUT_HIDDEN_UNITS:]
        return K.max(K.stack([x_1, x_2], axis=-1), axis=-1, keepdims=False)

    maxout_layer = TimeDistributed(Lambda(dense_maxout))
    h2 = maxout_layer(concatenate([h1, y_emb]))
    output_layer = TimeDistributed(
        Dense(target_tokenizer.num_words, activation='softmax'))
    y_pred = output_layer(h2)

    model = Model([y, x], y_pred)
    model.compile(loss='sparse_categorical_crossentropy', optimizer=OPTIMIZER)

    # reduce data TODO temp
    # input_seqs_train = input_seqs_train[:80]
    # target_seqs_train = target_seqs_train[:80]
    # input_seqs_val = input_seqs_val[:80]
    # target_seqs_val = target_seqs_val[:80]
    #
    #
    # model.fit([target_seqs_train[:, :-1], input_seqs_train],
    #           target_seqs_train[:, 1:, None],
    #           batch_size=BATCH_SIZE,
    #           epochs=EPOCHS,
    #           validation_data=(
    #               [target_seqs_val[:, :-1], input_seqs_val],
    #               target_seqs_val[:, 1:, None]))

    # TODO add logic for greedy/beam search generation

    # TODO!!
    # [/] graph construction simpler -> seems to be required to do this way
    # [/] start and end token for Tokenizer, must be changed (org PR)
    # [-] Beam search

    # pre-processing (once per input sequence)
    prep_model = Model(x, [x_enc, u])

    # decoder to output with exposed state
    x_enc_new = Input(batch_shape=K.int_shape(x_enc))
    u_new = Input(batch_shape=K.int_shape(u))

    initial_state = [Input((size,)) for size in cell.state_size]
    decoder_new = RNN(cell=cell, return_sequences=True, return_state=True)
    h1_new_and_state = decoder_new(y_emb,
                                   initial_state=initial_state,
                                   constants=[x_enc_new, u_new])
    h1_new = h1_new_and_state[0]
    state = h1_new_and_state[1:]
    h2_new = maxout_layer(concatenate([h1_new, y_emb]))
    y_pred_new = output_layer(h2_new)
    decoder_output_model = Model([y, x_enc_new, u_new] + initial_state, [y_pred_new] + state)

    def translate_greedy(input_text, init_text=None, t_max=100):
        """

        :param input_text:
        :param init_text:
        :param t_max:
        :return:
        """
        if init_text is None:
            init_text = start_token
        t = 0
        y_t = np.array(target_tokenizer.texts_to_sequences([init_text]))
        y_0_to_t = [y_t]
        x = input_tokenizer.texts_to_sequences([input_text])
        state_t = [np.zeros((1, size)) for size in cell.state_size]
        [x_enc, u] = prep_model.predict(x)
        end_idx = target_tokenizer.word_index[end_token]
        while y_t[0, 0] != end_idx and t < t_max:
            outputs = decoder_output_model.predict([y_t, x_enc, u] + state_t)
            t += 1
            state_t = outputs[1:]
            y_pred = outputs[0]
            y_t = np.argmax(y_pred, axis=-1)
            y_0_to_t.append(y_t)
        y = np.hstack(y_0_to_t)
        output_text = target_tokenizer.sequences_to_texts(y)[0]

        return output_text

    def translate_beam_serach(input_text,
                              init_text=None,
                              t_max=None,
                              search_width=50):
        import heapq

        def k_largest_val_idx(a, k):
            """Returns top k largest values of a and their indices, ordered by
            decreasing value"""
            # equivalent slower implementation:
            # top_k = np.argsort(a)[-k:][::-1]
            # return zip(a[top_k], top_k)
            top_k = np.argpartition(a, -k)[-k:]
            return sorted(zip(a[top_k], top_k))[::-1]

        if init_text is None:
            init_text = start_token
        t = 0
        y_0 = np.array(target_tokenizer.texts_to_sequences([init_text]))[0]
        x = input_tokenizer.texts_to_sequences([input_text])
        state_0 = [np.zeros((size,)) for size in cell.state_size]
        [x_enc, u] = prep_model.predict(x)
        end_idx = target_tokenizer.word_index[end_token]

        complete = []
        incomplete = [(0., [y_0], state_0)]
        # beam with (score, [y_0, ..., y_t], state)

        while len(complete) < search_width and t < t_max:
            t += 1
            y_tm1 = np.vstack([beam[1][-1] for beam in incomplete])
            state_tm1 = [
                np.vstack([beam[2][s] for beam in incomplete])
                for s in range(len(state_0))
            ]
            outputs = decoder_output_model.predict([y_tm1, x_enc, u] + state_tm1)
            state_t = outputs[1:]
            y_pred = outputs[0]
            incomplete_new = []
            for i, beam in enumerate(incomplete):
                l = len(beam[1]) - 1  # don't count 'start' token
                for proba, idx in k_largest_val_idx(y_pred[i, 0], search_width):
                    new_score = (beam[0] * l + np.log(proba)) / (l + 1)
                    not_full = len(incomplete_new) < search_width
                    ended = idx == end_idx
                    if not_full or ended or new_score > incomplete_new[0][0]:
                        # add this version
                        beam_new = (new_score,
                                    beam[1] + [np.array([idx])],
                                    [s[i] for s in state_t])
                        if ended:
                            heapq.heappush(complete, beam_new)
                        elif not_full:
                            heapq.heappush(incomplete_new, beam_new)
                        else:
                            heapq.heapreplace(incomplete_new, beam_new)
                    else:
                        break
            incomplete = incomplete_new

        # import ipdb; ipdb.set_trace()
        texts = []
        for beam in complete + incomplete:
            texts.append(target_tokenizer.sequences_to_texts(
                np.concatenate(beam[1])[None, :]))

        return texts, complete, incomplete<|MERGE_RESOLUTION|>--- conflicted
+++ resolved
@@ -655,13 +655,8 @@
     target_tokenizer = Tokenizer(num_words=MAX_UNIQUE_WORDS)
     input_tokenizer.fit_on_texts(input_texts_train + input_texts_val)
     target_tokenizer.fit_on_texts(target_texts_train + target_texts_val)
-<<<<<<< HEAD
-    input_num_words = len(input_tokenizer.word_index)
-    target_num_words = len(target_tokenizer.word_index)
-=======
     input_max_word_idx = max(input_tokenizer.word_index.values())
     target_max_word_idx = max(target_tokenizer.word_index.values())
->>>>>>> e20aefbb
 
     input_seqs_train = input_tokenizer.texts_to_sequences(input_texts_train)
     input_seqs_val = input_tokenizer.texts_to_sequences(input_texts_val)

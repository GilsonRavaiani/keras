'''Machine Translation (word-level) with recurrent attention in Keras.

This script demonstrates how to implement basic word-level machine
translation using the recurrent attention mechanism described in [1].

# Summary of the algorithm
The task is to generate a sequence of words in the target language
given the sequence of words in the input language. The overall approach
can be summarized as:
    teacher forcing (i.e. next word is predicted given previous words
    in target language) conditioned on the input language sentence
    using attention.

Main steps:
- Input and target sentences are tokenized (word level).
- Sentences are mapped to word embedding sequences.
- An Encoder encodes the input sequence using a Bidirectional GRU
    into a _sequence_ of encodings - with same length as the input
    sequence.
- A Decoder is constructed using a (unidirectional) GRU with attention:
    At each time step:
    - It is fed the previous target word embedding and previous GRU state.
    - Based on the previous state and the input encoding sequence, it
        computes a weight for each time step (i.e. word index) of the
        input encoding sequence, using a single hidden layer MLP. The
        attention encoding is taken as the weighted sum over the input
        encoding sequence using these weights. (NOTE: this way the
        Decoder has access to all time steps of the input for every
        generated output word.)
    - The attention encoding is concatenated to the previous target word
        embedding and fed as input to the regular GRUCell transform.
    - The output (updated state) of the GRUCell id fed to a single
        hidden (maxout) layer MLP which outputs the probabilities of the
        next target word.
- In inference mode (greedy approach),
    - Encode the input sequence
    - Start with a target sequence of size 1
        (just the start-of-sequence character)
    - Feed the encoded input and 1-char target sequence
        to the decoder and predict probabilities for the next word
    - Select the next word using argmax of probabilities
    - Append the predicted word to the target sequence
    - Repeat until we generate the end-of-sequence character or we
        hit the word limit.

# Data
We use the machine translation dataset described in [2].
To download the data run:
    mkdir -p data/wmt16_mmt
    wget http://www.quest.dcs.shef.ac.uk/wmt16_files_mmt/training.tar.gz &&  tar -xf training.tar.gz -C data/wmt16_mmt && rm training.tar.gz
    wget http://www.quest.dcs.shef.ac.uk/wmt16_files_mmt/validation.tar.gz && tar -xf validation.tar.gz -C data/wmt16_mmt && rm validation.tar.gz
    wget http://www.quest.dcs.shef.ac.uk/wmt16_files_mmt/mmt16_task1_test.tar.gz && tar -xf mmt16_task1_test.tar.gz -C data/wmt16_mmt && rm mmt16_task1_test.tar.gz

# References
[1] Neural Machine Translation by Jointly Learning to Align and Translate
    https://arxiv.org/abs/1409.0473
[2] Multi30K: Multilingual English-German Image Descriptions
    https://arxiv.org/abs/1605.00459 (http://www.statmt.org/wmt16/multimodal-task.html)

# Differences between this implementation and [1]
- A different/older dataset (wmt14) is used in [1].
- The Tokenization here is similar but not identical to [1].
- Initialisation of weights are not identical here and [1].
- Normalisation of gradients is done when L2-norm > 1 in [1].
- In the detailed description of the architecture in [1] it is stated:
    "From here on, we omit all bias terms in order to increase
    readability". It is thus not fully clear which linear transformations
    also has bias terms, here all have.
- TODO(2) Beam search is used in inference in [1]. This would be nice to
    add to make example complete.
- TODO(3) A "cascading architecture" is use in [1] by feeding not only
    the GRU output to the readout layer but also the attention encoding.
    This can be done by:
    1) concatenating the attention encoding to the output of the
        wrapped cell in the _RNNAttentionCell. However, then it must be
        concatenated to the wrapped cell state as well which causes
        cognitive overhead. This must be done because `state_size` and
        `output_size` of an RNNCell must be the equal for masking to
        work currently (this is a separate issue that can and should be
        fixed though).
    2) Adding "return_state_sequences" to RNN - this way concatenation
        can be done externally and if also offers much more flexibility
        for inspecting "what is attended" by the attention mechanism.
- TODO(4) This implementation is inefficient in how attention is applied,
    part of the computation can be done _once_ for the attended but is
    now done at every timestep. It is kept this way here for readability.
    Will make a separate PR to show alternative solution.
(- There is no mention of Dropout or other regularisation methods in [1],
    this could improve performance.)
'''

from __future__ import print_function

import os

from keras import backend as K
from keras import (
    initializers,
    regularizers,
    constraints)
from keras.engine import (
    Layer,
    InputSpec)
from keras.engine.base_layer import _collect_previous_mask
from keras.layers import (
    Input,
    Embedding,
    Bidirectional,
    RNN,
    GRU,
    GRUCell,
    TimeDistributed,
    Dense,
    concatenate,
    Lambda)
from keras.models import Model
from keras.optimizers import Adadelta
from keras.preprocessing.text import Tokenizer
from keras.preprocessing.sequence import pad_sequences
from keras.utils.generic_utils import has_arg


class _RNNAttentionCell(Layer):
    """Base class for recurrent attention mechanisms.

    This base class implements the RNN cell interface and defines a standard
    way for attention mechanisms to interact with a (wrapped) "core" RNN cell
    (such as the `SimpleRNNCell`, `GRUCell` or `LSTMCell`).

    The main idea is that the attention mechanism, implemented by
    `attention_call` in extensions of this class, computes an "attention
    encoding", based on the attended input as well as the input and the core
    cell state(s) at the current time step, which will be used as modified
    input for the core cell.

    # Arguments
        cell: A RNN cell instance. The cell to wrap by the attention mechanism.
            A RNN cell is a class that has:
            - a `call(input_at_t, states_at_t)` method, returning
                `(output_at_t, states_at_t_plus_1)`.
            - a `state_size` attribute. This can be a single integer
                (single state) in which case it is the size of the recurrent
                state (which should be the same as the size of the cell
                output). This can also be a list/tuple of integers (one size
                per state). In this case, the first entry (`state_size[0]`)
                should be the same as the size of the cell output.
        attend_after: Boolean (default False). If True, the attention
            transformation defined by `attention_call` will be applied after
            the core cell transformation (and the attention encoding will be
            used as input for core cell transformation next time step).
        concatenate_input: Boolean (default True). If True the concatenation of
            the attention encoding and the original input will be used as input
            for the core cell transformation. If set to False, only the
            attention encoding will be used as input for the core cell
            transformation.

    # Abstract Methods and Properties
        Extension of this class must implement:
            - `attention_build` (method): Builds the attention transformation
              based on input shapes.
            - `attention_call` (method): Defines the attention transformation
              returning the attention encoding.
            - `attention_size` (property): After `attention_build` has been
              called, this property should return the size (int) of the
              attention encoding. Do this by setting `_attention_size` in scope
              of `attention_build` or by implementing `attention_size`
              property.
        Extension of this class can optionally implement:
            - `attention_state_size` (property): Default [`attention_size`].
              If the attention mechanism has it own internal states (besides
              the attention encoding which is by default the only part of
              `attention_states`) override this property accordingly.
        See docs of the respective method/property for further details.

    # Details of interaction between attention and cell transformations
        Let "cell" denote core (wrapped) RNN cell and "att(cell)" the complete
        attentive RNN cell defined by this class. We write the core cell
        transformation as:

            y{t}, s_cell{t+1} = cell.call(x{t}, s_cell{t})

        where y{t} denotes the output, x{t} the input at and s_cell{t} the core
        cell state(s) at time t and s_cell{t+1} the updated state(s).

        We can then write the complete "attentive" cell transformation as:

            y{t}, s_att(cell){t+1} = att(cell).call(x{t}, s_att(cell){t},
                                                    constants=attended)

        where s_att(cell) denotes the complete states of the attentive cell,
        which consists of the core cell state(s) followed but the attention
        state(s), and attended denotes the tensor attended to (note: no time
        indexing as this is the same constant input at each time step).

        Internally, this is how the attention transformation, implemented by
        `attention_call`, interacts with the core cell transformation
        `cell.call`:

        - with `attend_after=False` (default):
            a{t}, s_att{t+1} = att(cell).attention_call(x_t, s_cell{t},
                                                        attended, s_att{t})
            with `concatenate_input=True` (default):
                x'{t} = [x{t}, a{t}]
            else:
                x'{t} = a{t}
            y{t}, s_cell{t+1} = cell.call(x'{t}, s_cell{t})

        - with `attend_after=True`:
            with `concatenate_input=True` (default):
                x'{t} = [x{t}, a{t-1}]
            else:
                x'{t} = a{t-1}
            y{t}, s_cell{t+1} = cell.call(x'{t}, s_cell{t})
            a{t}, s_att{t+1} = att(cell).attention_call(x_t, s_cell{t+1},
                                                        attended, s_att{t})

        where a{t} denotes the attention encoding, s_att{t} the attention
        state(s), x'{t} the modified core cell input and [x{.}, a{.}] the
        (tensor) concatenation of the input and attention encoding.
    """

    def __init__(self, cell,
                 attend_after=False,
                 concatenate_input=False,
                 **kwargs):
        self.cell = cell  # must be set before calling super
        super(_RNNAttentionCell, self).__init__(**kwargs)
        self.attend_after = attend_after
        self.concatenate_input = concatenate_input
        self.attended_spec = None
        self._attention_size = None

    def attention_call(self,
                       inputs,
                       cell_states,
                       attended,
                       attention_states,
                       attended_mask,
                       training=None):
        """The main logic for computing the attention encoding.

        # Arguments
            inputs: The input at current time step.
            cell_states: States for the core RNN cell.
            attended: The constant tensor(s) to attend at each time step.
            attention_states: States dedicated for the attention mechanism.
            attended_mask: Collected masks for the attended.
            training: Whether run in training mode or not.

        # Returns
            attention_h: The computed attention encoding at current time step.
            attention_states: States to be passed to next `attention_call`. By
                default this should be [`attention_h`].
                NOTE: if additional states are used, these should be appended
                after `attention_h`, i.e. `attention_states[0]` should always
                be `attention_h`.
        """
        raise NotImplementedError(
            '`attention_call` must be implemented by extensions of `{}`'.format(
                self.__class__.__name__))

    def attention_build(self, input_shape, cell_state_size, attended_shape):
        """Build the attention mechanism.

        NOTE: `self._attention_size` should be set in this method to the size
        of the attention encoding (i.e. size of first `attention_states`)
        unless `attention_size` property is implemented in another way.

        # Arguments
            input_shape: Tuple of integers. Shape of the input at a single time
                step.
            cell_state_size: List of tuple of integers.
            attended_shape: List of tuple of integers.

            NOTE: both `cell_state_size` and `attended_shape` will always be
            lists - for simplicity. For example: even if (wrapped)
            `cell.state_size` is an integer, `cell_state_size` will be a list
            of this one element.
        """
        raise NotImplementedError(
            '`attention_build` must be implemented by extensions of `{}`'.format(
                self.__class__.__name__))

    @property
    def attention_size(self):
        """Size off attention encoding, an integer.
        """
        if self._attention_size is None and self.built:
            raise NotImplementedError(
                'extensions of `{}` must either set property `_attention_size`'
                ' in `attention_build` or implement the or implement'
                ' `attention_size` in some other way'.format(
                    self.__class__.__name__))

        return self._attention_size

    @property
    def attention_state_size(self):
        """Size of attention states, defaults to `attention_size`, an integer.

        Modify this property to return list of integers if the attention
        mechanism has several internal states. Note that the first size should
        always be the size of the attention encoding, i.e.:
            `attention_state_size[0]` = `attention_size`
        """
        return self.attention_size

    @property
    def state_size(self):
        """Size of states of the complete attentive cell, a tuple of integers.

        The attentive cell's states consists of the core RNN cell state size(s)
        followed by attention state size(s). NOTE it is important that the core
        cell states are first as the first state of any RNN cell should be same
        as the cell's output.
        """
        state_size_s = []
        for state_size in [self.cell.state_size, self.attention_state_size]:
            if hasattr(state_size, '__len__'):
                state_size_s += list(state_size)
            else:
                state_size_s.append(state_size)

        return tuple(state_size_s)

    def call(self, inputs, states, constants, training=None):
        """Complete attentive cell transformation.
        """
        attended = constants
        attended_mask = _collect_previous_mask(attended)
        # attended and mask are always lists for uniformity:
        if not isinstance(attended_mask, list):
            attended_mask = [attended_mask]
        cell_states = states[:self._num_wrapped_states]
        attention_states = states[self._num_wrapped_states:]

        if self.attend_after:
            call = self.call_attend_after
        else:
            call = self.call_attend_before

        return call(inputs=inputs,
                    cell_states=cell_states,
                    attended=attended,
                    attention_states=attention_states,
                    attended_mask=attended_mask,
                    training=training)

    def call_attend_before(self,
                           inputs,
                           cell_states,
                           attended,
                           attention_states,
                           attended_mask,
                           training=None):
        """Complete attentive cell transformation, if `attend_after=False`.
        """
        attention_h, new_attention_states = self.attention_call(
            inputs=inputs,
            cell_states=cell_states,
            attended=attended,
            attention_states=attention_states,
            attended_mask=attended_mask,
            training=training)

        if self.concatenate_input:
            cell_input = concatenate([attention_h, inputs])
        else:
            cell_input = attention_h

        if has_arg(self.cell.call, 'training'):
            output, new_cell_states = self.cell.call(cell_input, cell_states,
                                                     training=training)
        else:
            output, new_cell_states = self.cell.call(cell_input, cell_states)

        return output, new_cell_states + new_attention_states

    def call_attend_after(self,
                          inputs,
                          cell_states,
                          attended,
                          attention_states,
                          attended_mask,
                          training=None):
        """Complete attentive cell transformation, if `attend_after=True`.
        """
        attention_h_previous = attention_states[0]

        if self.concatenate_input:
            cell_input = concatenate([attention_h_previous, inputs])
        else:
            cell_input = attention_h_previous

        if has_arg(self.cell.call, 'training'):
            output, new_cell_states = self.cell.call(cell_input, cell_states,
                                                     training=training)
        else:
            output, new_cell_states = self.cell.call(cell_input, cell_states)

        attention_h, new_attention_states = self.attention_call(
            inputs=inputs,
            cell_states=new_cell_states,
            attended=attended,
            attention_states=attention_states,
            attended_mask=attended_mask,
            training=training)

        return output, new_cell_states, new_attention_states

    @staticmethod
    def _num_elements(x):
        if hasattr(x, '__len__'):
            return len(x)
        else:
            return 1

    @property
    def _num_wrapped_states(self):
        return self._num_elements(self.cell.state_size)

    @property
    def _num_attention_states(self):
        return self._num_elements(self.attention_state_size)

    def build(self, input_shape):
        """Builds attention mechanism and wrapped cell (if keras layer).

        Arguments:
            input_shape: list of tuples of integers, the input feature shape
                (inputs sequence shape without time dimension) followed by
                constants (i.e. attended) shapes.
        """
        if not isinstance(input_shape, list):
            raise ValueError('input shape should contain shape of both cell '
                             'inputs and constants (attended)')

        attended_shape = input_shape[1:]
        input_shape = input_shape[0]
        self.attended_spec = [InputSpec(shape=shape) for shape in attended_shape]
        if isinstance(self.cell.state_size, int):
            cell_state_size = [self.cell.state_size]
        else:
            cell_state_size = list(self.cell.state_size)
        self.attention_build(
            input_shape=input_shape,
            cell_state_size=cell_state_size,
            attended_shape=attended_shape,
        )

        if isinstance(self.cell, Layer):
            cell_input_shape = (input_shape[0],
                                self.attention_size +
                                input_shape[-1] if self.concatenate_input
                                else self._attention_size)
            self.cell.build(cell_input_shape)

        self.built = True

    def compute_output_shape(self, input_shape):
        if hasattr(self.cell.state_size, '__len__'):
            cell_output_dim = self.cell.state_size[0]
        else:
            cell_output_dim = self.cell.state_size

        return input_shape[0], cell_output_dim

    @property
    def trainable_weights(self):
        return super(_RNNAttentionCell, self).trainable_weights + \
               self.cell.trainable_weights

    @property
    def non_trainable_weights(self):
        return super(_RNNAttentionCell, self).non_trainable_weights + \
               self.cell.non_trainable_weights

    def get_config(self):
        config = {'attend_after': self.attend_after,
                  'concatenate_input': self.concatenate_input}

        cell_config = self.cell.get_config()
        config['cell'] = {'class_name': self.cell.__class__.__name__,
                          'config': cell_config}
        base_config = super(_RNNAttentionCell, self).get_config()
        return dict(list(base_config.items()) + list(config.items()))


class DenseAnnotationAttention(_RNNAttentionCell):
    """Recurrent attention mechanism for attending sequences.
    TODO docs
    """
    def __init__(self, cell,
                 kernel_initializer='glorot_uniform',
                 bias_initializer='zeros',
                 kernel_regularizer=None,
                 bias_regularizer=None,
                 activity_regularizer=None,
                 kernel_constraint=None,
                 bias_constraint=None,
                 **kwargs):
        super(DenseAnnotationAttention, self).__init__(cell, **kwargs)
        self.kernel_initializer = initializers.get(kernel_initializer)
        self.bias_initializer = initializers.get(bias_initializer)
        self.kernel_regularizer = regularizers.get(kernel_regularizer)
        self.bias_regularizer = regularizers.get(bias_regularizer)
        self.activity_regularizer = regularizers.get(activity_regularizer)
        self.kernel_constraint = constraints.get(kernel_constraint)
        self.bias_constraint = constraints.get(bias_constraint)

    def attention_call(self,
                       inputs,
                       cell_states,
                       attended,
                       attention_states,
                       attended_mask,
                       training=None):
        # only one attended sequence (verified in build)
        [attended, u] = attended
        attended_mask = attended_mask[0]
        h_cell_tm1 = cell_states[0]

        # compute attention weights
<<<<<<< HEAD
        w = K.repeat(K.dot(h_cell_tm1, self.W_a), K.shape(attended)[1])
        e = K.exp(K.dot(K.tanh(w + u), self.v_a))
=======
        w = K.repeat(K.dot(h_cell_tm1, self.W_a) + self.b_UW, K.shape(attended)[1])
        u = K.dot(attended, self.U_a)  # TODO should be done externally of cell
        e = K.exp(K.dot(K.tanh(w + u), self.v_a) + self.b_v)
>>>>>>> 2da8df9e

        if attended_mask is not None:
            e = e * K.cast(K.expand_dims(attended_mask, -1), K.dtype(e))

        # weighted average of attended
        a = e / K.sum(e, axis=1, keepdims=True)
        c = K.sum(a * attended, axis=1, keepdims=False)

        return c, [c]

    def attention_build(self, input_shape, cell_state_size, attended_shape):
        if not len(attended_shape) == 2:
            raise ValueError('There must be two attended tensors')
        for a in attended_shape:
            if not len(a) == 3:
                raise ValueError('only support attending tensors with dim=3')
        [attended_shape, u_shape] = attended_shape

        # NOTE _attention_size must always be set in `attention_build`
        self._attention_size = attended_shape[-1]
        units = u_shape[-1]

<<<<<<< HEAD
        kwargs = dict(initializer=self.kernel_initializer,
                      regularizer=self.kernel_regularizer,
                      constraint=self.kernel_constraint)
        self.W_a = self.add_weight(shape=(cell_state_size[0], units),
                                   name='W_a', **kwargs)
        self.v_a = self.add_weight(shape=(units, 1),
                                   name='v_a', **kwargs)
=======
        kernel_kwargs = dict(initializer=self.kernel_initializer,
                             regularizer=self.kernel_regularizer,
                             constraint=self.kernel_constraint)
        self.W_a = self.add_weight(shape=(cell_state_size[0], self.units),
                                   name='W_a', **kernel_kwargs)
        self.U_a = self.add_weight(shape=(attended_shape[-1], self.units),
                                   name='U_a', **kernel_kwargs)
        self.v_a = self.add_weight(shape=(self.units, 1),
                                   name='v_a', **kernel_kwargs)

        bias_kwargs = dict(initializer=self.bias_initializer,
                           regularizer=self.bias_regularizer,
                           constraint=self.bias_constraint)
        self.b_UW = self.add_weight(shape=(self.units,),
                                    name="b_UW", **bias_kwargs)
        self.b_v = self.add_weight(shape=(1,),
                                   name="b_v", **bias_kwargs)
>>>>>>> 2da8df9e

    def get_config(self):
        config = {
            'kernel_initializer': initializers.serialize(self.kernel_initializer),
            'bias_initializer': initializers.serialize(self.bias_initializer),
            'kernel_regularizer': regularizers.serialize(self.kernel_regularizer),
            'bias_regularizer': regularizers.serialize(self.bias_regularizer),
            'activity_regularizer':
                regularizers.serialize(self.activity_regularizer),
            'kernel_constraint': constraints.serialize(self.kernel_constraint),
            'bias_constraint': constraints.serialize(self.bias_constraint)
        }
        base_config = super(DenseAnnotationAttention, self).get_config()
        return dict(list(base_config.items()) + list(config.items()))


if __name__ == '__main__':
    DATA_DIR = 'data/wmt16_mmt'
    FROM_LANGUAGE = 'en'
    TO_LANGUAGE = 'de'

    # Meta parameters
    MAX_UNIQUE_WORDS = 30000
    MAX_WORDS_PER_SENTENCE = 40  # inf in [1]
    EMBEDDING_SIZE = 620  # `m` in [1]
    RECURRENT_UNITS = 1000  # `n` in [1]
    DENSE_ATTENTION_UNITS = 1000  # fixed equal to `n` in [1]
    READOUT_HIDDEN_UNITS = 500  # `l` in [1]
    OPTIMIZER = Adadelta(rho=0.95, epsilon=1e-6)
    BATCH_SIZE = 80
    EPOCHS = 20

    # Load and tokenize the data
    def get_sentences(partion, language):
        fpath = os.path.join(DATA_DIR, partion + '.' + language)
        with open(fpath, 'r') as f:
            sentences = f.readlines()
        return ["<start> {} <end>".format(sentence) for sentence in sentences]


    input_texts_train = get_sentences("train", FROM_LANGUAGE)
    input_texts_val = get_sentences("val", FROM_LANGUAGE)
    target_texts_train = get_sentences("train", TO_LANGUAGE)
    target_texts_val = get_sentences("val", TO_LANGUAGE)

    input_tokenizer = Tokenizer(num_words=MAX_UNIQUE_WORDS)
    target_tokenizer = Tokenizer(num_words=MAX_UNIQUE_WORDS)
    input_tokenizer.fit_on_texts(input_texts_train + input_texts_val)
    target_tokenizer.fit_on_texts(target_texts_train + target_texts_val)

    input_seqs_train = input_tokenizer.texts_to_sequences(input_texts_train)
    input_seqs_val = input_tokenizer.texts_to_sequences(input_texts_val)
    target_seqs_train = target_tokenizer.texts_to_sequences(target_texts_train)
    target_seqs_val = target_tokenizer.texts_to_sequences(target_texts_val)

    input_seqs_train, input_seqs_val, target_seqs_train, target_seqs_val = (
        pad_sequences(seq, maxlen=MAX_WORDS_PER_SENTENCE, padding='post')
        for seq in [input_seqs_train, input_seqs_val, target_seqs_train, target_seqs_val]
    )

    # Build the model
    x = Input((None,), name="input_sequences")
    y = Input((None,), name="target_sequences")
    x_emb = Embedding(input_tokenizer.num_words,
                      EMBEDDING_SIZE,
                      mask_zero=True)(x)
    y_emb = Embedding(target_tokenizer.num_words,
                      EMBEDDING_SIZE,
                      mask_zero=True)(y)

    encoder = Bidirectional(GRU(RECURRENT_UNITS, return_sequences=True))
    x_enc = encoder(x_emb)

    decoder = RNN(
        cell=DenseAnnotationAttention(cell=GRUCell(RECURRENT_UNITS)),
        return_sequences=True)
    u = TimeDistributed(Dense(DENSE_ATTENTION_UNITS, use_bias=False))(x_enc)
    h1 = decoder(y_emb, constants=[x_enc, u])

    def dense_maxout(x_):
        """Implements a dense maxout layer where max is taken
        over _two_ units"""
        x_ = Dense(READOUT_HIDDEN_UNITS * 2)(x_)
        x_1 = x_[:, :READOUT_HIDDEN_UNITS]
        x_2 = x_[:, READOUT_HIDDEN_UNITS:]
        return K.max(K.stack([x_1, x_2], axis=-1), axis=-1, keepdims=False)

    h2 = TimeDistributed(Lambda(dense_maxout))(concatenate([h1, y_emb]))
    y_pred = TimeDistributed(Dense(target_tokenizer.num_words, activation='softmax'))(h2)

    model = Model([y, x], y_pred)
    model.compile(loss='sparse_categorical_crossentropy',
                  optimizer=OPTIMIZER)

    model.fit([target_seqs_train[:, :-1], input_seqs_train],
              target_seqs_train[:, 1:, None],
              batch_size=BATCH_SIZE,
              epochs=EPOCHS,
              validation_data=(
                  [target_seqs_val[:, :-1], input_seqs_val],
                  target_seqs_val[:, 1:, None]))

    # TODO add logic for greedy/beam search generation<|MERGE_RESOLUTION|>--- conflicted
+++ resolved
@@ -81,10 +81,6 @@
     2) Adding "return_state_sequences" to RNN - this way concatenation
         can be done externally and if also offers much more flexibility
         for inspecting "what is attended" by the attention mechanism.
-- TODO(4) This implementation is inefficient in how attention is applied,
-    part of the computation can be done _once_ for the attended but is
-    now done at every timestep. It is kept this way here for readability.
-    Will make a separate PR to show alternative solution.
 (- There is no mention of Dropout or other regularisation methods in [1],
     this could improve performance.)
 '''
@@ -521,14 +517,8 @@
         h_cell_tm1 = cell_states[0]
 
         # compute attention weights
-<<<<<<< HEAD
-        w = K.repeat(K.dot(h_cell_tm1, self.W_a), K.shape(attended)[1])
-        e = K.exp(K.dot(K.tanh(w + u), self.v_a))
-=======
         w = K.repeat(K.dot(h_cell_tm1, self.W_a) + self.b_UW, K.shape(attended)[1])
-        u = K.dot(attended, self.U_a)  # TODO should be done externally of cell
         e = K.exp(K.dot(K.tanh(w + u), self.v_a) + self.b_v)
->>>>>>> 2da8df9e
 
         if attended_mask is not None:
             e = e * K.cast(K.expand_dims(attended_mask, -1), K.dtype(e))
@@ -551,33 +541,21 @@
         self._attention_size = attended_shape[-1]
         units = u_shape[-1]
 
-<<<<<<< HEAD
-        kwargs = dict(initializer=self.kernel_initializer,
-                      regularizer=self.kernel_regularizer,
-                      constraint=self.kernel_constraint)
-        self.W_a = self.add_weight(shape=(cell_state_size[0], units),
-                                   name='W_a', **kwargs)
-        self.v_a = self.add_weight(shape=(units, 1),
-                                   name='v_a', **kwargs)
-=======
         kernel_kwargs = dict(initializer=self.kernel_initializer,
                              regularizer=self.kernel_regularizer,
                              constraint=self.kernel_constraint)
-        self.W_a = self.add_weight(shape=(cell_state_size[0], self.units),
+        self.W_a = self.add_weight(shape=(cell_state_size[0], units),
                                    name='W_a', **kernel_kwargs)
-        self.U_a = self.add_weight(shape=(attended_shape[-1], self.units),
-                                   name='U_a', **kernel_kwargs)
-        self.v_a = self.add_weight(shape=(self.units, 1),
+        self.v_a = self.add_weight(shape=(units, 1),
                                    name='v_a', **kernel_kwargs)
 
         bias_kwargs = dict(initializer=self.bias_initializer,
                            regularizer=self.bias_regularizer,
                            constraint=self.bias_constraint)
-        self.b_UW = self.add_weight(shape=(self.units,),
+        self.b_UW = self.add_weight(shape=(units,),
                                     name="b_UW", **bias_kwargs)
         self.b_v = self.add_weight(shape=(1,),
                                    name="b_v", **bias_kwargs)
->>>>>>> 2da8df9e
 
     def get_config(self):
         config = {
